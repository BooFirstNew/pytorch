import math
from enum import Enum
from functools import partial
from typing import List, Optional, Sequence, Tuple, Union

import torch
import torch._prims_common as utils
from torch import SymBool, SymFloat, Tensor
from torch._decomp import (
    _add_op_to_registry,
    _convert_out_params,
    global_decomposition_table,
    meta_table,
)
from torch._ops import OpOverload
from torch._prims import _prim_elementwise_meta, ELEMENTWISE_PRIM_TYPE_PROMOTION_KIND
from torch._prims_common import (
    corresponding_complex_dtype,
    corresponding_real_dtype,
    elementwise_dtypes,
    ELEMENTWISE_TYPE_PROMOTION_KIND,
    IntLike,
    make_contiguous_strides_for,
    TensorLike,
)

from torch._prims_common.wrappers import (
    _maybe_convert_to_dtype,
    _maybe_resize_out,
    _resize_output_check,
    _safe_copy_out,
    out_wrapper,
)
from torch._refs import _broadcast_shapes, _maybe_broadcast
from torch.utils import _pytree as pytree


aten = torch.ops.aten

_meta_lib_dont_use_me_use_register_meta = torch.library.Library("aten", "IMPL", "Meta")


def register_meta(op):
    def wrapper(fn):
        fn = _convert_out_params(fn)

        def register(op):
            _add_op_to_registry(meta_table, op, fn)

        pytree.tree_map_(register, op)
        return fn

    return wrapper


def elementwise_meta(
    *args,
    type_promotion: ELEMENTWISE_TYPE_PROMOTION_KIND,
):
    # Perform type promotion, as this is expected from prim_metafunction
    _, result_dtype = utils.elementwise_dtypes(
        *args,
        type_promotion_kind=type_promotion,
    )
    args = [_maybe_convert_to_dtype(x, result_dtype) for x in args]

    # Broadcast
    args = _maybe_broadcast(*args)

    # Perform prim checks
    return _prim_elementwise_meta(
        *args, type_promotion=ELEMENTWISE_PRIM_TYPE_PROMOTION_KIND.DEFAULT
    )


def toRealValueType(dtype):
    from_complex = {
        torch.complex32: torch.half,
        torch.cfloat: torch.float,
        torch.cdouble: torch.double,
    }
    return from_complex.get(dtype, dtype)


def check_inplace_broadcast(self_shape, *args_shape):
    broadcasted_shape = tuple(_broadcast_shapes(self_shape, *args_shape))
    torch._check(
        broadcasted_shape == self_shape,
        lambda: f"output with shape {self_shape} doesn't match the broadcast shape {broadcasted_shape}",
    )


@register_meta([aten.linspace, aten.logspace])
@out_wrapper()
def meta_linspace_logspace(
    start,
    end,
    steps,
    base=None,
    dtype=None,
    device=None,
    layout=torch.strided,
    pin_memory=False,
    requires_grad=False,
):
    if isinstance(start, torch.Tensor):
        torch._check(
            start.dim() == 0,
            lambda: "linspace only supports 0-dimensional start and end tensors",
        )
    if isinstance(end, torch.Tensor):
        torch._check(
            end.dim() == 0,
            lambda: "linspace only supports 0-dimensional start and end tensors",
        )

    if any(isinstance(arg, complex) for arg in (start, end, steps)):
        default_complex_dtype = utils.corresponding_complex_dtype(
            torch.get_default_dtype()
        )
        if dtype is None:
            dtype = default_complex_dtype
        else:
            torch._check(
                utils.is_complex_dtype(dtype),
                lambda: f"linspace(): inferred dtype {default_complex_dtype} can't be safely cast to passed dtype {dtype}",
            )
    else:
        dtype = dtype or torch.get_default_dtype()
    assert isinstance(dtype, torch.dtype)

    # steps does not participate in the computation of the dtype
    torch._check_type(
        isinstance(steps, IntLike),
        lambda: f"received an invalid combination of arguments - got \
({type(start).__name__}, {type(end).__name__}, {type(steps).__name__})",
    )
    assert isinstance(steps, IntLike)  # for mypy
    torch._check(steps >= 0, lambda: "number of steps must be non-negative")

    return torch.empty(
        (steps,),  # type: ignore[arg-type]
        dtype=dtype,
        layout=layout,
        device="meta",
        pin_memory=pin_memory,
        requires_grad=requires_grad,
    )


@register_meta([aten.take.default, aten.take.out])
@out_wrapper()
def meta_take(self, index):
    # Type and device checks
    torch._check(
        index.dtype == torch.long,
        lambda: f"take(): Expected a long tensor for index, but got {index.dtype}",
    )
    # Index checks
    torch._check_index(
        not (self.numel() == 0 and index.numel() != 0),
        lambda: "take(): tried to take from an empty tensor",
    )
    return self.new_empty(index.shape)


@register_meta([aten.linalg_cross.default, aten.linalg_cross.out])
@out_wrapper()
def linalg_cross(self, other, *, dim=-1):
    x_d = self.ndim
    y_d = other.ndim
    torch._check(
        x_d == y_d,
        lambda: "linalg.cross: inputs must have the same number of dimensions.",
    )
    torch._check(
        self.size(dim) == 3 and other.size(dim) == 3,
        lambda: (
            f"linalg.cross: inputs dimension {dim} must have length 3. "
            f"Got {self.size(dim)} and {other.size(dim)}"
        ),
    )
    out_shape = _broadcast_shapes(self.shape, other.shape)
    return self.new_empty(out_shape)


@register_meta(aten.linalg_matrix_exp)
@out_wrapper()
def linalg_matrix_exp(self):
    squareCheckInputs(self, "linalg.matrix_exp")
    checkFloatingOrComplex(self, "linalg.matrix_exp")
    return torch.empty_like(self, memory_format=torch.contiguous_format)


@register_meta(
    [aten.cummax.default, aten.cummax.out, aten.cummin.default, aten.cummin.out]
)
@out_wrapper("values", "indices")
def cummaxmin(self, dim):
    values = torch.empty(self.shape, device=self.device, dtype=self.dtype)
    indices = torch.empty(self.shape, device=self.device, dtype=torch.int64)
    if self.numel() != 0 and self.ndim != 0:
        # Checks that dim is within bounds
        maybe_wrap_dim(dim, self.ndim)
    return values, indices


@register_meta([aten.logcumsumexp.default, aten.logcumsumexp.out])
@out_wrapper()
def logcumsumexp(self, dim):
    # Checks that dim is within bounds
    maybe_wrap_dim(dim, self.ndim)
    return torch.empty_like(self).contiguous()


# Stride-related code from _exec_fft in aten/src/ATen/native/cuda/SpectralOps.cpp
def _exec_fft(out, self, out_sizes, dim, forward):
    ndim = self.ndim
    signal_ndim = len(dim)
    batch_dims = ndim - signal_ndim

    # Permute dimensions so batch dimensions come first, and in stride order
    dim_permute = list(range(ndim))

    is_transformed_dim = [False for _ in range(ndim)]
    for d in dim:
        is_transformed_dim[d] = True

    # std::partition
    left, right = [], []
    for d in dim_permute:
        if not is_transformed_dim[d]:
            left.append(d)
        else:
            right.append(d)
    dim_permute = left + right
    batch_end = len(left)

    self_strides = self.stride()
    tmp = dim_permute[:batch_end]
    tmp.sort(key=lambda x: self_strides[x], reverse=True)
    dim_permute = tmp + dim_permute[batch_end:]
    input = self.permute(dim_permute)

    # Collapse batch dimensions into a single dimension
    batched_sizes = [-1] + list(input.shape[batch_dims:])
    input = input.reshape(batched_sizes)

    batch_size = input.size(0)
    batched_sizes[0] = batch_size
    batched_out_sizes = batched_sizes
    for i in range(len(dim)):
        batched_out_sizes[i + 1] = out_sizes[dim[i]]
    out = out.reshape(batched_out_sizes)

    # Reshaping to original batch shape and inverting the dimension permutation
    out_strides = [0 for _ in range(ndim)]
    batch_numel = 1
    i = batch_dims - 1
    while i >= 0:
        out_strides[dim_permute[i]] = batch_numel * out.stride(0)
        batch_numel *= out_sizes[dim_permute[i]]
        i -= 1
    for i in range(batch_dims, ndim):
        out_strides[dim_permute[i]] = out.stride(1 + (i - batch_dims))
    return out.as_strided(out_sizes, out_strides, out.storage_offset())


# See _fft_c2c_cufft in aten/src/ATen/native/cuda/SpectralOps.cpp
# and _fft_c2c_mkl in aten/src/ATen/native/mkl/SpectralOps.cpp
@register_meta([aten._fft_c2c.default, aten._fft_c2c.out])
@out_wrapper()
def meta_fft_c2c(self, dim, normalization, forward):
    assert self.dtype.is_complex

    out_sizes = self.shape
    output = self.new_empty(out_sizes)

    if not dim:
        return output

    sorted_dims = dim[:]
    self_strides = self.stride()
    sorted_dims.sort(key=lambda x: self_strides[x], reverse=True)
    output = _exec_fft(output, self, out_sizes, sorted_dims, forward)

    return output


@register_meta([aten._fft_r2c.default, aten._fft_r2c.out])
@out_wrapper()
def meta_fft_r2c(self, dim, normalization, onesided):
    assert self.dtype.is_floating_point
    output_sizes = list(self.size())

    if onesided:
        last_dim = dim[-1]
        last_dim_halfsize = (output_sizes[last_dim] // 2) + 1
        output_sizes[last_dim] = last_dim_halfsize

    return self.new_empty(
        output_sizes, dtype=utils.corresponding_complex_dtype(self.dtype)
    )


@register_meta(aten.randperm.generator_out)
def meta_randperm(n, *, generator=None, out):
    return _maybe_resize_out(out, torch.Size([n]))


@register_meta(aten.randperm.default)
def meta_randperm_default(
    n, *, dtype=torch.long, layout=None, device=None, pin_memory=None
):
    return torch.empty(
        n, dtype=dtype, layout=layout, device=device, pin_memory=pin_memory
    )


@register_meta(aten.randint.default)
def meta_randint(
    high, size, *, dtype=torch.long, layout=None, device=None, pin_memory=None
):
    return torch.empty(
        size, dtype=dtype, layout=layout, device=device, pin_memory=pin_memory
    )


@register_meta(aten.randint.low)
def meta_randint_low(
    low,
    high,
    size,
    *,
    dtype=torch.long,
    layout=None,
    device=None,
    pin_memory=None,
):
    return torch.empty(
        size, dtype=dtype, layout=layout, device=device, pin_memory=pin_memory
    )


@register_meta(aten.rand.default)
def meta_rand_default(size, *, dtype=None, layout=None, device=None, pin_memory=None):
    return torch.empty(
        size, dtype=dtype, layout=layout, device=device, pin_memory=pin_memory
    )


@register_meta([aten._fft_c2r.default, aten._fft_c2r.out])
@out_wrapper()
def meta_fft_c2r(self, dim, normalization, lastdim):
    assert self.dtype.is_complex
    output_sizes = list(self.size())
    output_sizes[dim[-1]] = lastdim
    return self.new_empty(output_sizes, dtype=toRealValueType(self.dtype))


@register_meta(aten.copy_.default)
def meta_copy_(self, src, non_blocking=False):
    # This code simulates the original decomp from inductor,
    # which runs most of the meta checks that we care about.
    # In theory, we should make this more robust by carefully
    # auditing our C++ copy_() kernel and copying the checks here.

    if torch._debug_has_internal_overlap(self) == 1:  # 1 == MemOverlap::Yes
        raise RuntimeError(
            "more than one element of the written-to tensor refers to a single memory location"
        )

    if isinstance(src, Tensor):
        intermediate = src.to(self, non_blocking)
        if self.size() != intermediate.size():
            aten.expand_copy.default(intermediate, self.size())
    return self


def inferUnsqueezeGeometry(tensor, dim):
    result_sizes = list(tensor.size())
    result_strides = list(tensor.stride())
    new_stride = 1 if dim >= tensor.dim() else result_sizes[dim] * result_strides[dim]
    result_sizes.insert(dim, 1)
    result_strides.insert(dim, new_stride)
    return result_sizes, result_strides


@register_meta(aten.unsqueeze_.default)
def meta_unsqueeze_(self, dim):
    dim = maybe_wrap_dim(dim, self.dim() + 1)
    g_sizes, g_strides = inferUnsqueezeGeometry(self, dim)
    self.as_strided_(g_sizes, g_strides)
    return self


@register_meta(aten.index_reduce.default)
def meta_index_reduce(
    self: Tensor,
    dim: int,
    index: Tensor,
    source: torch.Tensor,
    reduce: str,
    *,
    include_self: bool = True,
) -> Tensor:
    return torch.empty_like(self, memory_format=torch.contiguous_format)


@register_meta(aten.index_reduce_.default)
def meta_index_reduce_(
    self: Tensor,
    dim: int,
    index: Tensor,
    source: torch.Tensor,
    reduce: str,
    *,
    include_self: bool = True,
) -> Tensor:
    return self


# Implementations below are taken from https://github.com/albanD/subclass_zoo/blob/main/python_meta_tensor.py
@out_wrapper()
@register_meta(aten.index_select.default)
def meta_index_select(self, dim, index):
    result_size = list(self.size())
    if self.dim() > 0:
        result_size[dim] = index.numel()
    return self.new_empty(result_size)


@register_meta(aten.segment_reduce.default)
def meta_segment_reduce(
    data: Tensor,
    reduce: str,
    *,
    lengths: Optional[Tensor] = None,
    indices: Optional[Tensor] = None,
    offsets: Optional[Tensor] = None,
    axis: int = 0,
    unsafe: bool = False,
    initial=None,
) -> Tensor:
    if indices is not None:
        raise NotImplementedError(
            "segment_reduce(): indices based reduction is not supported yet."
        )

    def segment_reduce_lengths_tensor(lengths_shape):
        return torch.empty(
            lengths_shape + data.shape[axis + 1 :],
            dtype=data.dtype,
            device="meta",
            memory_format=torch.contiguous_format,
        )

    if lengths is not None:
        return segment_reduce_lengths_tensor(lengths.shape)
    # FIXME should probably check that lengths and offset aren't both set, but
    # the ATen implementation neglects this too
    if offsets is not None:
        # lengths == torch.diff(offsets)
        lengths_shape = offsets.shape[:-1] + (offsets.shape[-1] - 1,)
        return segment_reduce_lengths_tensor(lengths_shape)
    raise RuntimeError("segment_reduce(): Either lengths or offsets must be defined.")


@register_meta([aten.max.default, aten.max.unary_out])
@out_wrapper()
def meta_max(self):
    return self.new_empty(())


@register_meta(aten.max.dim)
def meta_max_dim(self, dim, keepdim=False):
    dim = utils.reduction_dims(self.shape, (dim,))
    output_shape = _compute_reduction_shape(self, dim, keepdim)
    return (
        self.new_empty(output_shape),
        self.new_empty(output_shape, dtype=torch.long),
    )


@register_meta([aten.min.default, aten.min.unary_out])
@out_wrapper()
def meta_min(self):
    return self.new_empty(())


@register_meta(aten.min.dim)
def meta_min_dim(self, dim, keepdim=False):
    dim = utils.reduction_dims(self.shape, (dim,))
    output_shape = _compute_reduction_shape(self, dim, keepdim)
    return (
        self.new_empty(output_shape),
        self.new_empty(output_shape, dtype=torch.long),
    )


@register_meta(aten.angle.default)
def meta_angle(self):
    if self.is_complex():
        result_dtype = corresponding_real_dtype(self.dtype)
    else:
        _, result_dtype = elementwise_dtypes(
            self,
            type_promotion_kind=ELEMENTWISE_TYPE_PROMOTION_KIND.INT_TO_FLOAT,
        )
    return torch.empty_like(self, dtype=result_dtype)


@register_meta(aten.angle.out)
def meta_angle_out(self, out):
    torch._resize_output_(out, self.size(), self.device)
    return out.copy_(torch.angle(self))


@register_meta(aten._assert_async.default)
def assert_async(val):
    return


@register_meta(aten._assert_async.msg)
def assert_async_meta(val, assert_msg):
    return


@register_meta(aten._make_dep_token.default)
def make_dep_token(
    *,
    dtype=None,
    layout=None,
    device=None,
    pin_memory=None,
    memory_format=None,
):
    return torch.empty([], device="meta")


@register_meta(aten.sym_constrain_range.default)
def sym_constrain_range(size, min=None, max=None):
    # Avoid importing sympy at a module level
    from torch.fx.experimental.symbolic_shapes import constrain_range

    if isinstance(size, (SymFloat, SymBool)):
        raise ValueError("Constraining SymFloat or Symbool is nyi")
    constrain_range(size, min=min, max=max)


@register_meta(aten._functional_sym_constrain_range.default)
def functional_sym_constrain_range(size, min=None, max=None, dep_token=None):
    aten.sym_constrain_range(size, min=min, max=max)
    return dep_token


@register_meta(aten.sym_constrain_range_for_size.default)
def sym_constrain_range_for_size(size, min=None, max=None):
    # Avoid importing sympy at a module level
    from torch.fx.experimental.symbolic_shapes import _constrain_range_for_size

    if isinstance(size, (SymFloat, SymBool)):
        raise ValueError("Constraining SymFloat or Symbool is nyi")
    _constrain_range_for_size(size, min=min, max=max)


@register_meta(aten._functional_sym_constrain_range_for_size.default)
def functional_sym_constrain_range_for_size(size, min, max, dep_token):
    aten.sym_constrain_range_for_size(size, min=min, max=max)
    return dep_token


@register_meta(aten._functional_assert_async.msg)
def functional_assert_async_meta(val, assert_msg, dep_token):
    return dep_token


# From aten/src/ATen/native/LinearAlgebraUtils.h
def squareCheckInputs(self: Tensor, f_name: str):
    assert (
        self.dim() >= 2
    ), f"{f_name}: The input tensor must have at least 2 dimensions."
    assert self.size(-1) == self.size(
        -2
    ), f"{f_name}: A must be batches of square matrices, but they are {self.size(-2)} by {self.size(-1)} matrices"


# Validates input shapes and devices
# for linear solve methods (solve, cholesky_solve, lu_solve, triangular_solve)
# From aten/src/ATen/native/LinearAlgebraUtils.h
def linearSolveCheckInputs(
    self: Tensor,
    A: Tensor,
    name: str,
):
    torch._check(
        self.device == A.device,
        lambda: (
            f"Expected b and A to be on the same device, but found b on "
            f"{self.device} and A on {A.device} instead."
        ),
    )

    torch._check(
        self.dtype == A.dtype,
        lambda: (
            f"Expected b and A to have the same dtype, but found b of type "
            f"{self.dtype} and A of type {A.dtype} instead."
        ),
    )

    torch._check(
        A.size(-1) == A.size(-2),
        lambda: (
            f"A must be batches of square matrices, "
            f"but they are {A.size(-2)} by {A.size(-1)} matrices"
        ),
    )

    torch._check(
        A.size(-1) == self.size(-2),
        lambda: (
            f"Incompatible matrix sizes for {name}: each A "
            f"matrix is {A.size(-1)} by {A.size(-1)}"
            f" but each b matrix is {self.size(-2)} by {self.size(-1)}"
        ),
    )


# From aten/src/ATen/native/LinearAlgebraUtils.h
def checkFloatingOrComplex(
    t: Tensor, f_name: str, allow_low_precision_dtypes: bool = True
):
    dtype = t.dtype
    torch._check(
        t.is_floating_point() or t.is_complex(),
        lambda: f"{f_name}: Expected a floating point or complex tensor as input. Got {dtype}",
    )
    if not allow_low_precision_dtypes:
        torch._check(
            dtype in (torch.float, torch.double, torch.cfloat, torch.cdouble),
            lambda: f"{f_name}: Low precision dtypes not supported. Got {dtype}",
        )


# From aten/src/ATen/native/LinearAlgebraUtils.h
def checkIsMatrix(A: Tensor, f_name: str, arg_name: str = "A"):
    torch._check(
        A.dim() >= 2,
        lambda: f"{f_name}: The input tensor {arg_name} must have at least 2 dimensions.",
    )


def checkInputsSolver(
    A: Tensor,
    B: Tensor,
    left: bool,
    f_name: str,
):
    squareCheckInputs(A, f_name)
    checkIsMatrix(B, f_name)
    torch._check(
        A.size(-2) == B.size(-2) if left else A.size(-1) == B.size(-1),
        lambda: (
            f"{f_name}: Incompatible shapes of A and B for the equation "
            f"{'AX = B' if left else 'XA = B'}"
            f" ({A.size(-2)}x{A.size(-1)} and {B.size(-2)}x{B.size(-1)})"
        ),
    )


def checkSameDevice(
    fn_name: str, result: Tensor, input: Tensor, result_name: str = "result"
):
    torch._check(
        result.device == input.device,
        lambda: (
            f"{fn_name}: Expected {result_name} and input tensors to be on the same device, but got "
            f"{result_name} on {result.device} and input on {input.device}"
        ),
    )


def checkUplo(UPLO: str):
    UPLO_uppercase = UPLO.upper()
    torch._check(
        len(UPLO) == 1 and (UPLO_uppercase == "U" or UPLO_uppercase == "L"),
        lambda: f"Expected UPLO argument to be 'L' or 'U', but got {UPLO}",
    )


@register_meta([aten._linalg_eigh.default, aten._linalg_eigh.eigenvalues])
@out_wrapper("eigenvalues", "eigenvectors")
def meta__linalg_eigh(
    A: Tensor,
    UPLO: str = "L",
    compute_v: bool = True,
):
    squareCheckInputs(A, "linalg.eigh")
    checkUplo(UPLO)

    shape = list(A.shape)
    if compute_v:
        vecs = A.new_empty(shape)
        vecs.as_strided_(shape, make_contiguous_strides_for(shape, row_major=False))
    else:
        vecs = A.new_empty([0])

    shape.pop()
    vals = A.new_empty(shape, dtype=toRealValueType(A.dtype))

    return vals, vecs


def cloneBatchedColumnMajor(src: Tensor) -> Tensor:
    return src.mT.clone(memory_format=torch.contiguous_format).transpose(-2, -1)


@register_meta(aten._cholesky_solve_helper)
@out_wrapper()
def _cholesky_solve_helper(self: Tensor, A: Tensor, upper: bool) -> Tensor:
    return cloneBatchedColumnMajor(self)


@register_meta(aten.cholesky_solve)
@out_wrapper()
def cholesky_solve(self: Tensor, A: Tensor, upper: bool = False) -> Tensor:
    torch._check(
        self.ndim >= 2,
        lambda: f"b should have at least 2 dimensions, but has {self.ndim} dimensions instead",
    )
    torch._check(
        A.ndim >= 2,
        lambda: f"u should have at least 2 dimensions, but has {A.ndim} dimensions instead",
    )
    self_broadcasted, A_broadcasted = _linalg_broadcast_batch_dims_name(
        self, A, "cholesky_solve"
    )
    return _cholesky_solve_helper(self_broadcasted, A_broadcasted, upper)


@register_meta(aten.cholesky)
@out_wrapper()
def cholesky(self: Tensor, upper: bool = False) -> Tensor:
    if self.numel() == 0:
        return torch.empty_like(self, memory_format=torch.legacy_contiguous_format)
    squareCheckInputs(self, "cholesky")
    return cloneBatchedColumnMajor(self)


@register_meta(aten.cholesky_inverse)
@out_wrapper()
def cholesky_inverse(self: Tensor, upper: bool = False) -> Tensor:
    squareCheckInputs(self, "cholesky_inverse")
    return cloneBatchedColumnMajor(self)


# From aten/src/ATen/native/BatchLinearAlgebra.cpp
@register_meta(aten.linalg_cholesky_ex.default)
def linalg_cholesky_ex(A: Tensor, upper: bool = False, check_errors: bool = False):
    squareCheckInputs(A, "linalg.cholesky")
    checkFloatingOrComplex(A, "linalg.cholesky")

    A_shape = A.shape
    ndim = len(A_shape)

    # L
    L_strides = make_contiguous_strides_for(A_shape, False)
    L = A.new_empty(A_shape)
    L.as_strided_(A_shape, L_strides)

    # infos
    infos = A.new_empty(A_shape[0 : ndim - 2], dtype=torch.int32)
    return L, infos


@register_meta(
    [aten.linalg_householder_product.default, aten.linalg_householder_product.out]
)
@out_wrapper()
def linalg_householder_product(input: Tensor, tau: Tensor) -> Tensor:
    torch._check(
        input.ndim >= 2,
        lambda: "torch.linalg.householder_product: input must have at least 2 dimensions.",
    )
    torch._check(
        input.size(-2) >= input.size(-1),
        lambda: "torch.linalg.householder_product: input.shape[-2] must be greater than or equal to input.shape[-1]",
    )
    torch._check(
        input.size(-1) >= tau.size(-1),
        lambda: "torch.linalg.householder_product: input.shape[-1] must be greater than or equal to tau.shape[-1]",
    )

    torch._check(
        input.ndim - tau.ndim == 1,
        lambda: (
            f"torch.linalg.householder_product: Expected tau to have one dimension less than input, "
            f"but got tau.ndim equal to {tau.ndim} and input.ndim is equal to {input.ndim}"
        ),
    )
    if input.ndim > 2:
        expected_batch_tau_shape = input.shape[:-2]
        actual_batch_tau_shape = tau.shape[:-1]
        torch._check(
            actual_batch_tau_shape == expected_batch_tau_shape,
            lambda: (
                f"torch.linalg.householder_product: Expected batch dimensions of tau to be "
                f"equal to input.shape[:-2], but got {actual_batch_tau_shape}"
            ),
        )

    torch._check(
        tau.dtype == input.dtype,
        lambda: (
            f"torch.linalg.householder_product: tau dtype {tau.dtype}"
            f" does not match input dtype {input.dtype}"
        ),
    )
    checkSameDevice("torch.linalg.householder_product", tau, input, "tau")

    return torch.empty_strided(
        size=input.shape,
        stride=make_contiguous_strides_for(input.shape, row_major=False),
        dtype=input.dtype,
        device=input.device,
    )


# From aten/src/ATen/native/BatchLinearAlgebra.cpp
@register_meta(aten.linalg_inv_ex.default)
def linalg_inv_ex_meta(A: Tensor, check_errors: bool = False):
    squareCheckInputs(A, "linalg.inv_ex")
    checkFloatingOrComplex(A, "linalg.inv_ex", allow_low_precision_dtypes=False)

    L = A.new_empty(A.shape)
    L.as_strided_(A.shape, make_contiguous_strides_for(A.shape, row_major=False))

    infos = A.new_empty(A.shape[:-2], dtype=torch.int32)
    return L, infos


@register_meta([aten.linalg_ldl_factor_ex.default, aten.linalg_ldl_factor_ex.out])
@out_wrapper("LD", "pivots", "info")
def linalg_ldl_factor_ex_meta(
    self: Tensor,
    *,
    hermitian: bool = False,
    check_errors: bool = False,
) -> Tuple[Tensor, Tensor, Tensor]:
    squareCheckInputs(self, "torch.linalg.ldl_factor_ex")
    checkFloatingOrComplex(self, "torch.linalg.ldl_factor_ex")
    LD = torch.empty_strided(
        size=self.shape,
        stride=make_contiguous_strides_for(self.shape, row_major=False),
        dtype=self.dtype,
        device=self.device,
    )
    pivots = self.new_empty(self.shape[:-1], dtype=torch.int)
    info = self.new_empty(self.shape[:-2], dtype=torch.int)
    return LD, pivots, info


@register_meta([aten.linalg_ldl_solve.default, aten.linalg_ldl_solve.out])
@out_wrapper()
def linalg_ldl_solve_meta(
    LD: Tensor, pivots: Tensor, B: Tensor, *, hermitian: bool = False
) -> Tensor:
    squareCheckInputs(LD, "torch.linalg.ldl_solve")
    checkFloatingOrComplex(LD, "torch.linalg.ldl_solve")
    linearSolveCheckInputs(B, LD, "torch.linalg.ldl_solve")
    torch._check(
        B.ndim >= 2,
        lambda: (
            f"torch.linalg.ldl_solve: Expected B to have at least 2 dimensions, "
            f"but it has {B.ndim} dimensions instead"
        ),
    )
    expected_pivots_shape = LD.shape[:-1]
    torch._check(
        expected_pivots_shape == pivots.shape,
        lambda: (
            f"torch.linalg.ldl_solve: Expected LD.shape[:-1] and pivots.shape to be the same, "
            f"but got pivots with shape {pivots.shape} instead"
        ),
    )
    torch._check(
        utils.is_integer_dtype(pivots.dtype),
        lambda: f"torch.linalg.ldl_solve: Expected pivots to be integers. Got {pivots.dtype}",
    )
    torch._check(
        LD.dtype == B.dtype,
        lambda: f"torch.linalg.ldl_solve: LD dtype {LD.dtype} does not match b dtype {B.dtype}",
    )
    B_broadcast_size, _ = _linalg_broadcast_batch_dims(B, LD)
    return torch.empty_strided(
        size=B_broadcast_size,
        stride=make_contiguous_strides_for(B_broadcast_size, row_major=False),
        dtype=B.dtype,
        device=B.device,
    )


@register_meta([aten.linalg_lu.default, aten.linalg_lu.out])
@out_wrapper("P", "L", "U")
def linalg_lu_meta(A: Tensor, *, pivot: bool = True) -> Tuple[Tensor, Tensor, Tensor]:
    torch._check(
        A.ndim >= 2,
        lambda: f"linalg.lu: Expected tensor with 2 or more dimensions. Got size: {A.shape} instead",
    )

    sizes = list(A.shape)
    m = sizes[-2]
    n = sizes[-1]
    k = min(m, n)

    sizes[-1] = m
    if pivot:
        P = A.new_empty(sizes)
    else:
        P = A.new_empty([0])

    sizes[-1] = k
    L = A.new_empty(sizes)

    sizes[-2] = k
    sizes[-1] = n
    U = A.new_empty(sizes)
    return P, L, U


@register_meta([aten.linalg_lu_factor_ex.default, aten.linalg_lu_factor_ex.out])
@out_wrapper("LU", "pivots", "info")
def linalg_lu_factor_ex_meta(
    A: Tensor, *, pivot: bool = True, check_errors: bool = False
) -> Tuple[Tensor, Tensor, Tensor]:
    torch._check(
        A.ndim >= 2,
        lambda: f"torch.lu_factor: Expected tensor with 2 or more dimensions. Got size: {A.shape} instead",
    )

    sizes = list(A.shape)
    m = sizes[-2]
    n = sizes[-1]

    LU = torch.empty_strided(
        size=sizes,
        stride=make_contiguous_strides_for(sizes, row_major=False),
        dtype=A.dtype,
        device=A.device,
    )

    # Sets sizes to the size of pivots
    sizes.pop()
    sizes[-1] = min(m, n)
    pivots = A.new_empty(sizes, dtype=torch.int)

    # Sets sizes to the size of info
    sizes.pop()
    info = A.new_empty(sizes, dtype=torch.int)

    return LU, pivots, info


@register_meta([aten.linalg_lu_solve.default, aten.linalg_lu_solve.out])
@out_wrapper()
def linalg_lu_solve_meta(
    LU: Tensor,
    pivots: Tensor,
    B: Tensor,
    *,
    left: bool = True,
    adjoint: bool = False,
) -> Tensor:
    # dtype
    checkFloatingOrComplex(LU, "torch.linalg.lu_solve")
    torch._check(
        LU.dtype == B.dtype,
        lambda: (
            f"linalg.lu_solve: Expected LU and B to have the same dtype, "
            f"but found LU of type {LU.dtype} and B of type {B.dtype} instead"
        ),
    )
    torch._check(
        pivots.dtype == torch.int,
        lambda: "linalg.lu_solve: pivots should be a Tensor of scalar type torch.int32",
    )

    # matrix shapes
    squareCheckInputs(LU, "torch.linalg.lu_solve")
    checkInputsSolver(LU, B, left, "linalg.lu_solve")
    torch._check(
        LU.size(-1) == pivots.size(-1),
        lambda: "linalg.lu_solve: Number of pivots per batch should be same as the dimension of the matrix",
    )

    # batches
    torch._check(
        LU.shape[:-1] == pivots.shape,
        lambda: (
            f"linalg.lu_solve: Expected LU.shape[:-1] and pivots.shape to be the same, "
            f"but got pivots with shape {pivots.shape} instead"
        ),
    )

    B_broadcast_size, _ = _linalg_broadcast_batch_dims(B, LU)

    result = torch.empty_strided(
        size=B_broadcast_size,
        stride=make_contiguous_strides_for(B_broadcast_size, row_major=not left),
        dtype=B.dtype,
        device=B.device,
    )

    if result.numel() != 0 and not left:
        if result.is_complex():
            result = result.conj()

    return result


@register_meta(aten.lu_unpack)
@out_wrapper("P", "L", "U")
def lu_unpack_meta(
    LU: Tensor,
    pivots: Tensor,
    unpack_data: bool = True,
    unpack_pivots: bool = True,
) -> Tuple[Tensor, Tensor, Tensor]:
    torch._check(
        LU.ndim >= 2,
        lambda: f"torch.lu_unpack: Expected tensor with 2 or more dimensions. Got size: {LU.shape} instead",
    )
    if unpack_pivots:
        torch._check(
            pivots.dtype == torch.int32,
            lambda: (
                "torch.lu_unpack: LU_pivots is expected to be a contiguous tensor of torch.int32 dtype.\n"
                "Note: this function is intended to be used with the output produced by torch.linalg.lu_factor"
            ),
        )
    sizes = list(LU.shape)
    m = sizes[-2]
    n = sizes[-1]
    k = min(m, n)
    sizes[-1] = m
    if unpack_pivots:
        P = LU.new_empty(sizes)
    else:
        P = LU.new_empty([0])
    if unpack_data:
        sizes[-1] = k
        L = LU.new_empty(sizes)
        sizes[-2] = k
        sizes[-1] = n
        U = LU.new_empty(sizes)
    else:
        L = LU.new_empty([0])
        U = LU.new_empty([0])
    return P, L, U


# parse the "mode" param in linalg_qr: return a tuple of bools (compute_q, reduced)
def _parse_qr_mode(mode: str) -> Tuple[bool, bool]:
    if mode == "reduced":
        compute_q = True
        reduced = True
    elif mode == "complete":
        compute_q = True
        reduced = False
    elif mode == "r":
        compute_q = False
        reduced = True  # this is actually irrelevant in this mode
    else:
        torch._check(
            False,
            lambda: (
                f"qr received unrecognized mode '{mode}' "
                f"but expected one of 'reduced' (default), 'r', or 'complete'"
            ),
        )
    return compute_q, reduced


@register_meta([aten.linalg_qr.default, aten.linalg_qr.out])
@out_wrapper("Q", "R")
def linalg_qr_meta(
    A: Tensor,
    mode: str = "reduced",
) -> Tuple[Tensor, Tensor]:
    checkIsMatrix(A, "linalg.qr")
    checkFloatingOrComplex(A, "linalg.qr")

    compute_q, reduced_mode = _parse_qr_mode(mode)

    m = A.shape[-2]
    n = A.shape[-1]
    k = min(m, n)

    if compute_q:
        Q_shape = list(A.shape)
        Q_shape[-1] = k if reduced_mode else m
        Q = A.new_empty(Q_shape)
        Q.as_strided_(Q_shape, make_contiguous_strides_for(Q_shape, row_major=False))
    else:
        Q = A.new_empty([0])

    # For readability
    R_shape = list(A.shape)
    R_shape[-2] = k if reduced_mode or not compute_q else m
    R = A.new_empty(R_shape)
    R.as_strided_(R_shape, make_contiguous_strides_for(R_shape, row_major=False))
    return Q, R


@register_meta([aten._linalg_slogdet.default, aten._linalg_slogdet.sign])
@out_wrapper("sign", "logabsdet", "LU", "pivots")
def _linalg_slogdet(A: Tensor) -> Tuple[Tensor, Tensor, Tensor, Tensor]:
    squareCheckInputs(A, "linalg.slogdet")
    checkFloatingOrComplex(A, "linalg.slogdet", False)
    shape = A.shape
    sign = A.new_empty(shape[:-2])
    logabsdet = A.new_empty(shape[:-2], dtype=toRealValueType(A.dtype))
    LU = torch.empty_strided(
        size=shape,
        stride=make_contiguous_strides_for(shape, False),
        dtype=A.dtype,
        device=A.device,
    )
    pivots = A.new_empty(shape[:-1], dtype=torch.int32)
    return sign, logabsdet, LU, pivots


# From aten/src/ATen/native/BatchLinearAlgebra.cpp
# NOTE: matching defaults in aten/src/ATen/native/native_functions.yaml
@register_meta(aten._linalg_svd.default)
def _linalg_svd_meta(
    A: Tensor,
    full_matrices: bool = False,
    compute_uv: bool = True,
    driver: Optional[str] = None,
):
    checkIsMatrix(A, "linalg.svd")
    checkFloatingOrComplex(A, "linalg.svd")

    batch_dims = list(A.shape[:-2])
    m = A.shape[-2]
    n = A.shape[-1]
    k = min(m, n)

    if compute_uv:
        U_shape = batch_dims + [m, m if full_matrices else k]
        U = A.new_empty(U_shape)
        U.as_strided_(U_shape, make_contiguous_strides_for(U_shape, row_major=False))

        V_shape = batch_dims + [n if full_matrices else k, n]
        V = A.new_empty(V_shape)
        # NB: This checks for CUDA since there is no way to check for cuSolver.
        # Also, this might not work correctly on CPU when fake_device is not
        # available as device_hint just defaults to CUDA in that case. See
        # _linalg_svd meta in core.
        is_cuda = device_hint(A) == "cuda"
        V.as_strided_(V_shape, make_contiguous_strides_for(V_shape, row_major=is_cuda))
    else:
        # doesn't matter
        U = A.new_empty([0])
        V = A.new_empty([0])

    # S is always real, even when A is complex.
    S = A.new_empty(batch_dims + [k], dtype=toRealValueType(A.dtype))
    return U, S, V


def _linalg_broadcast_batch_dims(
    arg1: Tensor, arg2: Tensor
) -> Tuple[List[int], List[int]]:
    # broadcast the batch dimensions of arg1 and arg2.
    arg1_batch_sizes = arg1.shape[:-2]
    arg2_batch_sizes = arg2.shape[:-2]
    expand_batch_portion = _broadcast_shapes(arg1_batch_sizes, arg2_batch_sizes)

    arg1_expand_size = list(expand_batch_portion)
    arg1_expand_size += [arg1.size(-2), arg1.size(-1)]

    arg2_expand_size = list(expand_batch_portion)
    arg2_expand_size += [arg2.size(-2), arg2.size(-1)]
    return arg1_expand_size, arg2_expand_size


def _linalg_broadcast_batch_dims_name(
    arg1: Tensor, arg2: Tensor, name: Optional[str]
) -> Tuple[Tensor, Tensor]:
    # If there's no name we assume we don't want to check the errors
    if name:
        linearSolveCheckInputs(arg1, arg2, name)

    arg1_expand_size, arg2_expand_size = _linalg_broadcast_batch_dims(arg1, arg2)

    arg1_broadcasted = (
        arg1 if arg1_expand_size == arg1.shape else arg1.expand(arg1_expand_size)
    )
    arg2_broadcasted = (
        arg2 if arg2_expand_size == arg2.shape else arg2.expand(arg2_expand_size)
    )
    return arg1_broadcasted, arg2_broadcasted


def linalg_solve_is_vector_rhs(input: Tensor, other: Tensor) -> bool:
    expected_batched_rhs_shape = input.shape[:-1]
    vector_case = other.ndim == 1 or (
        input.ndim - 1 == other.ndim and other.shape == expected_batched_rhs_shape
    )
    return vector_case


@register_meta(aten._linalg_solve_ex)
def _linalg_solve_ex(
    A: Tensor,
    B: Tensor,
    *,
    left: bool = True,
    check_errors: bool = False,
    result: Optional[Tensor] = None,
    LU: Optional[Tensor] = None,
    pivots: Optional[Tensor] = None,
    info: Optional[Tensor] = None,
) -> Tuple[Tensor, Tensor, Tensor, Tensor]:
    checkFloatingOrComplex(A, "linalg.solve")
    torch._check(
        A.dtype == B.dtype,
        lambda: (
            f"linalg.solve: Expected A and B to have the same dtype, but found A of type "
            f"{A.dtype} and B of type {B.dtype} instead"
        ),
    )
    vector_case = linalg_solve_is_vector_rhs(A, B)
    B_ = B.unsqueeze(-1) if vector_case else B
    checkInputsSolver(A, B_, left, "linalg.solve")
    B_broad_shape, _ = _linalg_broadcast_batch_dims(B_, A)
    torch._check(
        left or not vector_case,
        lambda: (
            "linalg.solve: Vector broadcasting of the left hand side is not supported for left=False. "
            "In this case linalg.solve is equivalent to B / A.squeeze(-1)"
        ),
    )
    result_shape = B_broad_shape[:-1] if vector_case else B_broad_shape
    result_ = torch.empty_strided(
        size=result_shape,
        stride=make_contiguous_strides_for(result_shape, not left),
        dtype=B.dtype,
        device=B.device,
    )
    shape = A.shape
    ndim = A.ndim
    LU_ = torch.empty_strided(
        size=shape,
        stride=make_contiguous_strides_for(shape, False),
        dtype=A.dtype,
        device=A.device,
    )
    pivots_ = A.new_empty(shape[:-1], dtype=torch.int32)
    info_ = A.new_empty(shape[:-2], dtype=torch.int32)
    out = (result, LU, pivots, info)
    res = (result_, LU_, pivots_, info_)
    if all(x is not None for x in out):
        for r, o in zip(res, out):
            # resize and copy operations are done in-place
            _maybe_resize_out(o, r.shape)  # type: ignore[arg-type]
            # strides are not copied in out_wrapper
            o.as_strided_(r.shape, r.stride())  # type: ignore[union-attr]
            _safe_copy_out(copy_from=r, copy_to=o, exact_dtype=False)  # type: ignore[arg-type]
    return res


@register_meta([aten.linalg_solve_triangular.default, aten.linalg_solve_triangular.out])
def linalg_solve_triangular_meta(
    A: Tensor,
    B: Tensor,
    *,
    upper: bool,
    left: bool = True,
    unitriangular: bool = False,
    out: Optional[Tensor] = None,
) -> Tensor:
    if out is None:
        out = A.new_empty([0])
    assert isinstance(out, TensorLike)
    checkInputsSolver(A, B, left, "linalg.solve_triangular")
    B_, A_ = _linalg_broadcast_batch_dims_name(B, A, None)
    avoid_copy_A = A_.transpose(-2, -1).is_contiguous() and A_.is_conj()
    if avoid_copy_A:
        out = _maybe_resize_out(out, B_.shape)
    else:
        # reimplementation of resize_output with result F-contig
        if _resize_output_check(out, B_.shape):
            out.resize_(B_.transpose(-2, -1).shape)
            out.transpose_(-2, -1)
    return out  # type: ignore[return-value]


@register_meta(aten.triangular_solve)
@out_wrapper("solution", "cloned_coefficient")
def triangular_solve_meta(
    self: Tensor,
    A: Tensor,
    upper: bool = True,
    transpose: bool = False,
    unitriangular: bool = False,
) -> Tuple[Tensor, Tensor]:
    torch._check(
        self.ndim >= 2,
        lambda: (
            f"torch.triangular_solve: Expected b to have at least 2 dimensions, "
            f"but it has {self.ndim} dimensions instead"
        ),
    )
    torch._check(
        A.ndim >= 2,
        lambda: (
            f"torch.triangular_solve: Expected A to have at least 2 dimensions, "
            f"but it has {A.ndim} dimensions instead"
        ),
    )

    linearSolveCheckInputs(self, A, "triangular_solve")

    if A.layout == torch.strided:
        self_broadcast_size, A_broadcast_size = _linalg_broadcast_batch_dims(self, A)
        solution = torch.empty_strided(
            size=self_broadcast_size,
            stride=make_contiguous_strides_for(self_broadcast_size, row_major=False),
            dtype=self.dtype,
            device=self.device,
        )
        cloned_coefficient = torch.empty_strided(
            size=A_broadcast_size,
            stride=make_contiguous_strides_for(A_broadcast_size, row_major=False),
            dtype=A.dtype,
            device=A.device,
        )
    elif A.layout == torch.sparse_csr or A.layout == torch.sparse_bsr:
        solution = torch.empty_like(self)
        cloned_coefficient = self.new_empty([0])
    else:
        torch._check(False, lambda: "triangular_solve: Got an unexpected layout.")
    return solution, cloned_coefficient


# From aten/src/ATen/native/LinearAlgebra.cpp
@register_meta(aten._linalg_det.default)
def _linalg_det_meta(A):
    squareCheckInputs(A, "linalg.det")
    checkFloatingOrComplex(A, "linalg.det")

    det = A.new_empty(A.shape[:-2])

    LU = A.new_empty(A.shape)
    LU.as_strided_(A.shape, make_contiguous_strides_for(A.shape, row_major=False))

    pivots = A.new_empty(A.shape[:-1], dtype=torch.int32)
    return det, LU, pivots


@register_meta(aten.ormqr)
@out_wrapper()
def ormqr(
    input: Tensor,
    tau: Tensor,
    other: Tensor,
    left: bool = True,
    transpose: bool = False,
) -> Tensor:
    torch._check(
        input.ndim >= 2, lambda: "torch.ormqr: input must have at least 2 dimensions."
    )
    torch._check(
        other.ndim >= 2, lambda: "torch.ormqr: other must have at least 2 dimensions."
    )

    left_size_condition = -2 if left else -1
    torch._check(
        other.shape[left_size_condition] >= tau.shape[-1],
        lambda: f"torch.ormqr: other.shape[{left_size_condition}] must be greater than or equal to tau.shape[-1]",
    )
    torch._check(
        other.shape[left_size_condition] == input.shape[-2],
        lambda: f"torch.ormqr: other.shape[{left_size_condition}] must be equal to input.shape[-2]",
    )

    torch._check(
        tau.shape[-1] <= input.shape[-1],
        lambda: "torch.ormqr: tau.shape[-1] must be less than or equal to input.shape[-1]",
    )

    torch._check(
        input.ndim - tau.ndim == 1,
        lambda: (
            f"torch.ormqr: Expected tau to have one dimension less than input, "
            f"but got tau.ndim equal to {tau.ndim} and input.ndim is equal to {input.ndim}"
        ),
    )
    torch._check(
        input.ndim == other.ndim,
        lambda: (
            f"torch.ormqr: Expected other to have the same number of dimensions as input, "
            f"but got other.ndim equal to {other.ndim} and input.ndim is equal to {input.ndim}"
        ),
    )

    if input.ndim > 2:
        expected_batch_shape = input.shape[:-2]
        actual_batch_tau_shape = tau.shape[:-1]
        torch._check(
            actual_batch_tau_shape == expected_batch_shape,
            lambda: (
                f"torch.ormqr: Expected batch dimensions of tau to be "
                f"equal to input.shape[:-2], but got {actual_batch_tau_shape}"
            ),
        )

        actual_batch_other_shape = other.shape[:-2]
        torch._check(
            actual_batch_other_shape == expected_batch_shape,
            lambda: (
                f"torch.ormqr: Expected batch dimensions of other to be "
                f"equal to input.shape[:-2], but got {actual_batch_other_shape}"
            ),
        )

    torch._check(
        tau.dtype == input.dtype,
        lambda: (
            f"torch.ormqr: Expected input and tau to have the same dtype, "
            f"but input has dtype {input.dtype} and tau has dtype {tau.dtype}"
        ),
    )
    torch._check(
        other.dtype == input.dtype,
        lambda: (
            f"torch.ormqr: Expected input and other to have the same dtype, "
            f"but input has dtype {input.dtype} and other has dtype {other.dtype}"
        ),
    )

    checkSameDevice("torch.ormqr", tau, input, "tau")
    checkSameDevice("torch.ormqr", other, input, "other")

    return torch.empty_strided(
        size=other.shape,
        stride=make_contiguous_strides_for(other.shape, row_major=False),
        dtype=other.dtype,
        device=other.device,
    )


def _padding_check_valid_input(input, padding, *, dim):
    torch._check(
        len(padding) == 2 * dim,
        lambda: f"padding size is expected to be {2 * dim}, but got: {len(padding)}",
    )

    input_dim = input.ndim

    is_batch_mode = input_dim == (dim + 2)

    valid_batch_mode = is_batch_mode
    valid_non_batch_mode = not is_batch_mode

    if is_batch_mode:
        # allow batch size of 0-dim.
        for d in range(1, input_dim):
            valid_batch_mode = valid_batch_mode and input.size(d) != 0
    else:
        for d in range(0, input_dim):
            valid_non_batch_mode = valid_non_batch_mode and input.size(d) != 0

    # allow empty batch size but not other dimensions.
    torch._check(
        valid_batch_mode or valid_non_batch_mode,
        lambda: (
            f"Expected {dim + 1}D or {dim + 2}D (batch mode) tensor with possibly 0 batch size "
            f"and other non-zero dimensions for input, but got: {input.shape}"
        ),
    )


def _pad1d_common(input, padding, *, is_reflection):
    dim_plane = 0
    dim_w = 1
    nbatch = 1

    if input.ndim == 3:
        nbatch = input.size(0)
        dim_w += 1
        dim_plane += 1

    _padding_check_valid_input(input, padding, dim=1)

    pad_l, pad_r = padding

    nplane = input.size(dim_plane)
    input_w = input.size(dim_w)
    output_w = input_w + pad_l + pad_r

    if is_reflection:
        torch._check(
            pad_l < input_w and pad_r < input_w,
            lambda: (
                f"Argument #4: Padding size should be less than the corresponding input dimension, "
                f"but got: padding ({pad_l}, {pad_r}) at dimension {dim_w} of input {input.shape}"
            ),
        )

    torch._check(
        output_w >= 1,
        lambda: f"input (W: {input_w}) is too small. Calculated output W: {output_w}",
    )

    if input.ndim == 2:
        return input.new_empty((nplane, output_w))
    else:
        return input.new_empty((nbatch, nplane, output_w))


@register_meta(aten.reflection_pad1d)
@out_wrapper()
def meta_reflection_pad1d(input, padding):
    return _pad1d_common(input, padding, is_reflection=True)


@register_meta(aten.replication_pad1d)
@out_wrapper()
def meta_replication_pad1d(input, padding):
    return _pad1d_common(input, padding, is_reflection=False)


def _pad1d_backward_common(grad_output, input, padding, *, is_reflection):
    dim_w = 1
    if not is_reflection:
        torch._check(len(padding) == 2, lambda: "padding size is expected to be 2")

    if input.ndim == 3:
        dim_w += 1

    pad_l, pad_r = padding

    input_w = input.size(dim_w)
    output_w = input_w + pad_l + pad_r

    if is_reflection:
        torch._check(
            pad_l < input_w and pad_r < input_w,
            lambda: (
                f"Argument #4: Padding size should be less than the corresponding input dimension, "
                f"but got: padding ({pad_l}, {pad_r}) at dimension {dim_w} of input {input.shape}"
            ),
        )

    torch._check(
        output_w == grad_output.size(dim_w),
        lambda: f"grad_output width unexpected. Expected: {output_w}, Got: {grad_output.size(dim_w)}",
    )

    return input.new_empty(input.shape)


@register_meta(aten.reflection_pad1d_backward)
@out_wrapper("grad_input")
def meta_reflection_pad1d_backward(grad_output, input, padding):
    return _pad1d_backward_common(grad_output, input, padding, is_reflection=True)


@register_meta(aten.replication_pad1d_backward)
@out_wrapper("grad_input")
def meta_replication_pad1d_backward(grad_output, input, padding):
    return _pad1d_backward_common(grad_output, input, padding, is_reflection=False)


def _pad2d_common(input, padding, *, is_reflection):
    dim_w = 2
    dim_h = 1
    dim_slices = 0
    nbatch = 1

    _padding_check_valid_input(input, padding, dim=2)

    ndim = input.ndim
    if ndim == 4:
        nbatch = input.size(0)
        dim_w += 1
        dim_h += 1
        dim_slices += 1

    pad_l, pad_r, pad_t, pad_b = padding

    nplane = input.size(dim_slices)
    input_h = input.size(dim_h)
    input_w = input.size(dim_w)
    output_h = input_h + pad_t + pad_b
    output_w = input_w + pad_l + pad_r

    if is_reflection:
        torch._check(
            pad_l < input_w and pad_r < input_w,
            lambda: (
                f"Argument #4: Padding size should be less than the corresponding input dimension, "
                f"but got: padding ({pad_l}, {pad_r}) at dimension {dim_w} of input {input.shape}"
            ),
        )
        torch._check(
            pad_t < input_h and pad_b < input_h,
            lambda: (
                f"Argument #6: Padding size should be less than the corresponding input dimension, "
                f"but got: padding ({pad_t}, {pad_b}) at dimension {dim_h} of input {input.shape}"
            ),
        )

    torch._check(
        output_w >= 1 or output_h >= 1,
        lambda: (
            f"input (H: {input_h} W: {input_w}) is too small. "
            f"Calculated output H: {output_h} W: {output_w}"
        ),
    )

    if input.ndim == 3:
        return input.new_empty((nplane, output_h, output_w))
    else:
        return input.new_empty((nbatch, nplane, output_h, output_w))


@register_meta(aten.reflection_pad2d)
@out_wrapper()
def meta_reflection_pad2d(input, padding):
    return _pad2d_common(input, padding, is_reflection=True)


@register_meta(aten.replication_pad2d)
@out_wrapper()
def meta_replication_pad2d(input, padding):
    return _pad2d_common(input, padding, is_reflection=False)


@register_meta(
    [
        aten.reflection_pad2d_backward.default,
        aten.reflection_pad2d_backward.grad_input,
        aten.replication_pad2d_backward.default,
        aten.replication_pad2d_backward.grad_input,
    ]
)
@out_wrapper("grad_input")
def meta_pad2d_backward(grad_output, self, padding):
    dim_w = 2
    dim_h = 1
    dim_plane = 0
    nbatch = 1

    self_shape = self.shape
    if self.dim() == 4:
        nbatch = self_shape[0]
        dim_w += 1
        dim_h += 1
        dim_plane += 1

    pad_l, pad_r, pad_t, pad_b = padding

    nplane = self_shape[dim_plane]
    input_h = self_shape[dim_h]
    input_w = self_shape[dim_w]
    output_h = input_h + pad_t + pad_b
    output_w = input_w + pad_l + pad_r

    torch._check(
        output_w == grad_output.size(dim_w),
        lambda: f"grad_output width unexpected. Expected: {output_w}, Got: {grad_output.size(dim_w)}",
    )
    torch._check(
        output_h == grad_output.size(dim_h),
        lambda: f"grad_output height unexpected. Expected: {output_h}, Got: {grad_output.size(dim_h)}",
    )
    return self.new_empty(self.shape)


def _pad3d_common(input, padding, *, is_reflection):
    dim_w = 3
    dim_h = 2
    dim_d = 1
    dim_plane = 0

    _padding_check_valid_input(input, padding, dim=3)

    batch_mode = input.ndim == 5
    if batch_mode:
        nbatch = input.size(0)
        dim_w += 1
        dim_h += 1
        dim_d += 1
        dim_plane += 1

    pad_l, pad_r, pad_t, pad_b, pad_f, pad_bk = padding

    nplane = input.size(dim_plane)
    input_d = input.size(dim_d)
    input_h = input.size(dim_h)
    input_w = input.size(dim_w)
    output_d = input_d + pad_f + pad_bk
    output_h = input_h + pad_t + pad_b
    output_w = input_w + pad_l + pad_r

    if is_reflection:
        torch._check(
            pad_l < input_w and pad_r < input_w,
            lambda: (
                f"Argument #4: Padding size should be less than the corresponding input dimension, "
                f"but got: padding ({pad_l}, {pad_r}) at dimension {dim_w} of input {input.shape}"
            ),
        )
        torch._check(
            pad_t < input_h and pad_b < input_h,
            lambda: (
                f"Argument #6: Padding size should be less than the corresponding input dimension, "
                f"but got: padding ({pad_t}, {pad_b}) at dimension {dim_h} of input {input.shape}"
            ),
        )
        torch._check(
            pad_f < input_d and pad_bk < input_d,
            lambda: (
                f"Argument #8: Padding size should be less than the corresponding input dimension, "
                f"but got: padding ({pad_f}, {pad_bk}) at dimension {dim_d} of input {input.shape}"
            ),
        )

    torch._check(
        output_w >= 1 or output_h >= 1 or output_d >= 1,
        lambda: (
            f"input (D: {input_d} H: {input_h} W: {input_w}) is too small. "
            f"Calculated output D: {output_d} H: {output_h} W: {output_w}"
        ),
    )

    if batch_mode:
        return input.new_empty((nbatch, nplane, output_d, output_h, output_w))
    else:
        return input.new_empty((nplane, output_d, output_h, output_w))


@register_meta(aten.reflection_pad3d)
@out_wrapper()
def meta_reflection_pad3d(input, padding):
    return _pad3d_common(input, padding, is_reflection=True)


@register_meta(aten.replication_pad3d)
@out_wrapper()
def meta_replication_pad3d(input, padding):
    return _pad3d_common(input, padding, is_reflection=False)


@register_meta(
    [
        aten.reflection_pad3d_backward.default,
        aten.reflection_pad3d_backward.grad_input,
        aten.replication_pad3d_backward.default,
        aten.replication_pad3d_backward.grad_input,
    ]
)
@out_wrapper("grad_input")
def meta_pad3d_backward(grad_output, input, padding):
    torch._check(len(padding) == 6, lambda: "padding size is expected to be 6")
    assert input.ndim > 3
    assert grad_output.ndim == input.ndim

    dim_w = 3
    dim_h = 2
    dim_d = 1

    if input.ndim == 5:
        dim_w += 1
        dim_h += 1
        dim_d += 1

    pad_l, pad_r, pad_t, pad_b, pad_f, pad_bk = padding

    input_d = input.size(dim_d)
    input_h = input.size(dim_h)
    input_w = input.size(dim_w)
    output_d = input_d + pad_f + pad_bk
    output_h = input_h + pad_t + pad_b
    output_w = input_w + pad_l + pad_r

    torch._check(
        output_w == grad_output.size(dim_w),
        lambda: f"grad_output width unexpected. Expected: {output_w}, Got: {grad_output.size(dim_w)}",
    )
    torch._check(
        output_h == grad_output.size(dim_h),
        lambda: f"grad_output height unexpected. Expected: {output_h}, Got: {grad_output.size(dim_h)}",
    )
    torch._check(
        output_d == grad_output.size(dim_d),
        lambda: f"grad_output depth unexpected. Expected: {output_d}, Got: {grad_output.size(dim_d)}",
    )

    return input.new_empty(input.shape)


@register_meta(aten._pdist_forward)
@out_wrapper()
def meta__pdist_forward(self: Tensor, p: float = 2) -> Tensor:
    torch._check(
        self.is_contiguous(), lambda: "_pdist_forward requires contiguous input"
    )
    n = self.size(0)
    if n <= 1:
        return self.new_empty([0]).to(memory_format=torch.legacy_contiguous_format)  # type: ignore[call-overload]
    else:
        return self.new_empty((n * (n - 1) // 2,)).to(
            memory_format=torch.legacy_contiguous_format
        )  # type: ignore[call-overload]


@register_meta(aten._pdist_backward)
@out_wrapper()
def meta__pdist_backward(grad: Tensor, self: Tensor, p: float, pdist: Tensor) -> Tensor:
    torch._check(
        self.is_contiguous(), lambda: "_pdist_backward requires self to be contiguous"
    )
    torch._check(
        pdist.is_contiguous(), lambda: "_pdist_backward requires pdist to be contiguous"
    )
    return torch.empty_like(self, memory_format=torch.legacy_contiguous_format)


@register_meta([aten.baddbmm.default, aten.baddbmm.out])
@out_wrapper()
def meta_baddbmm(self, batch1, batch2, *, beta=1, alpha=1):
    dim1 = batch1.size(0)
    dim2 = batch1.size(1)
    dim3 = batch2.size(2)
    self = self.expand((dim1, dim2, dim3))
    torch._check(batch1.dim() == 3, lambda: "batch1 must be a 3D tensor")
    torch._check(batch2.dim() == 3, lambda: "batch2 must be a 3D tensor")
    torch._check(
        self.dtype == batch1.dtype == batch2.dtype,
        lambda: f"Input dtypes must be the same, got: input: {self.dtype}, batch1: {batch1.dtype}, batch2: {batch2.dtype}",
    )
    batch1_sizes = batch1.shape
    batch2_sizes = batch2.shape
    bs = batch1_sizes[0]
    contraction_size = batch1_sizes[2]
    torch._check(
        batch2_sizes[0] == bs and batch2_sizes[1] == contraction_size,
        lambda: (
            f"Expected size for first two dimensions of batch2 tensor to be: "
            f"[{bs}, {contraction_size}] but got: [{batch2_sizes[0]}, {batch2_sizes[1]}]."
        ),
    )
    return self.new_empty(self.size())


@register_meta([aten.bernoulli.default, aten.bernoulli.out])
@out_wrapper()
def meta_bernoulli(self, *, generator=None):
    # https://github.com/pytorch/pytorch/issues/88612
    return torch.empty_like(self).contiguous()


@register_meta(aten.bernoulli_.float)
def meta_bernoulli_(self, p=0.5, generator=None):
    return self


@register_meta(aten.bernoulli.p)
def meta_bernoulli_p(self, p=0.5, generator=None):
    # https://github.com/pytorch/pytorch/issues/88612
    return torch.empty_like(self).contiguous()


@register_meta(aten._fused_moving_avg_obs_fq_helper.default)
def meta__fused_moving_avg_obs_fq_helper(
    self,
    observer_on,
    fake_quant_on,
    running_min,
    running_max,
    scale,
    zero_point,
    averaging_const,
    quant_min,
    quant_max,
    ch_axis,
    per_row_fake_quant=False,
    symmetric_quant=False,
):
    torch._check(
        ch_axis < self.dim(),
        lambda: "Error in fused_moving_avg_obs_fake_quant_cpu: ch_axis must be < self.dim()",
    )
    mask = torch.empty_like(self, dtype=torch.bool)
    return (torch.empty_like(self), mask)


@register_meta(aten.mm)
@out_wrapper()
def meta_mm(a, b):
    torch._check(a.dim() == 2, lambda: "a must be 2D")
    torch._check(b.dim() == 2, lambda: "b must be 2D")
    N, M1 = a.shape
    M2, P = b.shape
    torch._check(
        M1 == M2,
        lambda: f"a and b must have same reduction dim, but got [{N}, {M1}] X [{M2}, {P}].",
    )
    return a.new_empty(N, P)


def _compute_reduction_shape(self, dims, keepdim):
    if keepdim:
        return tuple(self.shape[i] if i not in dims else 1 for i in range(self.ndim))

    return utils.compute_reduction_output_shape(self.shape, dims)


# FakeTensors (meta tensors with a device) will report device as meta
# when running meta kernels. Here, access the "fake device" of FakeTensor if it
# exists so meta kernels which have diverge per device will be more
# accurate when run with FakeTensors
def device_hint(tensor) -> "str":
    if isinstance(tensor, torch._subclasses.FakeTensor):
        return tensor.fake_device.type
    else:
        return "cuda"  # default to cuda


def calc_conv_nd_return_shape(
    input_tensor: torch.Tensor,
    weight: torch.Tensor,
    stride: Union[List[int], int],
    padding: Union[List[int], int],
    dilation: Union[List[int], int],
    is_transposed: bool,
    groups: int,
    output_padding: Optional[Union[List[int], int]] = None,
):
    def _formula(ln: int, p: int, d: int, k: int, s: int) -> int:
        """
        Formula to apply to calculate the length of some dimension of the output

        See: https://pytorch.org/docs/stable/generated/torch.nn.Conv2d.html

        Args:
            ln: length of the dimension
            p: padding in that dim
            d: dilation in that dim
            k: kernel size in that dim
            s: stride in that dim
        Returns:
            The output length
        """
        return (ln + 2 * p - d * (k - 1) - 1) // s + 1

    def _formula_transposed(ln: int, p: int, d: int, k: int, s: int, op: int) -> int:
        """
        Formula to apply to calculate the length of some dimension of the output
        if transposed convolution is used.
        See: https://pytorch.org/docs/stable/generated/torch.nn.ConvTranspose2d.html

        Args:
            ln: length of the dimension
            p: padding in that dim
            d: dilation in that dim
            k: kernel size in that dim
            s: stride in that dim
            op: output padding in that dim

        Returns:
            The output length
        """
        return (ln - 1) * s - 2 * p + d * (k - 1) + op + 1

    kernel_size = weight.shape[2:]
    dims = input_tensor.shape[2:]
    if is_transposed:
        out_channels = groups * weight.shape[1]
    else:
        out_channels = weight.shape[0]
        if weight.shape[1] * groups != input_tensor.shape[1]:
            raise RuntimeError("Invalid channel dimensions")

    ret_shape = [input_tensor.shape[0], out_channels]
    if isinstance(stride, IntLike):
        stride = [stride] * len(dims)
    elif len(stride) == 1:
        stride = [stride[0]] * len(dims)

    if isinstance(padding, IntLike):
        padding = [padding] * len(dims)
    elif len(padding) == 1:
        padding = [padding[0]] * len(dims)

    if isinstance(dilation, IntLike):
        dilation = [dilation] * len(dims)
    elif len(dilation) == 1:
        dilation = [dilation[0]] * len(dims)

    output_padding_list: Optional[List[int]] = None
    if output_padding:
        if isinstance(output_padding, IntLike):
            output_padding_list = [output_padding] * len(dims)
        elif len(output_padding) == 1:
            output_padding_list = [output_padding[0]] * len(dims)
        else:
            output_padding_list = output_padding

    for i in range(len(dims)):
        # If output_padding is present, we are dealing with a transposed convolution
        if output_padding_list:
            ret_shape.append(
                _formula_transposed(
                    dims[i],
                    padding[i],
                    dilation[i],
                    kernel_size[i],
                    stride[i],
                    output_padding_list[i],
                )
            )
        else:
            ret_shape.append(
                _formula(dims[i], padding[i], dilation[i], kernel_size[i], stride[i])
            )

    return ret_shape


def is_channels_last(ten):
    return torch._prims_common.suggest_memory_format(ten) == torch.channels_last


@register_meta(aten.convolution.default)
def meta_conv(
    input_tensor: torch.Tensor,
    weight: torch.Tensor,
    bias: torch.Tensor,
    stride: List[int],
    padding: List[int],
    dilation: List[int],
    is_transposed: bool,
    output_padding: List[int],
    groups: int,
):
    def pick_memory_format():
        if device_hint(input_tensor) == "cuda":
            if is_channels_last(input_tensor) or is_channels_last(weight):
                return torch.channels_last
        else:
            if is_channels_last(input_tensor):
                return torch.channels_last
        if input_tensor.is_contiguous(memory_format=torch.contiguous_format):
            return torch.contiguous_format
        elif input_tensor.is_contiguous(memory_format=torch.preserve_format):
            return torch.preserve_format

    shape_out = calc_conv_nd_return_shape(
        input_tensor,
        weight,
        stride,
        padding,
        dilation,
        is_transposed,
        groups,
        output_padding if is_transposed else None,
    )

    out = input_tensor.new_empty(shape_out)
    out = out.to(memory_format=pick_memory_format())  # type: ignore[call-overload]
    return out


if torch._C._has_mkldnn:
    _meta_lib_dont_use_me_use_register_meta_for_mkldnn = torch.library.Library(
        "mkldnn", "IMPL", "Meta"
    )

    @register_meta(torch.ops.mkldnn._convolution_pointwise.default)
    def meta_mkldnn_convolution_default(
        input_tensor,
        weight,
        bias,
        padding,
        stride,
        dilation,
        groups,
        attr,
        scalars,
        algorithm,
    ):
        shape_out = calc_conv_nd_return_shape(
            input_tensor, weight, stride, padding, dilation, False, groups, []
        )
        out = input_tensor.new_empty(shape_out)
        out_memory_format = torch.channels_last
        out = out.to(memory_format=out_memory_format)  # type: ignore[call-overload]
        return out

    @register_meta(torch.ops.mkldnn._linear_pointwise.default)
    def meta_linear_pointwise_default(
        input_tensor, weight, bias, attr, scalars, algorithm
    ):
        return input_tensor.new_empty((*input_tensor.shape[:-1], weight.shape[0]))

    if torch._C.has_mkl:
        _meta_lib_dont_use_me_use_register_meta_for_mkl = torch.library.Library(
            "mkl", "IMPL", "Meta"
        )

        @register_meta(torch.ops.mkl._mkl_linear)
        def meta_mkl_linear(
            input_tensor,
            packed_weight,
            orig_weight,
            bias,
            batch_size,
        ):
            return input_tensor.new_empty(
                (*input_tensor.shape[:-1], orig_weight.shape[0])
            )

    _meta_lib_dont_use_me_use_register_meta_for_onednn = torch.library.Library(
        "onednn", "IMPL", "Meta"
    )

    @register_meta(torch.ops.onednn.qconv2d_pointwise.default)
    def meta_qconv2d_pointwise(
        x,
        x_scale,
        x_zp,
        w,  # prepacked_weight
        w_scale,
        w_zp,
        bias,
        stride,
        padding,
        dilation,
        groups,
        output_scale,
        output_zero_point,
        output_dtype,
        attr,
        scalars,
        algorithm,
    ):
        shape_out = calc_conv_nd_return_shape(
            x,
            w,
            stride,
            padding,
            dilation,
            False,
            groups,
            None,
        )
        assert output_dtype in [torch.float32, torch.bfloat16]
        out = x.new_empty(shape_out, dtype=output_dtype)
        out = out.to(memory_format=torch.channels_last)
        return out

    @register_meta(torch.ops.onednn.qlinear_pointwise.default)
    def meta_qlinear_pointwise(
        x,
        x_scale,
        x_zp,
        w,
        w_scale,
        w_zp,
        bias,
        output_scale,
        output_zero_point,
        output_dtype,
        post_op_name,
        post_op_args,
        post_op_algorithm,
    ):
        output_shape = list(x.shape)
        # The weight has been transposed during the qlinear weight prepack process.
        output_shape[-1] = w.shape[1]
        assert output_dtype in [torch.float32, torch.bfloat16]
        out = x.new_empty(output_shape, dtype=output_dtype)
        return out

    _meta_lib_dont_use_me_use_register_meta_for_quantized = torch.library.Library(
        "quantized", "IMPL", "Meta"
    )

    @register_meta(torch.ops.quantized.max_pool2d)
    def meta_quantized_max_pool2d(
        input,
        kernel_size,
        stride=(),
        padding=(0,),
        dilation=(1,),
        ceil_mode=False,
    ):
        (
            nInputPlane,
            outputHeight,
            outputWidth,
        ) = max_pool2d_checks_and_compute_shape(
            input, kernel_size, stride, padding, dilation, ceil_mode
        )
        nbatch = input.size(-4) if input.dim() == 4 else 1
        memory_format = torch.channels_last
        if input.dim() == 3:
            size = [nInputPlane, outputHeight, outputWidth]
        else:
            size = [nbatch, nInputPlane, outputHeight, outputWidth]
        return torch.empty(
            size,
            dtype=input.dtype,
            device=input.device,
            memory_format=memory_format,
        )


# from check_dim_size() in aten/src/ATen/TensorUtils.cpp.
def check_dim_size(tensor, dim, dim_size, size):
    torch._check(
        tensor.dim() == dim and tensor.shape[dim_size] == size,
        lambda: f"Expected a tensor of dimension {dim} and tensor.size[{dim_size}] == {size}, "
        + f"but got : dimension {tensor.dim()} and tensor.size[{dim_size}] = {tensor.shape[dim_size]}",
    )


@register_meta(aten.avg_pool2d.default)
def meta_avg_pool2d(
    input,
    kernel_size,
    stride=(),
    padding=(0,),
    ceil_mode=False,
    count_include_pad=True,
    divisor_override=None,
):
    def unpack(name, val):
        torch._check(
            len(val) in [1, 2],
            lambda: f"avg_pool2d: {name} must either be a single int, or a tuple of two ints",
        )
        H = val[0]
        W = H if len(val) == 1 else val[1]
        return H, W

    kH, kW = unpack("kernel_size", kernel_size)
    torch._check(
        len(stride) in [0, 1, 2],
        lambda: "avg_pool2d: stride must either be omitted, a single int, or a tuple of two ints",
    )
    if len(stride) == 0:
        dH, dW = kH, kW
    elif len(stride) == 1:
        dH, dW = stride[0], stride[0]
    else:
        dH, dW = unpack("stride", stride)

    padH, padW = unpack("padding", padding)

    torch._check(
        divisor_override is None or divisor_override != 0,
        lambda: "divisor must be not zero",
    )

    nbatch = input.size(-4) if input.dim() == 4 else 1
    nInputPlane = input.size(-3)
    inputHeight = input.size(-2)
    inputWidth = input.size(-1)

    outputHeight = pooling_output_shape(inputHeight, kH, padH, dH, 1, ceil_mode)
    outputWidth = pooling_output_shape(inputWidth, kW, padW, dW, 1, ceil_mode)

    memory_format = utils.suggest_memory_format(input)
    pool2d_shape_check(
        input,
        kH,
        kW,
        dH,
        dW,
        padH,
        padW,
        1,
        1,
        nInputPlane,
        inputHeight,
        inputWidth,
        outputHeight,
        outputWidth,
        memory_format,
    )

    if input.dim() == 3:
        size = [nInputPlane, outputHeight, outputWidth]
    else:
        size = [nbatch, nInputPlane, outputHeight, outputWidth]
    return torch.empty(
        size,
        dtype=input.dtype,
        device=input.device,
        memory_format=memory_format,
    )


# from avg_pool2d_backward_shape_check() in aten/src/ATen/native/Pool.h.
def avg_pool2d_backward_shape_check(
    input,
    gradOutput,
    nbatch,
    kH,
    kW,
    dH,
    dW,
    padH,
    padW,
    nInputPlane,
    inputHeight,
    inputWidth,
    outputHeight,
    outputWidth,
    mem_format,
):
    pool2d_shape_check(
        input,
        kH,
        kW,
        dH,
        dW,
        padH,
        padW,
        1,
        1,
        nInputPlane,
        inputHeight,
        inputWidth,
        outputHeight,
        outputWidth,
        mem_format,
    )

    ndim = input.dim()
    nOutputPlane = nInputPlane

    check_dim_size(gradOutput, ndim, ndim - 3, nOutputPlane)
    check_dim_size(gradOutput, ndim, ndim - 2, outputHeight)
    check_dim_size(gradOutput, ndim, ndim - 1, outputWidth)


# Don't override the C++ registration.
@register_meta(aten.avg_pool2d_backward.default)
def meta_avg_pool2d_backward(
    gradOutput_,
    input,
    kernel_size,
    stride,
    padding,
    ceil_mode,
    count_include_pad,
    divisor_override,
):
    # From aten/src/ATen/native/AveragePool2d.cpp structured kernel meta func.
    torch._check(
        len(kernel_size) == 1 or len(kernel_size) == 2,
        lambda: "avg_pool2d: kernel_size must either be a single int, or a tuple of two ints",
    )
    kH = kernel_size[0]
    kW = kH if len(kernel_size) == 1 else kernel_size[1]
    torch._check(
        len(stride) == 0 or len(stride) == 1 or len(stride) == 2,
        lambda: "avg_pool2d: stride must either be omitted, a single int, or a tuple of two ints",
    )
    dH = kH if len(stride) == 0 else stride[0]
    dW = kW if len(stride) == 0 else dH if len(stride) == 1 else stride[1]
    torch._check(
        len(padding) == 1 or len(padding) == 2,
        lambda: "avg_pool2d: padding must either be a single int, or a tuple of two ints",
    )
    padH = padding[0]
    padW = padH if len(padding) == 1 else padding[1]

    torch._check(
        divisor_override is None or divisor_override != 0,
        lambda: "divisor must be not zero",
    )

    input_size = input.shape
    nbatch = input_size[-4] if input.dim() == 4 else 1
    nInputPlane = input_size[-3]
    inputHeight = input_size[-2]
    inputWidth = input_size[-1]

    outputHeight = pooling_output_shape(inputHeight, kH, padH, dH, 1, ceil_mode)
    outputWidth = pooling_output_shape(inputWidth, kW, padW, dW, 1, ceil_mode)

    mem_format = utils.suggest_memory_format(input)

    avg_pool2d_backward_shape_check(
        input,
        gradOutput_,
        nbatch,
        kH,
        kW,
        dH,
        dW,
        padH,
        padW,
        nInputPlane,
        inputHeight,
        inputWidth,
        outputHeight,
        outputWidth,
        mem_format,
    )

    return torch.empty(
        input_size,
        dtype=input.dtype,
        device=input.device,
        memory_format=mem_format,
    )


@register_meta(aten.avg_pool3d)
@out_wrapper()
def meta_avg_pool3d(
    input,
    kernel_size,
    stride=(),
    padding=(0,),
    ceil_mode=False,
    count_include_pad=True,
    divisor_override=None,
):
    torch._check(
        len(kernel_size) in (1, 3),
        lambda: "avg_pool3d: kernel_size must be a single int, or a tuple of three ints",
    )
    kT = kernel_size[0]
    kH = kT if len(kernel_size) == 1 else kernel_size[1]
    kW = kT if len(kernel_size) == 1 else kernel_size[2]

    torch._check(
        not stride or len(stride) in (1, 3),
        lambda: "avg_pool3d: stride must be omitted, a single int, or a tuple of three ints",
    )
    dT = kT if not stride else stride[0]
    dH = kH if not stride else (dT if len(stride) == 1 else stride[1])
    dW = kW if not stride else (dT if len(stride) == 1 else stride[2])

    torch._check(
        len(padding) in (1, 3),
        lambda: "avg_pool3d: padding must be a single int, or a tuple of three ints",
    )
    padT = padding[0]
    padH = padT if len(padding) == 1 else padding[1]
    padW = padT if len(padding) == 1 else padding[2]

    torch._check(
        input.ndim in (4, 5),
        lambda: "non-empty 4D or 5D (batch mode) tensor expected for input",
    )

    torch._check(
        not divisor_override or divisor_override != 0,
        lambda: "divisor must be not zero",
    )

    nbatch = input.size(0)
    nslices = input.size(-4)
    itime = input.size(-3)
    iheight = input.size(-2)
    iwidth = input.size(-1)

    otime = pooling_output_shape(itime, kT, padT, dT, 1, ceil_mode)
    oheight = pooling_output_shape(iheight, kH, padH, dH, 1, ceil_mode)
    owidth = pooling_output_shape(iwidth, kW, padW, dW, 1, ceil_mode)

    pool3d_shape_check(
        input,
        nslices,
        kT,
        kH,
        kW,
        dT,
        dH,
        dW,
        padT,
        padH,
        padW,
        1,
        1,
        1,
        itime,
        iheight,
        iwidth,
        otime,
        oheight,
        owidth,
        "avg_pool3d()",
        check_input_size=True,
    )

    if input.ndim == 4:
        return input.new_empty((nslices, otime, oheight, owidth))
    else:
        return input.new_empty((nbatch, nslices, otime, oheight, owidth))


@register_meta(aten.avg_pool3d_backward)
@out_wrapper("grad_input")
def meta_avg_pool3d_backward(
    grad_output,
    input,
    kernel_size,
    stride,
    padding,
    ceil_mode,
    count_include_pad,
    divisor_override,
):
    torch._check(
        len(kernel_size) in (1, 3),
        lambda: "avg_pool3d: kernel_size must be a single int, or a tuple of three ints",
    )
    kT = kernel_size[0]
    kH = kT if len(kernel_size) == 1 else kernel_size[1]
    kW = kT if len(kernel_size) == 1 else kernel_size[2]

    torch._check(
        not stride or len(stride) in (1, 3),
        lambda: "avg_pool3d: stride must be omitted, a single int, or a tuple of three ints",
    )
    dT = kT if not stride else stride[0]
    dH = kH if not stride else (dT if len(stride) == 1 else stride[1])
    dW = kW if not stride else (dT if len(stride) == 1 else stride[2])

    torch._check(
        len(padding) in (1, 3),
        lambda: "avg_pool3d: padding must be a single int, or a tuple of three ints",
    )
    padT = padding[0]
    padH = padT if len(padding) == 1 else padding[1]
    padW = padT if len(padding) == 1 else padding[2]

    torch._check(
        input.ndim in (4, 5),
        lambda: "non-empty 4D or 5D (batch mode) tensor expected for input",
    )

    torch._check(
        not divisor_override or divisor_override != 0,
        lambda: "divisor must be not zero",
    )

    nslices = input.size(-4)
    itime = input.size(-3)
    iheight = input.size(-2)
    iwidth = input.size(-1)

    otime_for_shape_check = pooling_output_shape(itime, kT, padT, dT, 1, ceil_mode)
    oheight_for_shape_check = pooling_output_shape(iheight, kH, padH, dH, 1, ceil_mode)
    owidth_for_shape_check = pooling_output_shape(iwidth, kW, padW, dW, 1, ceil_mode)

    avg_pool3d_backward_shape_check(
        input,
        grad_output,
        nslices,
        kT,
        kH,
        kW,
        dT,
        dH,
        dW,
        padT,
        padH,
        padW,
        itime,
        iheight,
        iwidth,
        otime_for_shape_check,
        oheight_for_shape_check,
        owidth_for_shape_check,
        "avg_pool3d_backward()",
    )

    return input.new_empty(input.shape)


@register_meta(aten._adaptive_avg_pool2d.default)
def meta_adaptive_avg_pool2d(self, output_size):
    torch._check(
        self.ndim == 3 or self.ndim == 4,
        lambda: f"Expected 3D or 4D tensor, but got {self.shape}",
    )
    output_shape = self.shape[:-2] + tuple(output_size)
    memory_format = utils.suggest_memory_format(self)
    # need to set memory_format to preserve the memory format of the input
    # channel last input should have channel last output
    return torch.empty(
        output_shape,
        dtype=self.dtype,
        device=self.device,
        memory_format=memory_format,
    )


@register_meta(aten._adaptive_avg_pool3d.default)
def meta_adaptive_avg_pool3d(self, output_size):
    torch._check(
        self.ndim == 4 or self.ndim == 5,
        lambda: f"Expected 4D or 5D tensor, but got {self.shape}",
    )
    return self.new_empty(self.shape[:-3] + tuple(output_size))


@register_meta(aten._adaptive_avg_pool2d_backward.default)
def meta__adaptive_avg_pool2d_backward(grad_out, self):
    ndim = grad_out.ndim
    for i in range(1, ndim):
        torch._check(
            grad_out.size(i) > 0,
            lambda: f"adaptive_avg_pool2d_backward(): Expected grad_output to have non-zero \
                      size for non-batch dimensions, {grad_out.shape} with dimension {i} being empty",
        )
    torch._check(
        ndim == 3 or ndim == 4,
        lambda: f"adaptive_avg_pool2d_backward(): Expected 3D or 4D tensor, but got {self.shape}",
    )
    torch._check(
        self.dtype == grad_out.dtype,
        lambda: f"expected dtype {self.dtype} for `grad_output` but got dtype {grad_out.dtype}",
    )
    memory_format = torch.contiguous_format
    if is_channels_last(self):
        memory_format = torch.channels_last
    return self.new_empty(self.shape).to(memory_format=memory_format)


@register_meta(aten._adaptive_avg_pool3d_backward)
@out_wrapper("grad_input")
def meta__adaptive_avg_pool3d_backward(grad_output, self):
    _adaptive_pool_empty_output_check(grad_output, "adaptive_avg_pool3d_backward")
    return torch.empty_like(self, memory_format=torch.legacy_contiguous_format)


def _adaptive_pool_empty_output_check(grad_output: Tensor, arg_name: str):
    ndim = grad_output.ndim
    for i in range(1, ndim):
        torch._check(
            grad_output.size(i) > 0,
            lambda: (
                f"{arg_name}(): Expected grad_output to have non-zero size for non-batch dimensions, "
                f"but grad_output has sizes {grad_output.shape} with dimension {i} being empty"
            ),
        )


@register_meta(aten.adaptive_max_pool2d)
@out_wrapper("out", "indices")
def meta_adaptive_max_pool2d(input, output_size):
    ndim = input.ndim
    torch._check(
        ndim in (3, 4),
        lambda: f"adaptive_max_pool2d(): Expected 3D or 4D tensor, but got: {input.shape}",
    )
    for i in range(1, ndim):
        torch._check(
            input.size(i) > 0,
            lambda: (
                f"adaptive_max_pool2d(): Expected input to have non-zero size for non-batch dimensions, "
                f"but input has sizes {input.shape} with dimension {i} being empty"
            ),
        )

    torch._check(
        len(output_size) == 2,
        lambda: "adaptive_max_pool2d(): internal error: output_size.size() must be 2",
    )

    dimH = 1
    sizeB = 1
    sizeD = 0

    if input.ndim == 4:
        sizeB = input.size(0)
        dimH += 1

    sizeD = input.size(dimH - 1)
    osizeH, osizeW = output_size

    if input.ndim == 3:
        out_shape = (sizeD, osizeH, osizeW)
        out = input.new_empty(out_shape)
        indices = input.new_empty(out_shape, dtype=torch.int64)
        return out, indices
    else:
        out_shape = (sizeB, sizeD, osizeH, osizeW)  # type: ignore[assignment]
        memory_format = utils.suggest_memory_format(input)
        out = input.new_empty(out_shape).to(memory_format=memory_format)
        indices = input.new_empty(out_shape, dtype=torch.int64).to(
            memory_format=memory_format
        )
        return out, indices


@register_meta(aten.adaptive_max_pool2d_backward)
@out_wrapper("grad_input")
def meta_adaptive_max_pool2d_backward(grad_output, input, indices):
    ndim = grad_output.ndim
    torch._check(
        ndim in (3, 4),
        lambda: f"adaptive_max_pooling2d_backward(): Expected 3D or 4D grad_output, but got: {grad_output.shape}",
    )

    _adaptive_pool_empty_output_check(grad_output, "adaptive_max_pool2d_backward")

    torch._check(
        input.dtype == grad_output.dtype,
        lambda: f"expected dtype {input.dtype} for `grad_output` but got dtype {grad_output.dtype}",
    )

    memory_format = utils.suggest_memory_format(input)
    return input.new_empty(input.shape).to(memory_format=memory_format)


@register_meta(aten.adaptive_max_pool3d)
@out_wrapper("out", "indices")
def meta_adaptive_max_pool3d(input, output_size):
    ndim = input.ndim
    torch._check(
        ndim in (4, 5),
        lambda: f"adaptive_max_pool3d(): Expected 4D or 5D tensor, but got: {input.shape}",
    )
    for i in range(1, ndim):
        torch._check(
            input.size(i) > 0,
            lambda: (
                f"adaptive_max_pool3d(): Expected input to have non-zero size for non-batch dimensions, "
                f"but input has sizes {input.shape} with dimension {i} being empty"
            ),
        )

    torch._check(
        len(output_size) == 3,
        lambda: "adaptive_max_pool3d(): internal error: output_size.size() must be 3",
    )

    dimD = 0
    sizeB = 1
    sizeD = 0

    if ndim == 5:
        sizeB = input.size(0)
        dimD += 1

    sizeD = input.size(dimD)
    osizeT, osizeH, osizeW = output_size

    if ndim == 4:
        out_shape = (sizeD, osizeT, osizeH, osizeW)
    else:
        out_shape = (sizeB, sizeD, osizeT, osizeH, osizeW)  # type: ignore[assignment]

    out = input.new_empty(out_shape)
    indices = input.new_empty(out_shape, dtype=torch.int64)

    return out, indices


@register_meta(aten.adaptive_max_pool3d_backward)
@out_wrapper("grad_input")
def meta_adaptive_max_pool3d_backward(grad_output, input, indices):
    _adaptive_pool_empty_output_check(grad_output, "adaptive_max_pool3d_backward")
    return input.new_empty(input.shape)


@register_meta(aten.repeat_interleave.Tensor)
def meta_repeat_interleave_Tensor(repeats, output_size=None):
    if output_size is None:
        raise RuntimeError("cannot repeat_interleave a meta tensor without output_size")
    return repeats.new_empty(output_size)


@register_meta([aten.complex.default, aten.complex.out])
@out_wrapper()
def meta_complex(real, imag):
    assert real.dtype.is_floating_point
    assert imag.dtype.is_floating_point
    out_shape = _broadcast_shapes(real.shape, imag.shape)
    return real.new_empty(out_shape, dtype=corresponding_complex_dtype(real.dtype))


@register_meta([aten.nonzero_static.default, aten.nonzero_static.out])
@out_wrapper()
def nonzero_static(self, *, size: int, fill_value: int = -1):
    return self.new_empty((size, self.dim()), dtype=torch.long)


@register_meta([aten.index.Tensor, aten._unsafe_index.Tensor])
def meta_index_Tensor(self, indices):
    torch._check(bool(indices), lambda: "at least one index must be provided")
    # aten::index is the internal advanced indexing implementation
    # checkIndexTensorTypes and expandTensors
    result: List[Optional[Tensor]] = []
    for i, index in enumerate(indices):
        if index is not None:
            torch._check(
                index.dtype in [torch.long, torch.int, torch.int8, torch.bool],
                lambda: "tensors used as indices must be long, int, byte or bool tensors",
            )
            if index.dtype in [torch.int8, torch.bool]:
                nonzero = index.nonzero()
                k = len(result)
                torch._check_index(
                    k + index.ndim <= self.ndim,
                    lambda: f"too many indices for tensor of dimension {self.ndim}",
                )
                for j in range(index.ndim):
                    torch._check_index(
                        index.shape[j] == self.shape[k + j],
                        lambda: f"The shape of the mask {index.shape} at index {i} "
                        f"does not match the shape of the indexed tensor {self.shape} at index {k + j}",
                    )
                    result.append(nonzero.select(1, j))
            else:
                result.append(index)
        else:
            result.append(index)
    indices = result
    torch._check(
        len(indices) <= self.ndim,
        lambda: f"too many indices for tensor of dimension {self.ndim} (got {len(indices)})",
    )
    # expand_outplace
    import torch._refs as refs  # avoid import cycle in mypy

    indices = list(refs._maybe_broadcast(*indices))
    # add missing null tensors
    while len(indices) < self.ndim:
        indices.append(None)

    # hasContiguousSubspace
    #   true if all non-null tensors are adjacent
    # See:
    # https://numpy.org/doc/stable/user/basics.indexing.html#combining-advanced-and-basic-indexing
    # https://stackoverflow.com/questions/53841497/why-does-numpy-mixed-basic-advanced-indexing-depend-on-slice-adjacency
    state = 0
    has_contiguous_subspace = False
    for index in indices:
        if state == 0:
            if index is not None:
                state = 1
        elif state == 1:
            if index is None:
                state = 2
        else:
            if index is not None:
                break
    else:
        has_contiguous_subspace = True

    # transposeToFront
    # This is the logic that causes the newly inserted dimensions to show up
    # at the beginning of the tensor, if they're not contiguous
    if not has_contiguous_subspace:
        dims = []
        transposed_indices = []
        for i, index in enumerate(indices):
            if index is not None:
                dims.append(i)
                transposed_indices.append(index)
        for i, index in enumerate(indices):
            if index is None:
                dims.append(i)
                transposed_indices.append(index)
        self = self.permute(dims)
        indices = transposed_indices

    # AdvancedIndex::AdvancedIndex
    # Now we can assume the indices have contiguous subspace
    # This is simplified from AdvancedIndex which goes to more effort
    # to put the input and indices in a form so that TensorIterator can
    # take them.  If we write a ref for this, probably that logic should
    # get implemented
    before_shape: List[int] = []
    after_shape: List[int] = []
    replacement_shape: List[int] = []
    for dim, index in enumerate(indices):
        if index is None:
            if replacement_shape:
                after_shape.append(self.shape[dim])
            else:
                before_shape.append(self.shape[dim])
        else:
            replacement_shape = list(index.shape)
    return self.new_empty(before_shape + replacement_shape + after_shape)


@register_meta([aten.convolution_backward.default])
def meta_convolution_backward(
    grad_output_,
    input_,
    weight_,
    bias_sizes_opt,
    stride,
    padding,
    dilation,
    transposed,
    output_padding,
    groups,
    output_mask,
):
    # High level logic taken from slow_conv3d_backward_cpu which should
    # be representative of all convolution_backward impls
    backend_grad_input = None
    backend_grad_weight = None
    backend_grad_bias = None

    if output_mask[0]:
        backend_grad_input = grad_output_.new_empty(input_.size())
    if output_mask[1]:
        backend_grad_weight = grad_output_.new_empty(weight_.size())
    if output_mask[2]:
        backend_grad_bias = grad_output_.new_empty(bias_sizes_opt)

    return (backend_grad_input, backend_grad_weight, backend_grad_bias)


@register_meta([aten.addbmm.default, aten.addbmm.out])
@out_wrapper()
def meta_addbmm(self, batch1, batch2, *, beta=1, alpha=1):
    dim1 = batch1.size(1)
    dim2 = batch2.size(2)
    self = self.expand((dim1, dim2))
    torch._check(batch1.dim() == 3, lambda: "batch1 must be a 3D tensor")
    torch._check(batch2.dim() == 3, lambda: "batch2 must be a 3D tensor")
    torch._check(
        batch1.size(0) == batch2.size(0),
        lambda: f"batch1 and batch2 must have same number of batches, got {batch1.size(0)} and {batch2.size(0)}",
    )
    torch._check(
        batch1.size(2) == batch2.size(1),
        lambda: (
            f"Incompatible matrix sizes for bmm ({batch1.size(1)}x{batch1.size(2)} "
            f"and {batch2.size(1)}x{batch2.size(2)})"
        ),
    )
    torch._check(
        self.size(0) == dim1 and self.size(1) == dim2,
        lambda: "self tensor does not match matmul output shape",
    )
    return self.new_empty(self.size())


def register_meta_foreach(ops):
    def wrapper(fn):
        def register(op):
            op_name = str(op).split(".")[1]
            scalar_op = getattr(aten, op_name.replace("_foreach_", ""))

            _add_op_to_registry(
                meta_table,
                op,
                partial(
                    fn,
                    _scalar_op=scalar_op,
                ),
            )

        pytree.tree_map_(register, ops)
        return fn

    return wrapper


@register_meta_foreach(
    [
        aten._foreach_abs,
        aten._foreach_acos,
        aten._foreach_asin,
        aten._foreach_atan,
        aten._foreach_ceil,
        aten._foreach_cos,
        aten._foreach_cosh,
        aten._foreach_erf,
        aten._foreach_erfc,
        aten._foreach_exp,
        aten._foreach_expm1,
        aten._foreach_frac,
        aten._foreach_floor,
        aten._foreach_lgamma,
        aten._foreach_log,
        aten._foreach_log10,
        aten._foreach_log1p,
        aten._foreach_log2,
        aten._foreach_neg,
        aten._foreach_reciprocal,
        aten._foreach_round,
        aten._foreach_sigmoid,
        aten._foreach_sign,
        aten._foreach_sin,
        aten._foreach_sinh,
        aten._foreach_sqrt,
        aten._foreach_tan,
        aten._foreach_tanh,
        aten._foreach_trunc,
        aten._foreach_zero,
        aten._foreach_add,
        aten._foreach_sub,
        aten._foreach_mul,
        aten._foreach_div,
        aten._foreach_clamp_min,
        aten._foreach_clamp_max,
        aten._foreach_lerp,
    ],
)
def _meta_foreach_out_of_place(*args, _scalar_op=None, **kwargs):
    torch._check(
        isinstance(args[0], list),
        lambda: (f"The first argument must be List[Tensor], but got {type(args[0])}."),
    )

    nelem = len(args[0])
    torch._check(
        nelem > 0,
        lambda: ("Tensor list must have at least one tensor."),
    )

    nlists = 1
    for iarg, arg in enumerate(args[1:]):
        if isinstance(arg, list):
            nlists += 1
            torch._check(
                len(arg) == nelem,
                lambda: (
                    f"self and argument-{iarg+2} must match in length, "
                    f"but got {nelem} and {len(arg)}."
                ),
            )
        elif isinstance(arg, Tensor):
            torch._check(
                arg.dim() == 0 and arg.numel() == 1,
                lambda: (
                    "scalar tensor expected to be 0 dim but it has "
                    f"{arg.dim()} dimensions and {arg.numel()} elements."
                ),
            )
        else:
            break

    result = []
    for elem in range(nelem):
        each_args = [args[i][elem] for i in range(nlists)]
        result.append(_scalar_op(*each_args, *args[nlists:], **kwargs))

    return result


@register_meta_foreach(
    [
        aten._foreach_abs_,
        aten._foreach_acos_,
        aten._foreach_asin_,
        aten._foreach_atan_,
        aten._foreach_ceil_,
        aten._foreach_cos_,
        aten._foreach_cosh_,
        aten._foreach_erf_,
        aten._foreach_erfc_,
        aten._foreach_exp_,
        aten._foreach_expm1_,
        aten._foreach_frac_,
        aten._foreach_floor_,
        aten._foreach_lgamma_,
        aten._foreach_log_,
        aten._foreach_log10_,
        aten._foreach_log1p_,
        aten._foreach_log2_,
        aten._foreach_neg_,
        aten._foreach_reciprocal_,
        aten._foreach_round_,
        aten._foreach_sigmoid_,
        aten._foreach_sign_,
        aten._foreach_sin_,
        aten._foreach_sinh_,
        aten._foreach_sqrt_,
        aten._foreach_tan_,
        aten._foreach_tanh_,
        aten._foreach_trunc_,
        aten._foreach_zero_,
        aten._foreach_add_,
        aten._foreach_sub_,
        aten._foreach_mul_,
        aten._foreach_div_,
        aten._foreach_clamp_min_,
        aten._foreach_clamp_max_,
        aten._foreach_lerp_,
        aten._foreach_copy_,
    ]
)
def _meta_foreach_inplace(*args, _scalar_op=None, **kwargs):
    _meta_foreach_out_of_place(*args, _scalar_op=_scalar_op, **kwargs)
    return


@register_meta([aten._foreach_pow.ScalarAndTensor])
def meta__foreach_pow_scalar_and_tensor(self, exponent):
    # Only foreach_pow has a ScalarAndTensor method and needs special
    # handling because it does not work with _meta_foreach_out_of_place.
    torch._check(
        isinstance(exponent, List),
        lambda: f"exponent must be a tensor list but got {type(exponent)}",
    )
    return [torch.empty_like(e) for e in exponent]


def _check_foreach_binop_tensor_lists(self, other):
    torch._check(
        isinstance(self, List) and isinstance(other, List),
        lambda: (
            "The first two arguments of must be List[Tensor], "
            f"but got {type(self)} and {type(other)}."
        ),
    )
    torch._check(
        len(self) > 0 and len(self) == len(other),
        lambda: (
            "self and other must be non-empty and match in length, "
            f"but got {len(self)} and {len(other)}."
        ),
    )


@register_meta(
    [
        aten._foreach_maximum,
        aten._foreach_minimum,
<<<<<<< HEAD
    ]
)
def meta__foreach_binop_scalar(*args):
    # aten.maximum(Tensor, Scalar) does not exist.
    return _meta_foreach_out_of_place(*args, _scalar_op=aten.clamp_min)


@register_meta(
    [
        aten._foreach_maximum_,
        aten._foreach_minimum_,
    ]
)
=======
    ]
)
def meta__foreach_binop_scalar(*args):
    # aten.maximum(Tensor, Scalar) does not exist.
    return _meta_foreach_out_of_place(*args, _scalar_op=aten.clamp_min)


@register_meta(
    [
        aten._foreach_maximum_,
        aten._foreach_minimum_,
    ]
)
>>>>>>> 3b108a15
def meta__foreach_binop__scalar(*args):
    # aten.maximum(Tensor, Scalar) does not exist
    _meta_foreach_inplace(*args, _scalar_op=aten.clamp_min_)
    return


@register_meta(
    [
        aten._foreach_addcdiv.Scalar,
        aten._foreach_addcmul.Scalar,
    ]
)
def meta__foreach_addcop_scalar(self, tensor1, tensor2, scalar=1):
    # forach_addcdiv and addcdiv have different signatures and
    # cannot use _meta_foreach_out_of_place.
    torch._check(
        all(isinstance(l, List) for l in [self, tensor1, tensor2]),
        lambda: (
            "All arguments must be List[Tensor], "
            f"but got {type(self)}, {type(tensor1)}, and {type(tensor2)}"
        ),
    )
    torch._check(len(self) > 0, lambda: "input tensor list must not be empty.")
    torch._check(
        len(self) == len(tensor1) and len(self) == len(tensor2),
        lambda: "All input tensor lists must have the same length",
    )

    return [torch.empty_like(s) for s in self]


@register_meta([aten._foreach_addcdiv_.Tensor, aten._foreach_addcmul_.Tensor])
def meta__foreach_addcop_tensor(self, tensor1, tensor2, scalars):
    torch._check(
        all(isinstance(l, List) for l in [self, tensor1, tensor2])
        and isinstance(scalars, torch.Tensor),
        lambda: (
            "_foreach_addc*_ op expects arguments of type: List[Tensor], List[Tensor], List[Tensor], tensor, "
            f"but got: {type(self)}, {type(tensor1)}, {type(tensor2)}, and {type(scalars)}"
        ),
    )
    torch._check(len(self) > 0, lambda: "input tensor list must not be empty.")
    torch._check(
        len(self) == len(tensor1) and len(self) == len(tensor2),
        lambda: "All input tensor lists must have the same length",
    )


@register_meta(
    [
        aten._foreach_addcdiv_.Scalar,
        aten._foreach_addcmul_.Scalar,
    ]
)
def meta__foreach_addcop__scalar(self, tensor1, tensor2, scalar=1):
    torch._check(
        all(isinstance(l, List) for l in [self, tensor1, tensor2]),
        lambda: (
            "All arguments of _foreach_addc*_ must be List[Tensor], "
            f"but got {type(self)}, {type(tensor1)}, and {type(tensor2)}"
        ),
    )
    torch._check(len(self) > 0, lambda: "input tensor list must not be empty.")
    torch._check(
        len(self) == len(tensor1) and len(self) == len(tensor2),
        lambda: "All input tensor lists must have the same length",
    )


@register_meta([aten._fused_adam_.default])
def meta__fused_adam_(
    self,
    grads,
    exp_avgs,
    exp_avg_sqs,
    max_exp_avg_sqs,
    state_steps,
    *,
    lr,
    beta1,
    beta2,
    weight_decay,
    eps,
    amsgrad,
    maximize,
    grad_scale=None,
    found_inf=None,
):
    for l in [self, grads, exp_avgs, exp_avg_sqs, max_exp_avg_sqs, state_steps]:
        torch._check(
            isinstance(l, List),
            lambda: f"exponent must be a tensor list but got {type(l)}",
        )


@register_meta([aten._fused_adam.default])
def meta__fused_adam(
    self,
    grads,
    exp_avgs,
    exp_avg_sqs,
    max_exp_avg_sqs,
    state_steps,
    *,
    lr,
    beta1,
    beta2,
    weight_decay,
    eps,
    amsgrad,
    maximize,
    grad_scale=None,
    found_inf=None,
):
    for l in [self, grads, exp_avgs, exp_avg_sqs, max_exp_avg_sqs, state_steps]:
        torch._check(
            isinstance(l, List),
            lambda: f"exponent must be a tensor list but got {type(l)}",
        )

    def empty_like_list(tensor_list):
        return [torch.empty_like(t) for t in tensor_list]

    return (
        empty_like_list(self),
        empty_like_list(grads),
        empty_like_list(exp_avgs),
        empty_like_list(exp_avg_sqs),
        empty_like_list(max_exp_avg_sqs),
    )


@register_meta([aten._int_mm])
@out_wrapper()
def meta__int_mm(a, b):
    torch._check(a.dim() == 2, lambda: "a must be a 2D tensor")
    torch._check(b.dim() == 2, lambda: "b must be a 2D tensor")
    torch._check(
        a.dtype is torch.int8,
        lambda: f"expected self to be int8, got {a.dtype}",
    )
    torch._check(
        b.dtype is torch.int8,
        lambda: f"expected mat2 to be int8, got {b.dtype}",
    )
    torch._check(
        a.size(1) == b.size(0),
        lambda: (
            f"Incompatible matrix sizes for _int_mm ({a.size(0)}x{a.size(1)} "
            f"and {b.size(0)}x{b.size(1)})"
        ),
    )
    return a.new_empty((a.size(0), b.size(1)), dtype=torch.int32)


@register_meta([aten._convert_weight_to_int4pack])
def meta__convert_weight_to_int4pack(w, inner_k_tiles):
    torch._check(w.dim() == 2, lambda: "w must be a 2D tensor")
    torch._check(
        w.dtype is torch.int32,
        lambda: f"expected w to be int32, got {w.dtype}",
    )
    n = w.size(0)
    k = w.size(1)
    return w.new_empty(
        (
            n // 8,
            k // (inner_k_tiles * 16),
            32,
            inner_k_tiles // 2,
        ),
        dtype=torch.int32,
    )


@register_meta([aten._weight_int4pack_mm])
def meta__weight_int4pack_mm(x, w, q_group_size, q_scale_and_zeros):
    torch._check(x.dim() == 2, lambda: "x must be a 2D tensor")
    torch._check(w.dim() == 4, lambda: "w must be a 4D tensor")
    torch._check(
        x.dtype is torch.bfloat16,
        lambda: f"expected x to be bf16, got {x.dtype}",
    )
    torch._check(
        w.dtype is torch.int32,
        lambda: f"expected w to be int32, got {w.dtype}",
    )
    return x.new_empty(x.size(0), w.size(0) * 8, dtype=x.dtype)


@register_meta(aten._cdist_forward.default)
def meta_cdist_forward(x1, x2, p, compute_mode):
    torch._check(
        x1.dim() >= 2,
        lambda: f"cdist only supports at least 2D tensors, X1 got: {x1.dim()}D",
    )
    torch._check(
        x2.dim() >= 2,
        lambda: f"cdist only supports at least 2D tensors, X2 got: {x2.dim()}D",
    )
    torch._check(
        x1.size(-1) == x2.size(-1),
        lambda: f"X1 and X2 must have the same number of columns. X1: {x1.size(-1)} X2: {x2.size(-1)}",
    )
    torch._check(
        utils.is_float_dtype(x1.dtype),
        lambda: "cdist only supports floating-point dtypes, X1 got: {x1.dtype}",
    )
    torch._check(
        utils.is_float_dtype(x2.dtype),
        lambda: "cdist only supports floating-point dtypes, X2 got: {x2.dtype}",
    )
    torch._check(p >= 0, lambda: "cdist only supports non-negative p values")
    torch._check(
        compute_mode in (None, 1, 2),
        lambda: f"possible modes: None, 1, 2, but was: {compute_mode}",
    )
    r1 = x1.size(-2)
    r2 = x2.size(-2)
    batch_tensor1 = x1.shape[:-2]
    batch_tensor2 = x2.shape[:-2]
    output_shape = list(torch.broadcast_shapes(batch_tensor1, batch_tensor2))
    output_shape.extend([r1, r2])
    return x1.new_empty(output_shape)


@register_meta(aten._cdist_backward)
@out_wrapper()
def meta_cdist_backward(grad, x1, x2, p, cdist):
    c1 = x1.shape[-1]
    r1 = x1.shape[-2]
    r2 = x2.shape[-2]
    batch_tensor1 = x1.shape[:-2]
    batch_tensor2 = x2.shape[:-2]
    expand_batch_portion = list(torch.broadcast_shapes(batch_tensor1, batch_tensor2))
    tensor1_expand_size = expand_batch_portion.copy()
    tensor1_expand_size.extend([r1, c1])
    batch_product = math.prod(expand_batch_portion)
    if r1 == 0 or r2 == 0 or c1 == 0 or batch_product == 0:
        return torch.zeros_like(x1)
    if tensor1_expand_size != list(x1.shape):
        x1 = x1.expand(tensor1_expand_size)
    return torch.empty_like(x1, memory_format=torch.contiguous_format)


# NB: This meta function accepts non-meta arguments!  When this behavior
# was originally introduced this was accidental, but it is now load bearing
# as people are using this so that they can conveniently test code involving
# embeddings (feeding CPU tensor inputs with meta device EmbeddingBag module)
@register_meta(aten._embedding_bag.default)
def meta_embedding_bag(
    weight,
    indices,
    offsets,
    scale_grad_by_freq=False,
    mode=0,
    sparse=False,
    per_sample_weights=None,
    include_last_offset=False,
    padding_idx=-1,
):
    torch._check(
        indices.dtype in (torch.long, torch.int),
        lambda: f"expected indices to be long or int, got {indices.dtype}",
    )
    torch._check(
        offsets.dtype in (torch.long, torch.int),
        lambda: f"expected offsets to be long or int, got {offsets.dtype}",
    )
    torch._check(
        utils.is_float_dtype(weight.dtype),
        lambda: f"expected weight to be floating point type, got {weight.dtype}",
    )

    num_bags = offsets.size(0)
    if include_last_offset:
        torch._check(
            num_bags >= 1,
            lambda: "include_last_offset: numBags should be at least 1",
        )
        num_bags -= 1

    output = weight.new_empty(num_bags, weight.size(1))
    MODE_SUM, MODE_MEAN, MODE_MAX = range(3)

    if per_sample_weights is not None:
        torch._check(
            mode == MODE_SUM,
            lambda: "embedding_bag: per_sample_weights only supported with mode='sum'",
        )
        torch._check(
            per_sample_weights.dtype == weight.dtype,
            lambda: f"expected weight ({weight.dtype}) and per_sample_weights ({per_sample_weights.dtype}) to have same dtype",
        )
        torch._check(
            per_sample_weights.ndim == 1,
            lambda: f"expected per_sample_weights to be 1D tensor, got {per_sample_weights.ndim}D",
        )
        torch._check(
            per_sample_weights.numel() == indices.numel(),
            lambda: (
                f"expected per_sample_weights.numel() ({per_sample_weights.numel()} "
                f"to be the same as indices.numel() ({indices.numel()})"
            ),
        )

    def is_fast_path_index_select_scale(src, scale, output, padding_idx):
        return (
            is_fast_path_index_select(src, output, padding_idx) and scale.stride(0) == 1
        )

    def is_fast_path_index_select(src, output, padding_idx):
        return (
            (src.dtype == torch.float or src.dtype == torch.half)
            and src.stride(1) == 1
            and output.stride(1) == 1
            and padding_idx < 0
        )

    def is_fast_path(src, scale, output, padding_idx):
        if scale is not None:
            return is_fast_path_index_select_scale(src, scale, output, padding_idx)
        else:
            return is_fast_path_index_select(src, output, padding_idx)

    if device_hint(offsets) != "cpu":
        offset2bag = indices.new_empty(indices.size(0))
        bag_size = indices.new_empty(offsets.size())
        if mode == MODE_MAX:
            max_indices = indices.new_empty(num_bags, weight.size(1))
        else:
            max_indices = indices.new_empty(0)
    else:
        fast_path_sum = is_fast_path(weight, per_sample_weights, output, padding_idx)
        if mode in (MODE_MEAN, MODE_MAX) or not fast_path_sum:
            offset2bag = offsets.new_empty(indices.size(0))
        else:
            offset2bag = offsets.new_empty(0)
        bag_size = offsets.new_empty(num_bags)
        # This part of the logic comes from make_max_indices_out in EmbeddingBag.cpp
        numBags = offsets.shape[0]
        if mode == MODE_MAX:
            if include_last_offset:
                torch._check(
                    numBags >= 1,
                    lambda: "include_last_offset: numBags should be at least 1",
                )
                numBags -= 1
            max_indices = offsets.new_empty(numBags, weight.shape[1])
        else:
            max_indices = offsets.new_empty(bag_size.size())
    return output, offset2bag, bag_size, max_indices


@register_meta(aten._embedding_bag_forward_only.default)
def meta_embedding_bag_forward_only(weight, indices, offsets, *args):
    output, offset2bag, bag_size, max_indices = meta_embedding_bag(
        weight, indices, offsets, *args
    )
    if device_hint(offsets) == "cpu":
        bag_size = offsets.new_empty(offsets.size())
    return output, offset2bag, bag_size, max_indices


def _get_reduction_dtype(input, dtype, promote_int_to_long=True):
    # if specified, dtype takes precedence
    if dtype:
        return dtype

    if input.dtype.is_floating_point or input.dtype.is_complex:
        return input.dtype
    elif promote_int_to_long:
        return torch.long

    return input.dtype


@register_meta([aten.nansum.default, aten.nansum.out])
@out_wrapper()
def meta_nansum(input, dims=None, keepdim=False, *, dtype=None):
    output_dtype = _get_reduction_dtype(input, dtype, promote_int_to_long=True)
    dims = utils.reduction_dims(input.shape, dims)
    output_shape = _compute_reduction_shape(input, dims, keepdim)
    return input.new_empty(output_shape, dtype=output_dtype)


@register_meta([aten.median.default, aten.nanmedian.default])
def meta_median(input):
    output_shape = utils.compute_reduction_output_shape(
        input.shape, tuple(range(input.dim()))
    )
    return input.new_empty(output_shape)


@register_meta(
    [
        aten.median.dim,
        aten.median.dim_values,
        aten.nanmedian.dim,
        aten.nanmedian.dim_values,
        aten.mode.default,
        aten.mode.values,
    ]
)
@out_wrapper("values", "indices")
def meta_median_mode_dim(input, dim=-1, keepdim=False):
    if device_hint(input) == "cuda":
        utils.alert_not_deterministic("median CUDA with indices output")
    dim = utils.reduction_dims(input.shape, (dim,))
    output_shape = _compute_reduction_shape(input, dim, keepdim)
    return (
        input.new_empty(output_shape),
        input.new_empty(output_shape, dtype=torch.long),
    )


@register_meta(aten.logical_not_.default)
def meta_logical_not_(self):
    return self


@register_meta(aten.repeat.default)
def meta_repeat(self, repeats):
    torch._check(
        len(repeats) >= self.dim(),
        lambda: "Number of dimensions of repeat dims can not be smaller than number of dimensions of tensor",
    )
    # Add new leading dimensions to the tensor if the
    # number of target dimensions is larger than the
    # number of source dimensions.
    num_new_dimensions = len(repeats) - self.dim()
    padded_size = (1,) * num_new_dimensions + tuple(self.shape)
    target_size = [padded_size[i] * repeats[i] for i in range(len(repeats))]
    return self.new_empty(target_size)


@register_meta(aten.zero_.default)
def meta_zero_(self):
    return self


@register_meta(
    [
        aten.mul_.Scalar,
        aten.div_.Scalar,
        aten.mul_.Tensor,
        aten.div_.Tensor,
        aten.logical_and_.default,
        aten.logical_or_.default,
        aten.logical_xor_.default,
    ],
)
def meta_binop_inplace(self, other):
    if isinstance(other, torch.Tensor):
        check_inplace_broadcast(self.shape, other.shape)
    return self


@register_meta(
    [
        aten.add_.Scalar,
        aten.sub_.Scalar,
        aten.add_.Tensor,
        aten.sub_.Tensor,
    ],
)
def meta_binop_inplace_alpha(self, other, alpha=1):
    if isinstance(other, torch.Tensor):
        check_inplace_broadcast(self.shape, other.shape)
    return self


@register_meta([aten.round.default, aten.round.decimals])
def meta_round(self, **kwargs):
    return elementwise_meta(
        self, type_promotion=ELEMENTWISE_TYPE_PROMOTION_KIND.DEFAULT
    )


def shift_dtype_check(fn_name, self, val):
    torch._check(
        utils.is_integer_dtype(self.dtype),
        lambda: f"{fn_name}: Expected input tensor to have an integral dtype. Got {self.dtype}",
    )
    if isinstance(val, torch.Tensor):
        torch._check(
            utils.is_integer_dtype(val.dtype),
            lambda: f"{fn_name}: Expected shift value to have an integral dtype. Got {val.dtype}",
        )
    else:
        torch._check(
            isinstance(val, IntLike),
            lambda: f"{fn_name}: Expected shift value to be an int. Got {val}",
        )


@register_meta([aten.__rshift__.Tensor, aten.__rshift__.Scalar])
def meta_rshifts(self, other):
    shift_dtype_check("rshift", self, other)
    return elementwise_meta(
        self, other, type_promotion=ELEMENTWISE_TYPE_PROMOTION_KIND.DEFAULT
    )


@register_meta([aten.__lshift__.Tensor, aten.__lshift__.Scalar])
def meta_lshifts(self, other):
    shift_dtype_check("lshift", self, other)
    return elementwise_meta(
        self, other, type_promotion=ELEMENTWISE_TYPE_PROMOTION_KIND.DEFAULT
    )


@register_meta(aten.zero.default)
def meta_zero(self):
    return self.new_empty(self.shape)


@register_meta([aten.fill_.Tensor, aten.fill_.Scalar])
def meta_fill_(self, val):
    return self


@register_meta([aten.fill.Tensor, aten.fill.Scalar])
def meta_fill(self, val):
    return torch.empty_like(self)


@register_meta(aten.relu_.default)
def meta_relu_(self):
    return self


@register_meta([aten.index_put.default, aten._unsafe_index_put.default])
def meta_index_put(self, indices, values, accumulate=False):
    return torch.empty_like(self)


@register_meta(aten.masked_fill_.Scalar)
def meta_masked_fill_(self, mask, value):
    check_inplace_broadcast(self.shape, mask.shape)
    return self


@register_meta(aten.masked_scatter_)
def meta_masked_scatter_(self, mask, source):
    torch._check(
        mask.dtype in (torch.bool, torch.uint8), lambda: "Mask must be bool or uint8"
    )
    torch._check(
        self.dtype == source.dtype,
        lambda: "masked_scatter: expected self and source to have same "
        "dtypes but got {self.dtype} and {source.dtype}",
    )
    return self


@register_meta(aten.masked_scatter)
@out_wrapper()
def meta_masked_scatter(self, mask, source):
    self, mask = _maybe_broadcast(self, mask)
    output = torch.empty_like(self, memory_format=torch.contiguous_format)
    return meta_masked_scatter_(output, mask, source)


@register_meta(aten.masked_scatter_backward)
def meta_masked_scatter_backward(self, mask, sizes):
    return self.new_empty(sizes)


@register_meta(aten.index_put_.default)
def meta_index_put_(self, indices, values, accumulate=False):
    return self


@register_meta(aten.alias.default)
def meta_alias(self):
    return self.view(self.shape)


def common_meta_baddbmm_bmm(batch1, batch2, is_bmm, self_baddbmm=None):
    torch._check(batch1.dim() == 3, lambda: "batch1 must be a 3D tensor")
    torch._check(batch2.dim() == 3, lambda: "batch2 must be a 3D tensor")

    batch1_sizes = batch1.size()
    batch2_sizes = batch2.size()

    bs = batch1_sizes[0]
    contraction_size = batch1_sizes[2]
    res_rows = batch1_sizes[1]
    res_cols = batch2_sizes[2]
    output_size = (bs, res_rows, res_cols)

    torch._check(
        batch2_sizes[0] == bs and batch2_sizes[1] == contraction_size,
        lambda: f"Expected size for first two dimensions of batch2 tensor to be: [{bs}"
        f", {contraction_size}] but got: [{batch2_sizes[0]}, {batch2_sizes[1]}].",
    )

    # TODO: handle out

    output = batch2.new_empty(output_size)

    if not is_bmm and self_baddbmm is not None:
        torch._check(self_baddbmm.dim() == 3, lambda: "self must be a 3D tensor")
        torch._check(
            self_baddbmm.size() == output_size,
            lambda: f"Expected an input tensor shape with shape {output_size} but got shape: {self_baddbmm.size()}",
        )

    return output


@register_meta(aten.bmm.default)
def meta_bmm(self, mat2):
    return common_meta_baddbmm_bmm(self, mat2, True)


def div_rtn(x, y):
    q = x // y
    r = x % y
    # WARNING: explicit bool conversion here is necessary;
    # would be fixed by SymBool
    if r != 0 and (bool(r < 0) != bool(y < 0)):
        q -= 1
    return q


def pooling_output_shape_pad_lr(
    inputSize, kernelSize, pad_l, pad_r, stride, dilation, ceil_mode
):
    outputSize = (
        div_rtn(
            inputSize
            + pad_l
            + pad_r
            - dilation * (kernelSize - 1)
            - 1
            + (stride - 1 if ceil_mode else 0),
            stride,
        )
        + 1
    )
    if ceil_mode:
        if (outputSize - 1) * stride >= inputSize + pad_l:
            outputSize -= 1
    return outputSize


def pooling_output_shape(inputSize, kernelSize, pad, stride, dilation, ceil_mode):
    torch._check(stride != 0, lambda: "stride should not be zero")
    torch._check(pad >= 0, lambda: f"pad must be non-negative, but got pad: {pad}")
    torch._check(
        pad <= kernelSize // 2,
        lambda: f"pad should be at most half of kernel size, but got pad={pad} and kernel_size={kernelSize}",
    )
    return pooling_output_shape_pad_lr(
        inputSize, kernelSize, pad, pad, stride, dilation, ceil_mode
    )


def pool2d_shape_check(
    input,
    kH,
    kW,
    dH,
    dW,
    padH,
    padW,
    dilationH,
    dilationW,
    nInputPlane,
    inputHeight,
    inputWidth,
    outputHeight,
    outputWidth,
    memory_format,
):
    ndim = input.dim()
    nOutputPlane = nInputPlane

    torch._check(
        kW > 0 and kH > 0,
        lambda: "kernel size should be greater than zero, but got kH: {kH}, kW: {kW}",
    )
    torch._check(
        dW > 0 and dH > 0,
        lambda: "stride should be greater than zero, but got dH: {dH}, dW: {dW}",
    )
    torch._check(
        dilationH > 0 and dilationW > 0,
        lambda: "dilation should be greater than zero, but got dilationH: {dilationH}, dilationW: {dilationW}",
    )

    valid_dims = input.size(1) != 0 and input.size(2) != 0

    if memory_format == torch.channels_last:
        torch._check(
            ndim == 4 and valid_dims and input.size(3) != 0,
            lambda: "Expected 4D (batch mode) tensor expected for input with channels_last layout"
            " with optional 0 dim batch size for input, but got: {input.size()}",
        )
    else:
        torch._check(
            (ndim == 3 and input.size(0) != 0 and valid_dims)
            or (ndim == 4 and valid_dims and input.size(3) != 0),
            lambda: f"Expected 3D or 4D (batch mode) tensor with optional 0 dim batch size for input, but got: {input.size()}",
        )

    torch._check(
        kW // 2 >= padW and kH // 2 >= padH,
        lambda: "pad should be smaller than or equal to half of kernel size, but got "
        f"padW = {padW}, padH = {padH}, kW = {kW}, kH = {kH}",
    )

    torch._check(
        outputWidth >= 1 and outputHeight >= 1,
        lambda: f"Given input size: ({nInputPlane}x{inputHeight}x{inputWidth}). "
        f"Calculated output size: ({nOutputPlane}x{outputHeight}x{outputWidth}). "
        "Output size is too small",
    )


def pool3d_shape_check(
    input: Tensor,
    nslices: int,
    kT: int,
    kH: int,
    kW: int,
    dT: int,
    dH: int,
    dW: int,
    pT: int,
    pH: int,
    pW: int,
    dilationT: int,
    dilationH: int,
    dilationW: int,
    itime: int,
    iheight: int,
    iwidth: int,
    otime: int,
    oheight: int,
    owidth: int,
    fn_name: str,
    check_input_size: bool = False,
):
    ndim = input.ndim

    torch._check(
        kT > 0 and kW > 0 and kH > 0,
        lambda: (
            f"kernel size should be greater than zero, but got "
            f"kT: {kT}, kH: {kH}, kW: {kW}"
        ),
    )
    torch._check(
        dT > 0 and dW > 0 and dH > 0,
        lambda: (
            f"stride should be greater than zero, but got "
            f"dT: {dT}, dH: {dH}, dW: {dW}"
        ),
    )
    torch._check(
        dilationT > 0 and dilationW > 0 and dilationH > 0,
        lambda: (
            f"dilation should be greater than zero, but got "
            f"dilationT: {dilationT}, dilationH: {dilationH}, dilationW: {dilationW}"
        ),
    )

    torch._check(
        ndim in (4, 5),
        lambda: f"{fn_name}: Expected 4D or 5D tensor for input, but got: {input.shape}",
    )

    for i in range(ndim):
        if ndim == 5 and i == 0:
            # size of batch-dim can be 0.
            continue
        torch._check(
            input.size(i) > 0,
            lambda: (
                f"{fn_name}: Expected input's non-batch dimensions to have positive length,"
                f" but input has a shape of {input.shape}"
                f" and non-batch dimension {input.size(i)} has length zero!"
            ),
        )

    if check_input_size:  # AveragePool3d
        torch._check(
            itime >= kT and iheight >= kH and iwidth >= kW,
            lambda: (
                f"input image (T: {itime} H: {iheight} W: {iwidth}) smaller than "
                f"kernel size (kT: {kT} kH: {kH} kW: {kW})"
            ),
        )

    torch._check(
        kT / 2 >= pT and kW / 2 >= pW and kH / 2 >= pH,
        lambda: (
            f"pad should be smaller than or equal to half of kernel size, but got "
            f"kT: {kT} kW: {kW} kH: {kH} padT: {pT} padW: {pW} padH: {pH}"
        ),
    )

    torch._check(
        otime >= 1 and owidth >= 1 and oheight >= 1,
        lambda: (
            f"Given input size: ({nslices}x{itime}x{iheight}x{iwidth}). "
            f"Calculated output size: ({nslices}x{otime}x{oheight}x{owidth}). "
            f"Output size is too small"
        ),
    )


def max_pool3d_backward_shape_check(
    input,
    grad_output,
    indices,
    nslices,
    kT,
    kH,
    kW,
    dT,
    dH,
    dW,
    pT,
    pH,
    pW,
    dilationT,
    dilationH,
    dilationW,
    itime,
    iheight,
    iwidth,
    otime,
    oheight,
    owidth,
    fn_name,
):
    ndim = input.ndim

    pool3d_shape_check(
        input,
        nslices,
        kT,
        kH,
        kW,
        dT,
        dH,
        dW,
        pT,
        pH,
        pW,
        dilationT,
        dilationH,
        dilationW,
        itime,
        iheight,
        iwidth,
        otime,
        oheight,
        owidth,
        fn_name,
    )

    check_dim_size(grad_output, ndim, ndim - 4, nslices)
    check_dim_size(grad_output, ndim, ndim - 3, otime)
    check_dim_size(grad_output, ndim, ndim - 2, oheight)
    check_dim_size(grad_output, ndim, ndim - 1, owidth)

    check_dim_size(indices, ndim, ndim - 4, nslices)
    check_dim_size(indices, ndim, ndim - 3, otime)
    check_dim_size(indices, ndim, ndim - 2, oheight)
    check_dim_size(indices, ndim, ndim - 1, owidth)


def avg_pool3d_backward_shape_check(
    input: Tensor,
    grad_output: Tensor,
    nslices: int,
    kT: int,
    kH: int,
    kW: int,
    dT: int,
    dH: int,
    dW: int,
    pT: int,
    pH: int,
    pW: int,
    itime: int,
    iheight: int,
    iwidth: int,
    otime: int,
    oheight: int,
    owidth: int,
    fn_name: str,
):
    ndim = input.ndim

    pool3d_shape_check(
        input,
        nslices,
        kT,
        kH,
        kW,
        dT,
        dH,
        dW,
        pT,
        pH,
        pW,
        1,
        1,
        1,
        itime,
        iheight,
        iwidth,
        otime,
        oheight,
        owidth,
        fn_name,
        True,
    )

    check_dim_size(grad_output, ndim, ndim - 4, nslices)
    check_dim_size(grad_output, ndim, ndim - 3, otime)
    check_dim_size(grad_output, ndim, ndim - 2, oheight)
    check_dim_size(grad_output, ndim, ndim - 1, owidth)


def max_pool2d_checks_and_compute_shape(
    input, kernel_size, stride, padding, dilation, ceil_mode
):
    # Reference: aten/src/ATen/native/DilatedMaxPool2d.cpp
    def unpack(name, val):
        torch._check(
            len(val) in [1, 2],
            lambda: f"max_pool2d: {name} must either be a single int, or a tuple of two ints",
        )
        H = val[0]
        W = H if len(val) == 1 else val[1]
        return H, W

    kH, kW = unpack("kernel_size", kernel_size)

    torch._check(
        len(stride) in [0, 1, 2],
        lambda: "max_pool2d: stride must either be omitted, a single int, or a tuple of two ints",
    )
    if len(stride) == 0:
        dH, dW = kH, kW
    else:
        dH, dW = unpack("stride", stride)

    padH, padW = unpack("padding", padding)
    dilationH, dilationW = unpack("dilation", dilation)
    nInputPlane = input.size(-3)
    inputHeight = input.size(-2)
    inputWidth = input.size(-1)

    memory_format = utils.suggest_memory_format(input)
    if memory_format == torch.channels_last:
        torch._check(
            input.dim() == 4,
            lambda: "non-empty 4D (batch mode) tensor expected for input with channels_last layout",
        )
    elif memory_format == torch.contiguous_format:
        torch._check(
            input.dim() in [3, 4],
            lambda: "non-empty 3D or 4D (batch mode) tensor expected for input",
        )
    else:
        torch._check(
            False,
            lambda: "Unsupport memory format. Supports only ChannelsLast, Contiguous",
        )

    outputHeight = pooling_output_shape(inputHeight, kH, padH, dH, dilationH, ceil_mode)
    outputWidth = pooling_output_shape(inputWidth, kW, padW, dW, dilationW, ceil_mode)

    pool2d_shape_check(
        input,
        kH,
        kW,
        dH,
        dW,
        padH,
        padW,
        dilationH,
        dilationW,
        nInputPlane,
        inputHeight,
        inputWidth,
        outputHeight,
        outputWidth,
        memory_format,
    )

    return nInputPlane, outputHeight, outputWidth


@register_meta(aten.max_pool2d_with_indices_backward.default)
def meta_max_pool2d_with_indices_backward(
    grad_output,
    self,
    kernel_size,
    stride,
    padding,
    dilation,
    ceil_mode,
    indices,
):
    (
        nInputPlane,
        outputHeight,
        outputWidth,
    ) = max_pool2d_checks_and_compute_shape(
        self, kernel_size, stride, padding, dilation, ceil_mode
    )

    torch._check(
        self.dtype == grad_output.dtype,
        lambda: f"Expected dtype {self.dtype} for `gradOutput` but got dtype {grad_output.dtype}",
    )

    nOutputPlane = nInputPlane
    ndim = self.ndim

    def _check_dim_size(t):
        check_dim_size(t, ndim, ndim - 3, nOutputPlane)
        check_dim_size(t, ndim, ndim - 2, outputHeight)
        check_dim_size(t, ndim, ndim - 1, outputWidth)

    _check_dim_size(grad_output)
    _check_dim_size(indices)

    memory_format = utils.suggest_memory_format(self)
    return torch.empty(
        self.shape,
        dtype=self.dtype,
        device=self.device,
        memory_format=memory_format,
    )


@register_meta(aten.max_pool2d_with_indices.default)
def meta_max_pool2d_with_indices(
    input, kernel_size, stride=(), padding=(0,), dilation=(1,), ceil_mode=False
):
    (
        nInputPlane,
        outputHeight,
        outputWidth,
    ) = max_pool2d_checks_and_compute_shape(
        input, kernel_size, stride, padding, dilation, ceil_mode
    )

    nbatch = input.size(-4) if input.dim() == 4 else 1
    memory_format = utils.suggest_memory_format(input)
    if input.dim() == 3:
        size = [nInputPlane, outputHeight, outputWidth]
    else:
        size = [nbatch, nInputPlane, outputHeight, outputWidth]
    return (
        torch.empty(
            size,
            dtype=input.dtype,
            device=input.device,
            memory_format=memory_format,
        ),
        torch.empty(
            size,
            dtype=torch.int64,
            device=input.device,
            memory_format=memory_format,
        ),
    )


@register_meta(aten.max_unpool2d)
@out_wrapper()
def meta_max_unpool2d(self_, indices, output_size):
    utils.alert_not_deterministic("max_unpooling2d_forward_out")

    torch._check(
        indices.dtype == torch.int64,
        lambda: f"elements in indices should be type int64 but got: {indices.dtype}",
    )
    torch._check(
        len(output_size) == 2,
        lambda: (
            f"There should be exactly two elements (height, width) in output_size, "
            f"but got {len(output_size)} elements."
        ),
    )

    oheight, owidth = output_size

    torch._check(
        self_.ndim in (3, 4),
        lambda: (
            f"Input to max_unpooling2d should be a 3d or 4d Tensor, "
            f"but got a tensor with {self_.ndim} dimensions."
        ),
    )
    torch._check(
        self_.shape == indices.shape,
        lambda: (
            f"Expected shape of indices to be same as that of the input tensor ({self_.shape}) "
            f"but got indices tensor with shape: {indices.shape}"
        ),
    )

    for i in range(1, self_.ndim):
        torch._check(
            self_.size(i) > 0,
            lambda: (
                f"max_unpooling2d(): "
                f"Expected input to have non-zero size for non-batch dimensions, "
                f"but got {self_.shape} with dimension {i} being empty."
            ),
        )

    self = self_.contiguous()

    if self_.ndim == 3:
        nchannels = self.size(0)
        result = self.new_empty((nchannels, oheight, owidth))
    else:
        nbatch = self.size(0)
        nchannels = self.size(1)
        result = self.new_empty((nbatch, nchannels, oheight, owidth))

    return result


def _max_unpooling3d_shape_check(input, indices, output_size, stride, padding, fn_name):
    torch._check(
        indices.dtype == torch.int64, lambda: "elements in indices should be type int64"
    )
    torch._check(
        input.ndim in (4, 5),
        lambda: f"Input to max_unpooling3d should be a 4d or 5d Tensor, but got a tensor with {input.ndim} dimensions.",
    )
    torch._check(
        len(output_size) == 3,
        lambda: (
            f"There should be exactly three elements (depth, height, width) in output_size, "
            f"but got {len(output_size)} elements."
        ),
    )
    torch._check(
        len(stride) == 3,
        lambda: f"There should be exactly three elements (depth, height, width) in stride, but got: {len(stride)} elements.",
    )
    torch._check(
        len(padding) == 3,
        lambda: f"There should be exactly three elements (depth, height, width) in padding, but got: {len(padding)} elements.",
    )
    torch._check(
        input.shape == indices.shape,
        lambda: (
            f"Expected shape of indices to be same as that of the input tensor ({input.shape}) "
            f"but got indices tensor with shape: {indices.shape}"
        ),
    )

    for i in range(1, input.ndim):
        torch._check(
            input.size(i) > 0,
            lambda: (
                f"{fn_name}: "
                f"Expected input to have non-zero size for non-batch dimensions, "
                f"but got {input.shape} with dimension {i} being empty."
            ),
        )

    torch._check(
        stride[0] > 0 and stride[1] > 0 and stride[2] > 0,
        lambda: f"strides should be greater than zero, but got stride: {stride}",
    )


@register_meta(aten.max_unpool3d)
@out_wrapper()
def meta_max_unpool3d(self_, indices, output_size, stride, padding):
    utils.alert_not_deterministic("max_unpooling3d_forward_out")

    _max_unpooling3d_shape_check(
        self_, indices, output_size, stride, padding, "max_unpooling3d()"
    )

    self = self_.contiguous()

    odepth, oheight, owidth = output_size

    if self_.ndim == 4:
        nchannels = self.size(0)
        result = self.new_empty((nchannels, odepth, oheight, owidth))
    else:
        nbatch = self.size(0)
        nchannels = self.size(1)
        result = self.new_empty((nbatch, nchannels, odepth, oheight, owidth))

    return result


@register_meta(aten.max_pool3d_with_indices)
@out_wrapper("out", "indices")
def meta_max_pool3d_with_indices(
    input,
    kernel_size,
    stride=(),
    padding=(0,),
    dilation=(1,),
    ceil_mode=False,
):
    torch._check(
        len(kernel_size) in (1, 3),
        lambda: "max_pool3d: kernel_size must either be a single int, or a tuple of three ints",
    )
    kT = kernel_size[0]
    kH = kT if len(kernel_size) == 1 else kernel_size[1]
    kW = kT if len(kernel_size) == 1 else kernel_size[2]

    torch._check(
        not stride or len(stride) in (1, 3),
        lambda: "max_pool3d: stride must either be omitted, a single int, or a tuple of three ints",
    )
    dT = kT if not stride else stride[0]
    dH = kH if not stride else (dT if len(stride) == 1 else stride[1])
    dW = kW if not stride else (dT if len(stride) == 1 else stride[2])

    torch._check(
        len(padding) in (1, 3),
        lambda: "max_pool3d: padding must either be a single int, or a tuple of three ints",
    )
    pT = padding[0]
    pH = pT if len(padding) == 1 else padding[1]
    pW = pT if len(padding) == 1 else padding[2]

    torch._check(
        len(dilation) in (1, 3),
        lambda: "max_pool3d: dilation must be either a single int, or a tuple of three ints",
    )
    dilationT = dilation[0]
    dilationH = dilationT if len(dilation) == 1 else dilation[1]
    dilationW = dilationT if len(dilation) == 1 else dilation[2]

    torch._check(
        input.ndim in (4, 5),
        lambda: "non-empty 4D or 5D (batch mode) tensor expected for input",
    )

    nbatch = input.size(-5) if input.ndim == 5 else 1
    nslices = input.size(-4)
    itime = input.size(-3)
    iheight = input.size(-2)
    iwidth = input.size(-1)

    otime = pooling_output_shape(itime, kT, pT, dT, dilationT, ceil_mode)
    oheight = pooling_output_shape(iheight, kH, pH, dH, dilationH, ceil_mode)
    owidth = pooling_output_shape(iwidth, kW, pW, dW, dilationW, ceil_mode)

    pool3d_shape_check(
        input,
        nslices,
        kT,
        kH,
        kW,
        dT,
        dH,
        dW,
        pT,
        pH,
        pW,
        dilationT,
        dilationH,
        dilationW,
        itime,
        iheight,
        iwidth,
        otime,
        oheight,
        owidth,
        "max_pool3d_with_indices()",
    )

    channels_last = (
        input.ndim == 5 and utils.suggest_memory_format(input) == torch.channels_last_3d
    )
    if input.ndim == 4:
        input_channels_last_check = input.unsqueeze(0)
        channels_last = (
            not input_channels_last_check.is_contiguous()
        ) and input_channels_last_check.is_contiguous(
            memory_format=torch.channels_last_3d
        )
        out_shape = (nslices, otime, oheight, owidth)
    else:
        out_shape = (nbatch, nslices, otime, oheight, owidth)  # type: ignore[assignment]

    out = input.new_empty(out_shape)
    indices = input.new_empty(out_shape, dtype=torch.int64)

    if channels_last:
        out = out.to(memory_format=torch.channels_last_3d)
        indices = indices.to(memory_format=torch.channels_last_3d)

    return out, indices


@register_meta(aten.max_pool3d_with_indices_backward)
@out_wrapper("grad_input")
def meta_max_pool3d_with_indices_backward(
    grad_output,
    input,
    kernel_size,
    stride,
    padding,
    dilation,
    ceil_mode,
    indices,
):
    torch._check(
        len(kernel_size) in (1, 3),
        lambda: "max_pool3d: kernel_size must either be a single int, or a tuple of three ints",
    )
    kT = kernel_size[0]
    kH = kT if len(kernel_size) == 1 else kernel_size[1]
    kW = kT if len(kernel_size) == 1 else kernel_size[2]

    torch._check(
        not stride or len(stride) in (1, 3),
        lambda: "max_pool3d: stride must either be omitted, a single int, or a tuple of three ints",
    )
    dT = kT if not stride else stride[0]
    dH = kH if not stride else (dT if len(stride) == 1 else stride[1])
    dW = kW if not stride else (dT if len(stride) == 1 else stride[2])

    torch._check(
        len(padding) in (1, 3),
        lambda: "max_pool3d: padding must either be a single int, or a tuple of three ints",
    )
    pT = padding[0]
    pH = pT if len(padding) == 1 else padding[1]
    pW = pT if len(padding) == 1 else padding[2]

    torch._check(
        len(dilation) in (1, 3),
        lambda: "max_pool3d: dilation must be either a single int, or a tuple of three ints",
    )
    dilationT = dilation[0]
    dilationH = dilationT if len(dilation) == 1 else dilation[1]
    dilationW = dilationT if len(dilation) == 1 else dilation[2]

    torch._check(
        input.ndim in (4, 5),
        lambda: "non-empty 4D or 5D (batch mode) tensor expected for input",
    )

    nslices = input.size(-4)
    itime = input.size(-3)
    iheight = input.size(-2)
    iwidth = input.size(-1)

    otime = grad_output.size(-3)
    oheight = grad_output.size(-2)
    owidth = grad_output.size(-1)

    max_pool3d_backward_shape_check(
        input,
        grad_output,
        indices,
        nslices,
        kT,
        kH,
        kW,
        dT,
        dH,
        dW,
        pT,
        pH,
        pW,
        dilationT,
        dilationH,
        dilationW,
        itime,
        iheight,
        iwidth,
        otime,
        oheight,
        owidth,
        "max_pool3d_with_indices_backward()",
    )

    channels_last = (
        input.ndim == 5 and utils.suggest_memory_format(input) == torch.channels_last_3d
    )
    if input.ndim == 4:
        input_channels_last_check = input.unsqueeze(0)
        channels_last = (
            not input_channels_last_check.is_contiguous()
        ) and input_channels_last_check.is_contiguous(
            memory_format=torch.channels_last_3d
        )

    grad_input = input.new_empty(input.shape)

    if channels_last:
        grad_input = grad_input.to(memory_format=torch.channels_last_3d)

    return grad_input


def check_grid_sampler_common(input: Tensor, grid: Tensor):
    torch._check(
        input.device == grid.device,
        lambda: (
            f"grid_sampler(): expected input and grid to be on same device, but input "
            f"is on {input.device} and grid is on {grid.device}"
        ),
    )
    torch._check(
        input.layout == torch.strided and grid.layout == torch.strided,
        lambda: (
            f"grid_sampler(): expected input and grid to have torch.strided layout, but "
            f"input has {input.layout} and grid has {grid.layout}"
        ),
    )
    torch._check(
        input.shape[0] == grid.shape[0],
        lambda: (
            f"grid_sampler(): expected grid and input to have same batch size, but got "
            f"input with sizes {input.shape} and grid with sizes {grid.shape}"
        ),
    )
    torch._check(
        grid.shape[-1] == input.ndim - 2,
        lambda: (
            f"grid_sampler(): expected grid to have size {input.ndim - 2} in last "
            f"dimension, but got grid with sizes {grid.shape}"
        ),
    )

    for i in range(2, input.ndim):
        torch._check(
            input.shape[i] > 0,
            lambda: (
                f"grid_sampler(): expected input to have non-empty spatial dimensions, "
                f"but input has sizes {input.shape} with dimension {i} being empty"
            ),
        )


class GridSamplerInterpolation(Enum):
    BILINEAR = 0
    NEAREST = 1
    BICUBIC = 2


def check_grid_sampler_3d(input: Tensor, grid: Tensor, interpolation_mode: int):
    torch._check(
        input.ndim == 5 and input.ndim == grid.ndim,
        lambda: (
            f"grid_sampler(): expected 5D input and grid with same number of "
            f"dimensions, but got input with sizes {input.shape}"
            f" and grid with sizes {grid.shape}"
        ),
    )
    torch._check(
        not (
            input.ndim == 5
            and interpolation_mode == GridSamplerInterpolation.BICUBIC.value
        ),
        lambda: "grid_sampler(): bicubic interpolation only supports 4D input",
    )


@register_meta(aten.grid_sampler_2d_backward.default)
def grid_sampler_2d_backward_meta(
    grad_output,
    input,
    grid,
    interpolation_mode,
    padding_mode,
    align_corners,
    output_mask,
):
    input_requires_grad = output_mask[0]
    if input_requires_grad:
        grad_input = torch.zeros_like(input, memory_format=torch.contiguous_format)
    else:
        grad_input = None
    grad_grid = torch.empty_like(grid, memory_format=torch.contiguous_format)
    return (grad_input, grad_grid)


@register_meta(aten.grid_sampler_3d)
@out_wrapper()
def grid_sampler_3d(
    input,
    grid,
    interpolation_mode,
    padding_mode,
    align_corners,
):
    check_grid_sampler_common(input, grid)
    check_grid_sampler_3d(input, grid, interpolation_mode)
    N = input.shape[0]
    C = input.shape[1]
    out_D = grid.shape[1]
    out_H = grid.shape[2]
    out_W = grid.shape[3]
    return input.new_empty((N, C, out_D, out_H, out_W))


@register_meta(aten.grid_sampler_3d_backward)
@out_wrapper("grad_input", "grad_grid")
def grid_sampler_3d_backward(
    grad_output,
    input,
    grid,
    interpolation_mode,
    padding_mode,
    align_corners,
    output_mask,
):
    check_grid_sampler_common(input, grid)
    check_grid_sampler_3d(input, grid, interpolation_mode)
    input_requires_grad = output_mask[0]
    if input_requires_grad:
        grad_input = torch.zeros_like(
            input, memory_format=torch.legacy_contiguous_format
        )
    else:
        grad_input = None
    grad_grid = torch.empty_like(grid, memory_format=torch.legacy_contiguous_format)
    return grad_input, grad_grid


@register_meta([aten.full.default])
def full(size, fill_value, *args, **kwargs):
    dtype = kwargs.get("dtype", None)
    if not dtype:
        dtype = utils.get_dtype(fill_value)
    kwargs["dtype"] = dtype
    return torch.empty(size, *args, **kwargs)


# zeros_like is special cased to work for sparse
@register_meta(aten.zeros_like.default)
def zeros_like(
    self,
    dtype=None,
    layout=None,
    device=None,
    pin_memory=None,
    memory_format=None,
):
    if layout == torch.sparse_coo:
        torch._check(
            memory_format is None,
            lambda: "memory format option is only supported by strided tensors",
        )

        res = torch.empty(
            0,
            dtype=self.dtype if dtype is None else dtype,
            layout=layout,
            device=self.device if device is None else device,
            pin_memory=pin_memory,
        )

        if self.is_sparse:
            res.sparse_resize_and_clear_(
                self.size(), self.sparse_dim(), self.dense_dim()
            )
        else:
            res.sparse_resize_and_clear_(self.size(), self.dim(), 0)

        res._coalesced_(True)
        return res
    res = aten.empty_like.default(
        self,
        dtype=dtype,
        layout=layout,
        device=device,
        pin_memory=pin_memory,
        memory_format=memory_format,
    )
    # device can be not "meta"
    res.fill_(0)
    return res


@register_meta(aten.select.int)
def meta_select(self, dim, index):
    ndim = self.dim()
    torch._check_index(
        ndim != 0,
        lambda: "select() cannot be applied to a 0-dim tensor.",
    )

    dim = dim if dim >= 0 else dim + ndim
    size = self.size(dim)

    torch._check_index(
        not (-index > size or index >= size),
        lambda: f"select(): index {index} out of range for tensor of size "
        f"{self.size()} at dimension {dim}",
    )

    index = index if index >= 0 else index + size

    new_size = list(self.size())
    new_stride = list(self.stride())

    new_storage_offset = self.storage_offset() + index * new_stride[dim]
    del new_size[dim]
    del new_stride[dim]

    return self.as_strided(new_size, new_stride, new_storage_offset)


@register_meta(aten.select_scatter.default)
def meta_select_scatter(self, src, dim, index):
    return utils.clone_preserve_strides(self)


@register_meta(aten.slice_scatter.default)
def meta_slice_scatter(self, src, dim=0, start=None, end=None, step=1):
    return utils.clone_preserve_strides(self)


# TODO: Deduplicate this with canonicalize_dim
def maybe_wrap_dim(dim: int, dim_post_expr: int, wrap_scalar: bool = True):
    if dim_post_expr <= 0:
        assert wrap_scalar
        dim_post_expr = 1
    min = -dim_post_expr
    max = dim_post_expr - 1
    assert not (dim < min or dim > max), f"dim {dim} out of bounds ({min}, {max})"
    if dim < 0:
        dim += dim_post_expr
    return dim


def ensure_nonempty_size(t, dim):
    return 1 if t.dim() == 0 else t.shape[dim]


# From aten/src/ATen/native/ScatterGatherChecks.h
def gather_shape_check(self, dim, index):
    self_dims = max(self.dim(), 1)
    index_dims = max(index.dim(), 1)
    torch._check(
        self_dims == index_dims,
        lambda: "Index tensor must have the same number of dimensions as input tensor",
    )
    for i in range(self_dims):
        if i != dim:
            torch._check(
                ensure_nonempty_size(index, i) <= ensure_nonempty_size(self, i),
                lambda: f"Size does not match at dimension {i} expected index {index.shape}"
                + f" to be smaller than self {self.shape} apart from dimension {dim}",
            )


@register_meta(aten.gather.default)
def meta_gather(self, dim, index, sparse_grad=False):
    wrapped_dim = maybe_wrap_dim(dim, self.dim())
    is_index_empty = index.numel() == 0
    if not is_index_empty:
        torch._check(
            index.dtype == torch.long,
            lambda: f"gather(): Expected dtype int64 for index, but got {index.dtype}",
        )
        gather_shape_check(self, wrapped_dim, index)
    return self.new_empty(index.shape)


# From aten/src/ATen/native/TensorAdvancedIndexing.cpp
def get_operator_enum(reduce_, use_new_options=False):
    if use_new_options:
        if reduce_ == "sum":
            return "REDUCE_ADD"
        elif reduce_ == "prod":
            return "REDUCE_MULTIPLY"
        elif reduce_ == "mean":
            return "REDUCE_MEAN"
        elif reduce_ == "amax":
            return "REDUCE_MAXIMUM"
        elif reduce_ == "amin":
            return "REDUCE_MINIMUM"
        torch._check(
            False,
            lambda: "reduce argument must be either sum, prod, mean, amax or amin.",
        )
        return
    else:
        if reduce_ == "add":
            return "REDUCE_ADD"
        elif reduce_ == "multiply":
            return "REDUCE_MULTIPLY"
        torch._check(False, lambda: "reduce argument must be either add or multiply.")
        return


# From aten/src/ATen/native/ScatterGatherChecks.h
def scatter_gather_dtype_check(method_name, self, index, src_opt=None):
    if index.numel() != 0:
        torch._check(
            index.dtype == torch.long,
            lambda: f"{method_name}(): Expected dtype int64 for index",
        )

    if src_opt is not None:
        torch._check(
            self.dtype == src_opt.dtype,
            lambda: f"{method_name}(): Expected self.dtype to be equal to src.dtype",
        )


def ensure_nonempty_dim(dim):
    return max(dim, 1)


# From aten/src/ATen/native/ScatterGatherChecks.h
def scatter_shape_check(self, dim, index, src_opt=None):
    if index.numel() == 0:
        return
    torch._check(
        ensure_nonempty_dim(self.dim()) == ensure_nonempty_dim(index.dim()),
        lambda: "Index tensor must have the same number of dimensions as self tensor",
    )

    is_wrong_shape = False
    self_dims = ensure_nonempty_dim(self.dim())

    # Check: index.size(d) <= self.size(d) for all d != dim
    for d in range(self_dims):
        index_d_size = ensure_nonempty_size(index, d)
        if d == dim:
            continue
        if index_d_size > ensure_nonempty_size(self, d):
            is_wrong_shape = True
            break

    # Check: index.size(d) <= src.size(d) for all d if src is Tensor
    if not is_wrong_shape and src_opt is not None:
        for d in range(self_dims):
            index_d_size = ensure_nonempty_size(index, d)
            if index_d_size > ensure_nonempty_size(src_opt, d):
                is_wrong_shape = True
                break

    if src_opt is not None:
        torch._check(
            ensure_nonempty_dim(self.dim()) == ensure_nonempty_dim(index.dim()),
            lambda: "Index tensor must have the same number of dimensions as self tensor",
        )
        torch._check(
            not is_wrong_shape,
            lambda: f"Expected index {index.shape} to be smaller than self {self.shape}"
            + f" apart from dimension {dim} and to be smaller than src {src_opt.shape}",
        )
    else:
        torch._check(
            not is_wrong_shape,
            lambda: f"Expected index {index.shape} to be smaller than self {self.shape}"
            + f" apart from dimension {dim}",
        )


# From aten/src/ATen/native/TensorAdvancedIndexing.cpp
def scatter_meta_impl(self, dim, index, src=None, reduce_=None, use_new_options=False):
    wrapped_dim = maybe_wrap_dim(dim, self.dim())
    scatter_gather_dtype_check("scatter", self, index, src)
    scatter_shape_check(self, wrapped_dim, index, src)
    if reduce_ is not None:
        # Check if we have a valid reduce operator.
        get_operator_enum(reduce_, use_new_options)


@register_meta(aten.scatter_add.default)
def meta_scatter_add(self, dim, index, src):
    scatter_meta_impl(self, dim, index, src, "add")
    return self.new_empty(self.shape)


@register_meta(aten.scatter_add_)
def meta_scatter_add_(self, dim, index, src):
    scatter_meta_impl(self, dim, index, src, "add")
    return self


@register_meta(
    [
        aten.scatter.src,
        aten.scatter.value,
        aten.scatter.reduce,
        aten.scatter.value_reduce,
    ]
)
@out_wrapper()
def meta_scatter(self, dim, index, src_or_value, reduce=None):
    src = src_or_value if isinstance(src_or_value, torch.Tensor) else None
    scatter_meta_impl(self, dim, index, src, reduce)
    return self.new_empty(self.shape)


@register_meta(
    [
        aten.scatter_.src,
        aten.scatter_.value,
        aten.scatter_.reduce,
        aten.scatter_.value_reduce,
    ]
)
def meta_scatter_(self, dim, index, src_or_value, reduce=None):
    src = src_or_value if isinstance(src_or_value, torch.Tensor) else None
    scatter_meta_impl(self, dim, index, src, reduce)
    return self


@register_meta(
    [
        aten._scaled_dot_product_flash_attention,
    ]
)
def meta__scaled_dot_product_flash(
    query: Tensor,
    key: Tensor,
    value: Tensor,
    dropout_p: float = 0.0,
    is_causal: bool = False,
    return_debug_mask: bool = False,
    scale: Optional[float] = None,
):
    batch_size = query.size(0)
    num_heads = query.size(1)
    max_seqlen_batch_q = query.size(2)
    head_dim = query.size(3)

    max_seqlen_batch_k = key.size(2)

    if device_hint(query) == "cpu":
        attention = torch.empty(
            (batch_size, max_seqlen_batch_q, num_heads, head_dim),
            dtype=query.dtype,
            device=query.device,
        ).transpose(1, 2)
        logsumexp = torch.empty(
            (
                batch_size,
                max_seqlen_batch_q,
                num_heads,
            ),
            dtype=torch.float,
            device=query.device,
        ).transpose(1, 2)
        return (
            attention,
            logsumexp,
            torch.empty((), dtype=torch.int32, device="meta"),
            torch.empty((), dtype=torch.int32, device="meta"),
            0,
            0,
            torch.empty((), dtype=torch.long, device="meta"),
            torch.empty((), dtype=torch.long, device="meta"),
            torch.empty((), dtype=query.dtype, device=query.device),
        )

    # Cuda Path
    query_t = query.transpose(1, 2)
    attention = torch.empty_like(query_t).transpose(1, 2)
    logsumexp = torch.empty(
        (batch_size, num_heads, max_seqlen_batch_q),
        dtype=torch.float,
        device=query.device,
    )

    if return_debug_mask:
        blocksize_c = 128 if head_dim > 64 else 256
        max_seqlen_k = math.ceil(max_seqlen_batch_q / blocksize_c)
        if max_seqlen_batch_k <= 128:
            max_seqlen_k = 128
        elif max_seqlen_batch_k <= 256:
            max_seqlen_k = 256
        debug_mask = torch.empty(
            (batch_size, num_heads, max_seqlen_batch_q, max_seqlen_k),
            dtype=query.dtype,
            device=query.device,
        )
    else:
        debug_mask = torch.empty(0, dtype=query.dtype, device=query.device)

    # Note [Seed and Offset]: device for seed and offset below depends on whether we are
    # capturing or not, but at the time of tracing we don't know if we
    # are going to use cudagraphs or not, so we return meta tensors here
    # it's possible we'll need to have some special handling in inductor for sdpa

    return (
        attention,
        logsumexp,
        None,
        None,
        max_seqlen_batch_q,
        max_seqlen_batch_k,
        torch.empty((), dtype=torch.long, device="meta"),
        torch.empty((), dtype=torch.long, device="meta"),
        debug_mask,
    )


@register_meta(
    [
        aten._scaled_dot_product_flash_attention_backward,
    ]
)
def meta__scaled_dot_product_flash_backward(
    grad_out: Tensor,
    query: Tensor,
    key: Tensor,
    value: Tensor,
    out: Tensor,
    logsumexp: Tensor,
    cum_seq_q: Tensor,
    cum_seq_k: Tensor,
    max_q: int,
    max_k: int,
    dropout_p: float,
    is_causal: bool,
    philox_seed: Tensor,
    philox_offset: Tensor,
    scale: Optional[float] = None,
):
    if device_hint(query) != "cpu":
        grad_q = torch.empty_like(query.transpose(1, 2)).transpose(1, 2)
        grad_k = torch.empty_like(key.transpose(1, 2)).transpose(1, 2)
        grad_v = torch.empty_like(value.transpose(1, 2)).transpose(1, 2)
        return grad_q, grad_k, grad_v

    batch_size = query.size(0)
    num_heads = query.size(1)
    head_dim = query.size(3)
    len_q = query.size(2) if device_hint(query) == "cpu" else max_q
    len_k = key.size(2) if device_hint(query) == "cpu" else max_k

    grad_q = torch.empty_permuted(
        (batch_size, num_heads, len_q, head_dim),
        (0, 2, 1, 3),
        dtype=query.dtype,
        device=query.device,
    )
    grad_k = torch.empty_permuted(
        (batch_size, num_heads, len_k, head_dim),
        (0, 2, 1, 3),
        dtype=key.dtype,
        device=key.device,
    )
    grad_v = torch.empty_permuted(
        (batch_size, num_heads, len_k, head_dim),
        (0, 2, 1, 3),
        dtype=value.dtype,
        device=value.device,
    )

    return grad_q, grad_k, grad_v


@register_meta(
    [
        aten._scaled_dot_product_efficient_attention,
    ]
)
def meta__scaled_dot_product_efficient(
    query: Tensor,
    key: Tensor,
    value: Tensor,
    attn_bias: Optional[Tensor],
    compute_log_sumexp: bool,
    dropout_p=0.0,
    is_causal: bool = False,
    scale: Optional[float] = None,
):
    query = query.transpose(1, 2)
    key = key.transpose(1, 2)
    value = value.transpose(1, 2)

    B = query.size(0)
    M = query.size(1)
    N = key.size(1)
    num_heads = query.size(-2)
    K = query.size(-1)
    Kv = value.size(-1)

    res = torch.empty(B, M, num_heads, Kv, dtype=query.dtype, device=query.device)

    logsumexp_dim = math.ceil(M / 32) * 32 if compute_log_sumexp else 0
    logsum_exp = torch.empty(
        (B, num_heads, logsumexp_dim),
        dtype=torch.float,
        device=query.device,
    )

    res = res.transpose(1, 2)

    # See Note [Seed and Offset]:
    seed = torch.empty((), dtype=torch.long, device="meta")
    offset = torch.empty((), dtype=torch.long, device="meta")

    return res, logsum_exp, seed, offset


@register_meta(
    [
        aten._scaled_dot_product_efficient_attention_backward,
    ]
)
def meta__scaled_dot_product_efficient_backward(
    grad_out: Tensor,
    query: Tensor,
    key: Tensor,
    value: Tensor,
    attn_bias: Optional[Tensor],
    out: Tensor,
    logsumexp: Tensor,
    philox_seed: Tensor,
    philox_offset: Tensor,
    dropout_p: float,
    grad_input_mask: List[bool],
    is_causal: bool = False,
    scale: Optional[float] = None,
):
    batch_size = query.size(0)
    num_heads = query.size(1)
    max_q = query.size(2)
    head_dim = query.size(3)
    head_dim_v = value.size(3)

    max_k = key.size(2)

    grad_q = torch.empty_permuted(
        (batch_size, num_heads, max_q, head_dim),
        (0, 2, 1, 3),
        dtype=query.dtype,
        device=query.device,
    )
    grad_k = torch.empty_permuted(
        (batch_size, num_heads, max_k, head_dim),
        (0, 2, 1, 3),
        dtype=key.dtype,
        device=key.device,
    )
    grad_v = torch.empty_permuted(
        (batch_size, num_heads, max_k, head_dim_v),
        (0, 2, 1, 3),
        dtype=value.dtype,
        device=value.device,
    )
    grad_bias = None
    if attn_bias is not None and grad_input_mask[3]:
        grad_bias = torch.empty_strided(
            attn_bias.size(),
            attn_bias.stride(),
            dtype=attn_bias.dtype,
            device=attn_bias.device,
        )

    return grad_q, grad_k, grad_v, grad_bias


@register_meta(
    [
        aten._efficient_attention_forward,
    ]
)
def meta__efficient_attention_forward(
    query: Tensor,
    key: Tensor,
    value: Tensor,
    bias: Optional[Tensor],
    cu_seqlens_q: Optional[Tensor],
    cu_seqlens_k: Optional[Tensor],
    max_seqlen_q: Optional[int],
    dropout_p: float,
    custom_mask_type: int,
    compute_log_sumexp: bool = False,
    scale: Optional[float] = None,
    causal_diagonal: Optional[Tensor] = None,
    seqlen_k: Optional[Tensor] = None,
):
    B = query.size(0)
    M = query.size(1)
    N = key.size(1)
    num_heads = query.size(-2)
    K = query.size(-1)
    Kv = value.size(-1)

    res = torch.empty(B, M, num_heads, Kv, dtype=query.dtype, device=query.device)

    logsumexp_dim = math.ceil(M / 32) * 32 if compute_log_sumexp else 0
    logsum_exp = torch.empty(
        (B, num_heads, logsumexp_dim),
        dtype=torch.float,
        device=query.device,
    )

    # See Note [Seed and Offset]:
    seed = torch.empty((), dtype=torch.long, device="meta")
    offset = torch.empty((), dtype=torch.long, device="meta")

    return res, logsum_exp, seed, offset, M, N


@register_meta(
    [
        aten._efficient_attention_backward,
    ]
)
def meta__efficient_attention_backward(
    grad_out: Tensor,
    query: Tensor,
    key: Tensor,
    value: Tensor,
    bias: Optional[Tensor],
    cu_seqlens_q: Optional[Tensor],
    cu_seqlens_k: Optional[Tensor],
    max_seqlen_q: int,
    max_seqlen_k: int,
    logsumexp: Tensor,
    dropout_p: float,
    philox_seed: Tensor,
    philox_offset: Tensor,
    custom_mask_type: int,
    bias_requires_grad: bool,
    scale: Optional[float] = None,
    num_splits_key: Optional[int] = None,
):
    grad_query = torch.empty_like(query)
    grad_key = torch.empty_like(key)
    grad_value = torch.empty_like(value)

    if bias is not None:
        assert bias is not None
        lastDim = bias.size(-1)
        lastDimAligned = 16 * ((lastDim + 15) // 16)
        new_sizes = list(bias.size())
        new_sizes[-1] = lastDimAligned
        grad_bias = torch.empty(new_sizes, dtype=bias.dtype, device=bias.device)
    else:
        grad_bias = torch.empty((), device=query.device)

    return grad_query, grad_key, grad_value, grad_bias


@register_meta([aten._scaled_mm.default])
def meta_scaled_mm(
    self: torch.Tensor,
    mat2: torch.Tensor,
    bias: Optional[torch.Tensor] = None,
    out_dtype: Optional[torch.dtype] = None,
    scale_a: Optional[torch.Tensor] = None,
    scale_b: Optional[torch.Tensor] = None,
    scale_result: Optional[torch.Tensor] = None,
    use_fast_accum: bool = False,
):
    def is_row_major(stride):
        return stride[0] > stride[1] and stride[1] == 1

    def is_col_major(shape, stride):
        return stride[0] == 1 and stride[1] == shape[0]

    def is_fp8_type(dtype):
        return dtype in (torch.float8_e4m3fn, torch.float8_e5m2)

    torch._check(
        self.dim() == 2 and mat2.dim() == 2,
        lambda: f"Inputs must be 2D but got self.dim()={self.dim()} and mat2.dim()={mat2.dim()}",
    )
    torch._check(
        is_row_major(self.stride()),
        lambda: "self must be row_major",
    )
    torch._check(
        is_col_major(mat2.shape, mat2.stride()),
        lambda: "mat2 must be col_major",
    )
    torch._check(
        self.size(1) % 16 == 0,
        lambda: f"Expected self.size(0) to be divisible by 16, but got self.size(1)={self.size(1)}",
    )
    torch._check(
        mat2.size(0) % 16 == 0 and mat2.size(1) % 16 == 0,
        lambda: f"Expected both dimensions of mat2 to be divisble by 16 but got {mat2.shape}",
    )
    torch._check(
        is_fp8_type(self.dtype) and is_fp8_type(mat2.dtype),
        lambda: f"Expected both inputs to be fp8 types but got self.dtype={self.dtype} and mat2.dtype={mat2.dtype}",
    )
    _out_dtype = out_dtype if out_dtype is not None else self.dtype
    return torch.empty(
        self.size(0), mat2.size(1), dtype=_out_dtype, device=self.device
    ), torch.empty((), dtype=torch.float32, device=self.device)


@register_meta([aten.scatter_reduce.two, aten.scatter_reduce.two_out])
@out_wrapper()
def meta_scatter_reduce_two(self, dim, index, src, reduce, include_self=True):
    scatter_meta_impl(self, dim, index, src, reduce, use_new_options=True)
    return self.new_empty(self.shape)


@register_meta(aten.scatter_reduce_.two)
def meta_scatter_reduce__two(self, dim, index, src, reduce, include_self=True):
    scatter_meta_impl(self, dim, index, src, reduce, use_new_options=True)
    return self


@register_meta([aten.multinomial.default, aten.multinomial.out])
@out_wrapper()
def meta_multinomial(input, num_samples, replacement=False, *, generator=None):
    torch._check(
        0 < input.dim() <= 2,
        lambda: f"The probabilty distributions dimensions must be 1 or 2, but got {input.dim()}",
    )
    if input.dim() == 1:
        return torch.empty(num_samples, dtype=torch.long, device=input.device)
    return torch.empty(
        input.size(0), num_samples, dtype=torch.long, device=input.device
    )


def multiply_integers(vs):
    r = 1
    for v in vs:
        r *= v
    return r


def upsample_common_check(input_size, output_size, num_spatial_dims):
    torch._check(
        len(output_size) == num_spatial_dims,
        lambda: f"It is expected output_size equals to {num_spatial_dims}, but got size {len(output_size)}",
    )
    expected_input_dims = num_spatial_dims + 2  # N, C, ...
    torch._check(
        len(input_size) == expected_input_dims,
        lambda: f"It is expected input_size equals to {expected_input_dims}, but got size {len(input_size)}",
    )

    torch._check(
        all(s > 0 for s in input_size[2:]) and all(s > 0 for s in output_size),
        lambda: f"Input and output sizes should be greater than 0, but got "
        f"input size {input_size} and output size {output_size}",
    )

    nbatch, channels = input_size[:2]
    return (nbatch, channels, *output_size)


@register_meta(
    [aten.upsample_nearest1d.default, aten._upsample_nearest_exact1d.default]
)
def upsample_nearest1d(input, output_size, scales=None):
    torch._check(
        input.numel() != 0 or multiply_integers(input.size()[1:]),
        lambda: f"Non-empty 3D data tensor expected but got a tensor with sizes {input.size()}",
    )
    full_output_size = upsample_common_check(
        input.size(), output_size, num_spatial_dims=1
    )
    return input.new_empty(full_output_size).to(
        memory_format=utils.suggest_memory_format(input)
    )


@register_meta(
    [aten.upsample_nearest2d.default, aten._upsample_nearest_exact2d.default]
)
def upsample_nearest2d(input, output_size, scales_h=None, scales_w=None):
    torch._check(
        input.numel() != 0 or multiply_integers(input.size()[1:]),
        lambda: f"Non-empty 4D data tensor expected but got a tensor with sizes {input.size()}",
    )
    full_output_size = upsample_common_check(
        input.size(), output_size, num_spatial_dims=2
    )
    output = input.new_empty(full_output_size)

    # convert output to correct memory format, if necessary
    memory_format = utils.suggest_memory_format(input)

    # following "heuristic: only use channels_last path when it's faster than the contiguous path"
    _, n_channels, _, _ = input.shape
    if input.device.type == "cuda" and n_channels < 4:
        memory_format = torch.contiguous_format

    output = output.contiguous(memory_format=memory_format)

    return output


@register_meta(
    [
        aten.upsample_nearest2d_backward.default,
        aten._upsample_nearest_exact2d_backward.default,
    ]
)
def upsample_nearest2d_backward(
    grad_output: Tensor,
    output_size: Sequence[Union[int, torch.SymInt]],
    input_size: Sequence[Union[int, torch.SymInt]],
    scales_h: Optional[float] = None,
    scales_w: Optional[float] = None,
):
    full_output_size = upsample_common_check(
        input_size, output_size, num_spatial_dims=2
    )
    torch._check(
        grad_output.ndim == 4,
        lambda: f"Expected grad_output to be a tensor of dimension 4 but got: dimension {grad_output.ndim}",
    )
    for i in range(4):
        torch._check(
            grad_output.size(i) == full_output_size[i],
            lambda: (
                f"Expected grad_output to have the same shape as output;"
                f" output.size({i}) = {full_output_size[i]}"
                f" but got grad_output.size({i}) = {grad_output.size(i)}"
            ),
        )

    return grad_output.new_empty(input_size).to(
        memory_format=utils.suggest_memory_format(grad_output)
    )  # type: ignore[call-overload]


@register_meta(
    [aten.upsample_nearest3d.default, aten._upsample_nearest_exact3d.default]
)
def upsample_nearest3d(input, output_size, scales_d=None, scales_h=None, scales_w=None):
    torch._check(
        input.numel() != 0 or multiply_integers(input.size()[1:]),
        lambda: f"Non-empty 5D data tensor expected but got a tensor with sizes {input.size()}",
    )
    full_output_size = upsample_common_check(
        input.size(), output_size, num_spatial_dims=3
    )
    return input.new_empty(full_output_size).to(
        memory_format=utils.suggest_memory_format(input)
    )


@register_meta(
    [
        aten.sort.default,
        aten.sort.stable,
        aten.sort.values,
        aten.sort.values_stable,
    ]
)
def meta_sort(self, stable=None, dim=-1, descending=False, values=None, indices=None):
    v, i = torch.empty_like(self), torch.empty_like(self, dtype=torch.int64)
    if values is not None and indices is not None:
        assert isinstance(values, TensorLike)
        assert isinstance(indices, TensorLike)
        # Makes sure values and indices have the same strides. For cases where
        # these have different shapes, like (5, 10, 5) and (0) in msort.
        out_shape = v.shape
        out_stride = v.stride()
        values = _maybe_resize_out(values, out_shape)
        indices = _maybe_resize_out(indices, out_shape)
        values.as_strided_(out_shape, out_stride)
        indices.as_strided_(out_shape, out_stride)
        _safe_copy_out(copy_from=v, copy_to=values)  # type: ignore[arg-type]
        _safe_copy_out(copy_from=i, copy_to=indices)  # type: ignore[arg-type]
        return values, indices
    return v, i


@register_meta(aten.argsort.stable)
def meta_argsort(self, *, stable, dim=-1, descending=False):
    return meta_sort(self, stable=stable, dim=dim, descending=descending)[1]


def rnn_cell_checkSizes(
    input_gates, hidden_gates, input_bias, hidden_bias, factor, prev_hidden
):
    torch._check(input_gates.ndim == 2, lambda: f"{input_gates.ndim} != 2")
    torch._check(
        input_gates.shape == hidden_gates.shape,
        lambda: f"{input_gates.shape} != {hidden_gates.shape}",
    )
    gates_size = input_gates.size(1)
    if input_bias is not None:
        torch._check(input_bias.ndim == 1, lambda: f"{input_bias.ndim} != 1")
        torch._check(
            input_bias.numel() == gates_size,
            lambda: f"{input_bias.numel()} != {gates_size}",
        )
        torch._check(
            input_bias.shape == hidden_bias.shape,
            lambda: f"{input_bias.shape} != {hidden_bias.shape}",
        )
    torch._check(prev_hidden.ndim == 2, lambda: f"{prev_hidden.ndim} != 2")
    expected_prev_hidden_numel = input_gates.size(0) * gates_size // factor
    torch._check(
        prev_hidden.numel() == expected_prev_hidden_numel,
        lambda: f"{prev_hidden.numel()} != {input_gates.size(0)} * {gates_size} // {factor} (aka {expected_prev_hidden_numel})",
    )
    torch._check(
        all(
            x.device == input_gates.device
            for x in [hidden_gates, input_bias, hidden_bias, prev_hidden]
        ),
        lambda: "expected all inputs to be same device",
    )


@register_meta(aten._thnn_fused_lstm_cell.default)
def _thnn_fused_lstm_cell_meta(
    input_gates, hidden_gates, cx, input_bias=None, hidden_bias=None
):
    rnn_cell_checkSizes(input_gates, hidden_gates, input_bias, hidden_bias, 4, cx)
    workspace = torch.empty_like(input_gates, memory_format=torch.contiguous_format)
    hy = torch.empty_like(cx, memory_format=torch.contiguous_format)
    cy = torch.empty_like(cx, memory_format=torch.contiguous_format)
    return (hy, cy, workspace)


@register_meta(aten._cudnn_rnn.default)
def _cudnn_rnn(
    input,
    weight,
    weight_stride0,
    weight_buf,
    hx,
    cx,
    mode,
    hidden_size,
    proj_size,
    num_layers,
    batch_first,
    dropout,
    train,
    bidirectional,
    batch_sizes,
    dropout_state,
):
    is_input_packed = len(batch_sizes) != 0
    if is_input_packed:
        seq_length = len(batch_sizes)
        mini_batch = batch_sizes[0]
        batch_sizes_sum = input.shape[0]
    else:
        seq_length = input.shape[1] if batch_first else input.shape[0]
        mini_batch = input.shape[0] if batch_first else input.shape[1]
        batch_sizes_sum = -1

    num_directions = 2 if bidirectional else 1
    out_size = proj_size if proj_size != 0 else hidden_size
    if is_input_packed:
        out_shape = [batch_sizes_sum, out_size * num_directions]
    else:
        out_shape = (
            [mini_batch, seq_length, out_size * num_directions]
            if batch_first
            else [seq_length, mini_batch, out_size * num_directions]
        )
    output = input.new_empty(out_shape)

    cell_shape = [num_layers * num_directions, mini_batch, hidden_size]
    if cx is None:
        cy = torch.empty(0, device=input.device)
    else:
        cy = cx.new_empty(cell_shape)

    hy = hx.new_empty([num_layers * num_directions, mini_batch, out_size])

    # TODO: Query cudnnGetRNNTrainingReserveSize (expose to python)
    reserve_shape = 0 if train else 0
    reserve = input.new_empty(reserve_shape, dtype=torch.uint8)

    return output, hy, cy, reserve, weight_buf


@register_meta(aten.mkldnn_rnn_layer.default)
def mkldnn_rnn_layer(
    input,
    w0,
    w1,
    w2,
    w3,
    hx_,
    cx_,
    reverse,
    batch_sizes,
    mode,
    hidden_size,
    num_layers,
    has_biases,
    bidirectional,
    batch_first,
    train,
):
    seq_length = input.shape[1] if batch_first else input.shape[0]
    mini_batch = input.shape[0] if batch_first else input.shape[1]
    output_chanels = hidden_size
    out_shape = (
        [mini_batch, seq_length, output_chanels]
        if batch_first
        else [seq_length, mini_batch, output_chanels]
    )
    output = input.new_empty(out_shape)
    if hx_ is None:
        hy = torch.empty(0, device=input.device)
    else:
        hy = hx_.new_empty(hx_.shape)
    if cx_ is None:
        cy = torch.empty(0, device=input.device)
    else:
        cy = cx_.new_empty(cx_.shape)
    workspace = torch.empty(0, device=input.device, dtype=torch.uint8)
    return output, hy, cy, workspace


def zero_numel_check_dims(self, dim, fn_name):
    if self.ndim == 0:
        torch._check_index(
            dim == 0 or dim == -1,
            lambda: f"{fn_name}: Expected reduction dim -1 or 0 for scalar but got {dim}",
        )
    else:
        torch._check_index(
            self.size(dim) != 0,
            lambda: f"{fn_name}: Expected reduction dim {dim} to have non-zero size.",
        )


# From aten/src/ATen/native/ReduceOps.cpp
def check_argmax_argmin(name, self, dim):
    if dim is not None:
        dim = maybe_wrap_dim(dim, self.dim())
        zero_numel_check_dims(self, dim, name)
    else:
        torch._check(
            self.numel() != 0,
            lambda: f"{name}: Expected reduction dim to be specified for input.numel() == 0.",
        )


@register_meta([aten.argmax.default, aten.argmin.default])
def argmax_argmin_meta(self, dim=None, keepdim=False):
    check_argmax_argmin("argmax", self, dim)
    dims = utils.reduction_dims(self.shape, (dim,) if dim is not None else None)
    shape = _compute_reduction_shape(self, dims, keepdim)
    return self.new_empty(shape, dtype=torch.int64)


@register_meta(aten.scalar_tensor.default)
def scalar_tensor(s, dtype=None, layout=None, device=None, pin_memory=None):
    return torch.empty(
        (), dtype=dtype, layout=layout, device=device, pin_memory=pin_memory
    )


@register_meta(aten.topk.default)
def topk_meta(self, k, dim=-1, largest=True, sorted=True):
    # From aten/src/ATen/native/Sorting.cpp
    dim = maybe_wrap_dim(dim, self.dim(), wrap_scalar=True)
    torch._check(
        k >= 0 and k <= (self.size(dim) if self.dim() > 0 else 1),
        lambda: "selected index k out of range",
    )
    sliceSize = 1 if self.dim() == 0 else self.size(dim)
    torch._check(k >= 0 and k <= sliceSize, lambda: "k not in range for dimension")

    topKSize = list(self.shape)
    if len(topKSize) > 0:
        topKSize[dim] = k
    return self.new_empty(topKSize), self.new_empty(topKSize, dtype=torch.int64)


legacy_contiguous_memory_format = torch.contiguous_format


# From aten/src/ATen/native/cuda/RNN.cu
def checkLSTMBackwardSizes(grad_hy, grad_cy, cx, cy, workspace):
    defined_grad = grad_hy if grad_hy is not None else grad_cy
    torch._check(defined_grad.dim() == 2, lambda: "")
    exp_size = defined_grad.size()
    if grad_hy is not None:
        torch._check(grad_hy.size() == exp_size, lambda: "")
    if grad_cy is not None:
        torch._check(grad_cy.size() == exp_size, lambda: "")
    torch._check(cx.size() == exp_size, lambda: "")
    torch._check(cy.size() == exp_size, lambda: "")
    torch._check(workspace.dim() == 2, lambda: "")
    torch._check(workspace.numel() == exp_size[0] * exp_size[1] * 4, lambda: "")


# From aten/src/ATen/native/cuda/RNN.cu
@register_meta(aten._thnn_fused_lstm_cell_backward_impl.default)
def _thnn_fused_lstm_cell_backward_impl(grad_hy, grad_cy, cx, cy, workspace, has_bias):
    if grad_hy is None and grad_cy is None:
        return None, None, None
    checkLSTMBackwardSizes(grad_hy, grad_cy, cx, cy, workspace)
    grad_gates = torch.empty_like(
        workspace, memory_format=legacy_contiguous_memory_format
    )
    grad_cx = torch.empty_like(cx, memory_format=legacy_contiguous_memory_format)
    grad_bias = grad_gates.sum(0, keepdim=False) if has_bias else None
    return grad_gates, grad_cx, grad_bias


@register_meta(aten.pixel_shuffle.default)
def meta_pixel_shuffle(self, upscale_factor):
    assert (
        len(self.shape) > 2 and self.shape[-3] % (upscale_factor * upscale_factor) == 0
    ), f"Invalid input shape for pixel_shuffle: {self.shape} with upscale_factor = {upscale_factor}"

    def is_channels_last(ten):
        return torch._prims_common.suggest_memory_format(ten) == torch.channels_last

    def pick_memory_format():
        if is_channels_last(self):
            if device_hint(self) == "cuda":
                return torch.contiguous_format
            else:
                return torch.channels_last
        elif self.is_contiguous(memory_format=torch.contiguous_format):
            return torch.contiguous_format
        elif self.is_contiguous(memory_format=torch.preserve_format):
            return torch.preserve_format

    C = self.shape[-3] // (upscale_factor * upscale_factor)
    Hr = self.shape[-2] * upscale_factor
    Wr = self.shape[-1] * upscale_factor
    out_shape = (*self.shape[:-3], C, Hr, Wr)

    out = self.new_empty(out_shape)
    out = out.to(memory_format=pick_memory_format())  # type: ignore[call-overload]
    return out


@register_meta(aten.mkldnn_rnn_layer_backward.default)
def mkldnn_rnn_layer_backward(
    input,
    weight0,
    weight1,
    weight2,
    weight3,
    hx_,
    cx_tmp,
    output,
    hy_,
    cy_,
    grad_output_r_opt,
    grad_hy_r_opt,
    grad_cy_r_opt,
    reverse,
    mode,
    hidden_size,
    num_layers,
    has_biases,
    train,
    bidirectional,
    batch_sizes,
    batch_first,
    workspace,
):
    diff_x = input.new_empty(input.shape)
    diff_hx = hx_.new_empty(hx_.shape)
    diff_cx = cx_tmp.new_empty(cx_tmp.shape)
    diff_w1 = weight0.new_empty(weight0.shape)
    diff_w2 = weight1.new_empty(weight1.shape)
    diff_b = weight2.new_empty(weight2.shape)
    return diff_x, diff_w1, diff_w2, diff_b, diff_b, diff_hx, diff_cx


@register_meta([aten.bucketize.Tensor, aten.bucketize.Tensor_out])
@out_wrapper()
def meta_bucketize(self, boundaries, *, out_int32=False, right=False):
    return torch.empty_like(
        self, dtype=torch.int32 if out_int32 else torch.int64
    ).contiguous()


@register_meta(aten._upsample_bilinear2d_aa.default)
def meta_upsample_bilinear2d_aa(
    input, output_size, align_corners, scales_h=None, scales_w=None
):
    full_output_size = upsample_common_check(
        input.size(), output_size, num_spatial_dims=2
    )
    torch._check(
        input.numel() != 0 or all(size > 0 for size in input.size()[1:]),
        lambda: f"Non-empty 4D data tensor expected but got a tensor with sizes {input.size()}",
    )
    return input.new_empty(full_output_size).to(
        memory_format=utils.suggest_memory_format(input)
    )


# From aten/src/ATen/native/cuda/AmpKernels.cu
@register_meta(aten._amp_foreach_non_finite_check_and_unscale_.default)
def _amp_foreach_non_finite_check_and_unscale_(self, found_inf, inv_scale):
    torch._check(
        found_inf.numel() == 1, lambda: "found_inf must be a 1-element tensor."
    )
    torch._check(
        inv_scale.numel() == 1, lambda: "inv_scale must be a 1-element tensor."
    )
    torch._check(
        found_inf.dtype.is_floating_point,
        lambda: "found_inf must be a float tensor.",
    )
    torch._check(
        inv_scale.dtype.is_floating_point,
        lambda: "inv_scale must be a float tensor.",
    )


# From aten/src/ATen/native/UnaryOps.cpp
@register_meta([aten.nan_to_num.default, aten.nan_to_num.out])
@out_wrapper()
def nan_to_num(self, nan=None, posinf=None, neginf=None):
    result_size = list(self.size())
    return self.new_empty(result_size)


@register_meta(torch.ops.aten.transpose_)
def transpose_(self, dim0, dim1):
    assert self.layout not in {
        torch.sparse_csr,
        torch.sparse_csc,
        torch.sparse_bsr,
        torch.sparse_bsc,
    }, f"torch.transpose_: in-place transposition is not supported for {self.layout} layout"

    ndims = self.ndim

    dim0 = maybe_wrap_dim(dim0, ndims)
    dim1 = maybe_wrap_dim(dim1, ndims)

    if dim0 == dim1:
        return self

    size = list(self.size())
    stride = list(self.stride())

    stride[dim0], stride[dim1] = stride[dim1], stride[dim0]
    size[dim0], size[dim1] = size[dim1], size[dim0]

    self.as_strided_(size, stride)
    return self


@register_meta(torch.ops.aten.t_)
def t_(self):
    ndims = self.ndim

    if self.is_sparse:
        sparse_dim = self.sparse_dim()
        dense_dim = self.dense_dim()
        assert (
            sparse_dim <= 2 and dense_dim == 0
        ), f"t_ expects a tensor with <= 2 sparse and 0 dense dimensions, but got {sparse_dim} sparse and {dense_dim} dense dimensions"  # noqa: B950
    else:
        assert (
            self.dim() <= 2
        ), f"t_ expects a tensor with <= 2 dimensions, but self is {ndims}D"

    return transpose_(self, 0, 0 if ndims < 2 else 1)


@register_meta(aten.searchsorted)
@out_wrapper()
def meta_searchsorted(
    sorted_sequence, self, *, out_int32=False, right=False, side=None, sorter=None
):
    dtype = torch.int32 if out_int32 else torch.int64
    if isinstance(self, torch.Tensor):
        return torch.empty_like(self, dtype=dtype).contiguous()
    else:  # Scalar
        return torch.empty((), dtype=dtype, device=sorted_sequence.device)


@register_meta(aten.polygamma)
@out_wrapper()
def meta_polygamma(n: int, self: Tensor) -> Tensor:
    torch._check(n >= 0, lambda: "polygamma(n, x) does not support negative n.")
    _, result_dtype = elementwise_dtypes(
        self,
        type_promotion_kind=ELEMENTWISE_TYPE_PROMOTION_KIND.INT_TO_FLOAT,
    )
    return torch.empty_like(self, dtype=result_dtype)


def _create_unary_float_meta_func(func):
    @register_meta(func)
    @out_wrapper()
    def _f(x):
        return elementwise_meta(
            x, type_promotion=ELEMENTWISE_TYPE_PROMOTION_KIND.INT_TO_FLOAT
        )

    return _f


def _create_binary_float_meta_func(func):
    @register_meta(func)
    @out_wrapper()
    def _f(x, y):
        return elementwise_meta(
            x, y, type_promotion=ELEMENTWISE_TYPE_PROMOTION_KIND.INT_TO_FLOAT
        )

    return _f


_create_unary_float_meta_func(aten.special_airy_ai)
_create_unary_float_meta_func(aten.special_bessel_y0)
_create_unary_float_meta_func(aten.special_bessel_y1)
_create_unary_float_meta_func(aten.special_modified_bessel_i0)
_create_unary_float_meta_func(aten.special_modified_bessel_i1)
_create_unary_float_meta_func(aten.special_modified_bessel_k0)
_create_unary_float_meta_func(aten.special_modified_bessel_k1)
_create_unary_float_meta_func(aten.special_scaled_modified_bessel_k0)
_create_unary_float_meta_func(aten.special_scaled_modified_bessel_k1)


_create_binary_float_meta_func(aten.special_chebyshev_polynomial_t)
_create_binary_float_meta_func(aten.special_chebyshev_polynomial_u)
_create_binary_float_meta_func(aten.special_hermite_polynomial_h)
_create_binary_float_meta_func(aten.special_hermite_polynomial_he)
_create_binary_float_meta_func(aten.special_laguerre_polynomial_l)


# We must also trigger meta registrations from PrimTorch ref
# decompositions
import torch._refs
import torch._refs.nn.functional
import torch._refs.special


def activate_meta():
    activate_meta_table = {}

    # For a given op, we pick the most specific decomp function from
    # global_decomp_table in the precedence order of meta > post_autograd > pre_autograd
    for type in ["meta", "post_autograd", "pre_autograd"]:
        registry = global_decomposition_table[type]

        for opo in registry:
            if opo not in activate_meta_table:
                activate_meta_table[opo] = registry[opo]

    for op_overload, fn in activate_meta_table.items():
        # Don't register meta for HigherOrderOp's decomp.
        # We can reconsider this in the future, but in general,
        # the way you do a meta for a HigherOrderOp is different from
        # OpOverload.
        if isinstance(op_overload, torch._ops.HigherOrderOperator):
            continue
        assert isinstance(op_overload, OpOverload)

        op_overload.py_impl(torch._C.DispatchKey.Meta)(fn)

        if torch._C._dispatch_has_kernel_for_dispatch_key(
            op_overload.name(), "CompositeImplicitAutograd"
        ):
            # Internally, we shouldn't be registering meta kernels for any operators that
            # have CompositeImplicitAutograd kernels.
            # Instead, we should be letting those decompositions run, and writing meta kernels
            # only for the base operators.
            if op_overload in global_decomposition_table["meta"]:
                raise RuntimeError(
                    f"{op_overload} is a CompositeImplicitAutograd op, we shouldn't "
                    "register meta function for it. Instead, we should let the decomposition run and write "
                    "meta kernels for the base operators."
                )
            pass
        elif op_overload.is_view:
            # Attempting to register a python meta kernel for a view operator.
            # We shouldn't do this, because the output will report as not having aliased storages.
            # All view ops have meta kernels in C++ today, so we should use those instead.
            pass
        elif op_overload.name() in {
            "aten::empty_strided",  # causing infinite recursion, test_meta.py
            "aten::clone",  # causing infinite recursion
            "aten::_to_copy",  # causing infinite recursion, test_serialization.py -k test_tensor_subclass_getstate_overwrite  # noqa: B950
            "aten::copy_",  # Exception not raised, test_torch.py -k test_storage_meta_errors_cpu_int64  # noqa: B950
            "aten::constant_pad_nd",  # requires_grad mismatch, test_ops.py -k test_fake_crossref_backward_amp_istft_cuda_float32  # noqa: B950
            "aten::rot90",  # requires_grad mismatch! test_ops.py -k test_fake_crossref_backward_amp_rot90_cuda_float32  # noqa: B950
            "aten::as_strided_scatter",  # requires_grad mismatch, test_ops.py -k test_fake_crossref_backward_no_amp_as_strided_scatter_cuda_float32  # noqa: B950
        }:
            pass
        else:
            if "mkldnn::" in op_overload.name():
                _meta_lib_dont_use_me_use_register_meta_for_mkldnn.impl(op_overload, fn)
            elif "mkl::" in op_overload.name():
                _meta_lib_dont_use_me_use_register_meta_for_mkl.impl(op_overload, fn)
            elif "onednn::" in op_overload.name():
                _meta_lib_dont_use_me_use_register_meta_for_onednn.impl(op_overload, fn)
            elif "quantized::" in op_overload.name():
                _meta_lib_dont_use_me_use_register_meta_for_quantized.impl(
                    op_overload, fn
                )
            else:
                _meta_lib_dont_use_me_use_register_meta.impl(op_overload, fn)


activate_meta()<|MERGE_RESOLUTION|>--- conflicted
+++ resolved
@@ -3143,7 +3143,6 @@
     [
         aten._foreach_maximum,
         aten._foreach_minimum,
-<<<<<<< HEAD
     ]
 )
 def meta__foreach_binop_scalar(*args):
@@ -3157,21 +3156,6 @@
         aten._foreach_minimum_,
     ]
 )
-=======
-    ]
-)
-def meta__foreach_binop_scalar(*args):
-    # aten.maximum(Tensor, Scalar) does not exist.
-    return _meta_foreach_out_of_place(*args, _scalar_op=aten.clamp_min)
-
-
-@register_meta(
-    [
-        aten._foreach_maximum_,
-        aten._foreach_minimum_,
-    ]
-)
->>>>>>> 3b108a15
 def meta__foreach_binop__scalar(*args):
     # aten.maximum(Tensor, Scalar) does not exist
     _meta_foreach_inplace(*args, _scalar_op=aten.clamp_min_)
