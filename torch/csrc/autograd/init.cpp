--- conflicted
+++ resolved
@@ -22,10 +22,6 @@
 #include <torch/csrc/autograd/python_variable.h>
 #include <torch/csrc/autograd/record_function_ops.h>
 #include <torch/csrc/utils/pycfunction_helpers.h>
-<<<<<<< HEAD
-#include <torch/csrc/profiler/execution_graph_observer.h>
-=======
->>>>>>> 8d93f6b4
 #include <c10/core/ScalarType.h>
 #include <ATen/PythonTorchFunctionTLS.h>
 
@@ -273,30 +269,9 @@
         return e.nBytes();
       });
 
-<<<<<<< HEAD
-  {
-    using torch::profiler::impl::Result;
-    py::class_<Result, std::shared_ptr<Result>>(m, "_ProfilerEvent")
-        .def("name", &Result::name)
-        .def_property_readonly(
-            "id",
-            [](const Result& r) {
-              return reinterpret_cast<intptr_t>(r.shared_from_this().get());
-            })
-        .def_property_readonly(
-            "parent", [](const Result& r) { return r.parent_.lock(); })
-        .def_readonly("children", &Result::children_);
-  }
-
   py::class_<ProfilerResult>(m, "_ProfilerResult")
     .def("trace_start_us", &ProfilerResult::trace_start_us)
     .def("events", &ProfilerResult::events)
-    .def("experimental_event_tree", &ProfilerResult::event_tree)
-=======
-  py::class_<ProfilerResult>(m, "_ProfilerResult")
-    .def("trace_start_us", &ProfilerResult::trace_start_us)
-    .def("events", &ProfilerResult::events)
->>>>>>> 8d93f6b4
 #ifdef USE_KINETO
     .def("save", &ProfilerResult::save)
 #endif // USE_KINETO
@@ -312,13 +287,6 @@
   m.def("_add_metadata_json", addMetadataJson);  // Only if `USE_KINETO` is set
   m.def("_kineto_step", profilerStep);  // Only if `USE_KINETO` is set
   m.def("kineto_available", []() { return torch::profiler::kKinetoAvailable; });
-<<<<<<< HEAD
-
-  // PyTorch profiler execution graph internal interface.
-  m.def("_add_execution_graph_observer", &torch::profiler::impl::addExecutionGraphObserver, py::arg("output_file_name"));
-  m.def("_remove_execution_graph_observer", &torch::profiler::impl::removeExecutionGraphObserver);
-  m.def("_enable_execution_graph_observer", &torch::profiler::impl::enableExecutionGraphObserver);
-  m.def("_disable_execution_graph_observer", &torch::profiler::impl::disableExecutionGraphObserver);
 
   // NOTICE: These record functions are not torch operators and may not show up
   // in TorchScript tracing, FX transforms, or operator serialization. For these
@@ -349,38 +317,6 @@
           using torch::autograd::profiler::PythonRecordFunction;
           auto python_record = torch::jit::toCustomClass<PythonRecordFunction>(obj);
 
-=======
-
-  // NOTICE: These record functions are not torch operators and may not show up
-  // in TorchScript tracing, FX transforms, or operator serialization. For these
-  // use cases, please use `torch.profiler.record_function`.
-  // Creates a new profiling scope using RecordFunction and invokes its starting
-  // callbacks.
-  m.def("_record_function_with_args_enter", [](const std::string& name, py::args args) {
-    using torch::autograd::profiler::PythonRecordFunction;
-    auto python_rec = c10::make_intrusive<PythonRecordFunction>(at::RecordScope::USER_SCOPE);
-    auto *rec = &python_rec->record;
-    if (rec->isActive()) {
-      if (rec->needsInputs()) {
-        auto iv_inputs = std::vector<c10::IValue>();
-        for (const auto& arg : args) {
-            iv_inputs.push_back(torch::jit::toTypeInferredIValue(arg));
-        }
-        rec->before(name, c10::ArrayRef<const c10::IValue>(iv_inputs.data(), iv_inputs.size()));
-      } else {
-        rec->before(name);
-      }
-    }
-    return torch::jit::toPyObject(std::move(python_rec));
-  });
-
-  // Ends the profiling scope created with record_function_with_param_enter.
-  m.def("_record_function_with_args_exit",
-        [](const py::object &obj) {
-          using torch::autograd::profiler::PythonRecordFunction;
-          auto python_record = torch::jit::toCustomClass<PythonRecordFunction>(obj);
-
->>>>>>> 8d93f6b4
           // We don't actually need to do anything with handle just need to persist the
           // lifetime until now.
           python_record->record.end();
@@ -435,7 +371,6 @@
 
   py::class_<c10::InferenceMode>(_C_m, "_InferenceMode")
       .def(py::init<bool>());
-<<<<<<< HEAD
 
   py::class_<at::impl::RestorePythonTLSSnapshot>(_C_m, "_RestorePythonTLSSnapshot")
       .def(py::init<>());
@@ -444,16 +379,6 @@
   py::class_<torch::DisableTorchDispatch>(_C_m, "_DisableTorchDispatch")
       .def(py::init<>());
 
-=======
-
-  py::class_<at::impl::RestorePythonTLSSnapshot>(_C_m, "_RestorePythonTLSSnapshot")
-      .def(py::init<>());
-
-  // TODO: line up this binding with DisableTorchFunction
-  py::class_<torch::DisableTorchDispatch>(_C_m, "_DisableTorchDispatch")
-      .def(py::init<>());
-
->>>>>>> 8d93f6b4
   py::class_<torch::autograd::SavedVariable>(m, "SavedTensor")
     .def(py::init([]()->torch::autograd::SavedVariable {
       TORCH_CHECK(false, "Trying to create a SavedTensor object from Python is forbidden.");
