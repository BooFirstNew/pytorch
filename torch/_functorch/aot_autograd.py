import collections
import dataclasses
import itertools
import logging
import warnings
import pprint
from contextlib import contextmanager, nullcontext
from dataclasses import dataclass
from enum import Enum
from functools import partial, wraps
from typing import Any, Callable, Dict, List, Optional, Set, Tuple, Union, NewType
from unittest.mock import patch

from functorch import make_fx

import torch
import torch.fx.traceback as fx_traceback
import torch.nn as nn
import torch.utils._pytree as pytree
import torch.utils.dlpack
from torch import Tensor
from torch._subclasses.meta_utils import safe_is_leaf
from torch._dispatch.python import enable_python_dispatcher
from torch._dynamo import compiled_autograd
from torch._dynamo.utils import dynamo_timed, lazy_format_graph_code, preserve_rng_state
from torch._guards import detect_fake_mode, tracing
from torch._prims_common import CUDARngStateHelper
from torch._logging import getArtifactLogger
from torch._subclasses import FakeTensor, FakeTensorMode
from torch._subclasses.fake_tensor import is_fake
from torch._subclasses.functional_tensor import FunctionalTensor, FunctionalTensorMode
from torch.fx import immutable_collections, Interpreter
from torch.fx.experimental.proxy_tensor import is_sym_node, py_sym_types
from torch.fx.experimental.symbolic_shapes import (
    ShapeEnv, is_concrete_int, fx_placeholder_vals, definitely_true, definitely_false, sym_eq
)
from torch.multiprocessing.reductions import StorageWeakRef
from torch.nn.utils import stateless
from torch.utils._python_dispatch import is_traceable_wrapper_subclass, transform_subclass
from torch._decomp.decompositions_for_rng import PhiloxStateTracker, rng_decompositions
from . import config
from .partitioners import default_partition
from torch._guards import TracingContext, DuplicateInputs, Source


original_zip = zip

def strict_zip(*iterables, strict=True, **kwargs):
    if not strict:
        return original_zip(*iterables, **kwargs)

    shortest_length = min(len(it) for it in iterables)
    for iterable in iterables:
        if len(iterable) != shortest_length:
            raise ValueError("The iterables have different lengths and strict mode is enabled.")

    return original_zip(*iterables, **kwargs)

zip = strict_zip

log = logging.getLogger(__name__)
aot_joint_log = getArtifactLogger(__name__, "aot_joint_graph")
aot_graphs_log = getArtifactLogger(__name__, "aot_graphs")

MutationType = Enum(
    "MutationType", ("none", "metadata_only", "data", "data_and_metadata")
)
OutputType = Enum(
    "OutputType", (
        # output is not an alias
        "non_alias",
        # output aliases an input
        "alias_of_input",
        # output **is** an input tensor
        "is_input",
        # output has a ._base tensor, which is a graph intermediate.
        # We need to return its ._base as a graph output,
        # so its requires_grad info is populated correctly.
        # Instructs the runtime code to regenerate the current output
        # from a base tensor, graph_intermediates[base_idx]
        "alias_of_intermediate_save_as_output",
        # Same as above; but we don't need to explicitly add its ._base
        # as a graph output, because it already **is** a graph output.
        "alias_of_intermediate",
        # Same as above; but the output's ._base is **already** a user output.
        # Instructs the runtime code to regenerate the current output from
        # a base tensor, user_outputs[base_idx]
        "alias_of_intermediate_base_is_user_output",
        # See Note [Intermediate Bases Optimization]
        "unsafe_view_alias",
        # output is an alias, but has a custom autograd.Function backward.
        # In this case, we don't want to do view-replay, since we won't be able to replay the custom function.
        # Instead, we'll treat this output "normally", and trace its backward into the graph.
        "custom_function_view",
    )
)

pytree._register_pytree_node(
    immutable_collections.immutable_list,
    lambda x: (list(x), None),
    lambda x, c: immutable_collections.immutable_list(x),
)
pytree._register_pytree_node(
    immutable_collections.immutable_dict,
    lambda x: (list(x.values()), list(x.keys())),
    lambda x, c: immutable_collections.immutable_dict(
        dict(zip(c, x))
    ),
)

def partial_asdict(obj: Any) -> Any:
    if dataclasses.is_dataclass(obj):
        return {field.name: getattr(obj, field.name) for field in dataclasses.fields(obj)}
    elif isinstance(obj, (list, tuple)):
        return obj.__class__([partial_asdict(item) for item in obj])
    elif isinstance(obj, dict):
        return {k: partial_asdict(v) for k, v in obj.items()}
    else:
        return obj

aten = torch.ops.aten

# This global counter increments every time we compile a graph with
# AOTAutograd.  You can use this to correlate runtime error messages
# with compile time (e.g., if you get an error at runtime saying
# compiled graph 3 failed, you can set a breakpoint at compile time
# for this graph number to investigate further at compile time.)
#
# NB: this is different from get_aot_compilation_context, which tracks
# each underlying graph that is compiled.  In contrast, AOT_COUNTER
# corresponds to top-level invocations of aot_module/aot_function;
# one counter is allocated per entire compiled block (but this block
# may involve compiling multiple subgraphs; e.g., for forwards/backwards)
AOT_COUNTER = itertools.count()

KNOWN_TYPES = tuple(
    [torch.Tensor, int, str, float, bool, type(None)] + list(py_sym_types)
)

# Set up hooks so that during backward the fx's stack_trace is properly set
callback_set = False

def setup_stacktrace_preservation_hooks(roots: List):
    def iter_graph(roots):
        if not roots:
            return
        seen = set()
        q = collections.deque()
        for node in roots:
            if node is not None:
                seen.add(node)
                q.append(node)

        while q:
            node = q.popleft()
            for fn, _idx in node.next_functions:
                if fn in seen or fn is None:
                    continue
                seen.add(fn)
                q.append(fn)

            yield node

    def get_callback(saved_stack_):
        def callback():
            global callback_set
            fx_traceback.set_stack_trace(saved_stack_)
            callback_set = False

        return callback

    def get_prehook(stack_, seq_nr):
        def prehook(grad_output):
            global callback_set

            if not callback_set:
                torch.autograd.variable.Variable._execution_engine.queue_callback(
                    get_callback(fx_traceback.format_stack())
                )
                callback_set = True

            fx_traceback.set_stack_trace(stack_)
            fx_traceback.set_grad_fn_seq_nr(seq_nr)

        return prehook

    def get_posthook(special_stack_, seq_nr):
        def posthook(grad_input, grad_output):
            fx_traceback.set_stack_trace(special_stack_)
            fx_traceback.reset_grad_fn_seq_nr()

        return posthook

    for node in iter_graph(roots):
        forward_node_stack = node.metadata.get("traceback_", [])
        node.register_prehook(get_prehook(forward_node_stack,
                              node._sequence_nr()))

        special_stack = forward_node_stack.copy()
        special_stack.append(
            "Gradient addition node due to multiple use of tensor around:"
        )
        node.register_hook(get_posthook(special_stack, node._sequence_nr()))


# ~~~~~~~~~~~~~~~~~~~~~~~~~~~~~~~~~~~~~~~~~~~~~~~~~~~~~~~~~~~~~~~~~~~~~~~~~~~~~~~~~~~~~~~~~~~~~~~~~~~~~~~~~~~~~~~~~~~~~
# ~~~~~~~~~~~~~~~~~~~~~~~~~~~~~~~~~~~~~~~~~~~~~~~~~~~~~~~~~~~~~~~~~~~~~~~~~~~~~~~~~~~~~~~~~~~~~~~~~~~~~~~~~~~~~~~~~~~~~
#
# AOT Autograd contains a pretty non-trivial amount of logic to handle edge cases around aliasing and mutation
# that are external to the graph (they show up as side effects in some way when you run the graph).
#
# Take a look at `test_aotdispatch.py TestAOTAutograd.test_input_mutation*` tests for some examples functions
# and what they're compiled graphs looks like.
# Below is a very long comment detailing several edge cases, and showing how AOT Autograd handles them.
#
# Note [AOT Autograd: input data mutations]
#
# If we compile a function that mutates inputs, then those input mutations are real side effects
# that a user expects to see after running the compiled graph.
# However, the graph that we want to send to a backend needs to be *entirely* functional.
# The way we reconcile this difference is that we remove the mutations completely from the graph that we compile
# but we update the graph to return (updated_inputs, user_outputs).
# In the epilogue that runs after the compiled graph is executed, we copy the updated inputs back to the originals.
#
# Example: original user code:
# def f(x):
#     x.mul_(2)
#     out = x.mul(3)
#     return out
#
# After AOT Autograd compiles, we end up with a:
# (a) compiled graph
# (b) autograd.Function.forward() method, that executes the compiled graph
# (c) wrapper function, that calls the autograd.Function.forward() and performs the epilogue
#
# The output of (a, b, c) are all written below.
#
# def compiled_forward_graph(x):
#     x_updated = x.mul(2)
#     out = x_updated.mul(3)
#     return x_updated, out
#
# # x_updated gets a gradient in the compiled backward
# def compiled_backward_graph(grad_x_updated, grad_out):
#     grad_x = ...
#     return grad_x
#
# def autograd.Function.forward(x):
#     x_updated, out = compiled_forward_graph(x)
#     return x_updated, out
#
# def compiled_wrapper(x):
#     x_updated, out = autograd.Function.apply(x)
#     x.copy_(x_updated)
#     return out
#
# Another important thing to note is that updated inputs (due to data mutations) *do* participate
# in the compiled backward graph! Since the compiled forward graph gets N extra outputs
# (due to updated inputs showing up as graph outputs),
# The compiled backward gets an additional N inputs.
# That way, during the x.copy_(x_updated) bit in the epilogue, gradients will flow from the updated input
# back to the original input.


# Note [AOT Autograd: input metadata mutations]
#
# For the same reason as input mutations, we also don't put input metadata mutations in the graph.
# Instead, we return the updated version of the input (a view), and mutate the input's metadata outside of the graph
#
# Example: original user code:
# def f(x):
#     x.t_()
#     out = x.mul(3)
#     return out
#
# AOT Autograd output (compiled graph, autograd.Function.forward(), wrapper function):
# def compiled_forward_graph(x):
#     x_updated = x.t()
#     out = x_updated.mul(3)
#     return x_updated, out
#
# # x_updated does *not* get a gradient in the compiled backward
# def compiled_backward_graph(grad_out):
#     grad_x = ...
#     return grad_x
#
# def autograd.Function.forward(x):
#     x_updated, out = compiled_forward_graph(x)
#     return x_updated, out
#
# def compiled_wrapper(x):
#     x_updated, out = autograd.Function.apply(x)
#     x.as_strided_(x_updated)
#     return out


# Note [AOT Autograd: outputs aliasing inputs or intermediates!]
#
# AOT Autograd needs special handling for outputs that alias graph inputs or intermediates!
# Why?
# (1) autograd.Function.forward() has a limitation, where views that returned in the forward cannot later be mutated.
# (2) views don't need to be compiled in the graph anyway - it's cheap to generate them outside of the compiled graph,
#     in an epilogue.
# For outputs that alias inputs, we do the following:
# (a) *still* return the aliased output as a graph output
# (b) In the AOT Autograd wrapper/epilogue, we don't return that aliased output. Instead, we use it to regenerate the output.
#
# For outputs that alias *intermediates*, we do the following:
# (a) Return the output in the compiled forward, **and** return it's ._base (a graph intermediates) as an output in the forward
# (b) Use (output, graph_intermediate) to regenerate the alias, and return that to the user (instead of the compiled fw output).
# You might wonder why we return the aliased output directly in the graph (and making the graph compute it),
# only to not return it and instead generate a fresh alias off of the intermediate,
# instead of (say) just storing metadata about the size/stride of the output somewhere to generate the alias. There are two reasons:
# (1) Getting the actual alias tensor allows us to use view-replay to generate the alias, instead of an as_strided() call
# (2) Inductor (and other backends) are free to change the memory format of graph outputs, if it results in better performance.
#     This can result in problems if a user later tries to .view() that output expecting it to have one set of strides,
#     when it has a different set of strides.
#     By including the view op directly in the graph, inductor takes that into account when deciding what memory format
#     the graph intermediate should be.
#
# Another important thing to note is how our traced backward() graph handles aliases.
# (this applies to outputs aliasing inputs, outputs aliasing intermediates,
#  *and* updated inputs returned in the compiled forward due to metadata-only mutations).
# Any outputs that alias (either inputs or intermediates) do NOT participate in the compiled backward graph
# It would be wasteful to include them in the compiled backward(), because we regenerate them eagerly
# at the end of the forward.
#
# Example: original user code:
# def f(x):
#     out1 = x.t()
#     intermediate = x.mul(2)
#     out2 = intermediate.view(-1)
#     return out1, out2
#
# AOT Autograd output (compiled graph, autograd.Function.forward(), wrapper function):
# def compiled_forward_graph(x):
#     out1 = x.t()
#     intermediate = x.mul(2)
#     out2 = intermediate.view(-1)
#     # the compiled graph also returns the intermediate
#     return out1, out2, intermediate
#
# # intermediate gets a gradient in the compiled backward.
# # both output aliases (out1 and out2) do not.
# def compiled_backward_graph(grad_intermediate):
#     grad_x = ...
#     return grad_x
#
# def autograd.Function.forward(x):
#     out1, out2, intermediate = compiled_forward_graph(x)
#     return out1, out2, intermediate
#
# def compiled_wrapper(x):
#     out1, out2, intermediate = autograd.Function.apply(x)
#     # regenerate out1 from the input
#     out1_regenerated = out1._view_func(x)
#     # regenerate out1 from the intermediate
#     out2_regenerated = out2._view_func(intermediate)
#     return out1_regenerated, out2_regenerated


# Note [AOT Autograd: mutations to inputs that alias other inputs]
#
# Another edge case that is (only partially) handled today is when an input is mutated, but itself aliases another input.
# AOT Autograd needs to **ensure** that functionalization knows that the two inputs are aliased to each other.
# That way, when the aliased input is accessed later in the graph, functionalization knows to "update" the alias
# given the mutation that occurred.
#
# This is handled by updating the calling convention: we create a "synthetic base" that becomes a new input
# in the compiled function, and we regenerate the original (aliased) inputs directly off of the base
# inside of the compiled function.
#
# This logic is fully encapsulated in aot_wrapper_synthetic_base()
#
# Example: original user code:
# def f(x, x_view):
#     x.mul_(2)
#     out = x * x_view
#     return out
# f(x, x.view(-1))
#
# AOT Autograd output (compiled graph, autograd.Function.forward(), wrapper function):
# def compiled_forward_graph(base)
#     x = generate_x(base)
#     x_view = generate_x_view(base)
#     x_updated = x.mul(2)
#     x_view_updated = x_updated.view(-1)
#     out = x_updated * x_view_updated
#     return x_updated, out
#
# # The calling convention change from (aliases) -> (base) happens
# # *outside* of the autograd.Function.forward().
# # That means the forward() only has 1 input (base),
# # and the backward() only has 1 output (grad_base)
# def compiled_backward_graph(grad_out):
#     grad_base = ...
#     return grad_base
#
# def autograd.Function.forward(base):
#     x_updated, out = compiled_forward_graph(base)
#     return x_updated, out
#
# # The compiled wrapper is where we create synthetic bases.
# # The info on which inputs are mutated is also tracked *before* synthetic base creation.
# def compiled_wrapper(x, x_view):
#     base = merge_view_inputs(x, x_view)
#     x_updated, out = autograd.Function.apply(base)
#     # x and x_view are aliased in eager mode, so this mutation to x will automatically affect x_view.
#     x.copy_(x_updated)
#     return out


# Note [AOT Autograd: Views to avoid tangents aliasing inputs]
#
# We view every forward output when creating out tangent tensors to handle the problematic
# case in which a subclass does extra aliasing between graph outputs/inputs in a way that
# is not visible above the sublass.
#
# Ordinarily, when constructing the joint function that we want to trace in AOTAutograd,
# we're guaranteed that the tangent tensors that we pass
# into the joint are distinct tensors from the primals. This is because when
# decide which forward outputs to create tangents for, we only create tangents
# for forward outputs that are not aliases of inputs (See Note
# [AOT Autograd: outputs aliasing inputs or intermediates!]).
#
# However, when wrapper tensor subclasses enter the picture, it is possible
# to have an output of the forward that is a subclass that is not an
# input / alias of an input, but one of its inner tensors is an alias!
# NestedTensor is an example: Performing an out-of-place pointwise op on a
# NestedTensor constructs a fresh NestedTensor that holds onto the input's
# offsets tensor directly.
#
# Having tangent tensors that are the same as the (primal) forward inputs,
# can cause problems during tracing as make_fx() will specialize on our
# duplicate inputs: If we passed in the same tensor for primals_1 and
# tangents_1 during tracing, make_fx() will happily sub out all usages of
# tangents_1 with primals_1 in the graph, which is not what we want.
#
# To work around this, we view every forward output when creating out tangent
# tensors so that tangents can never be the same as forward inputs even if
# forward inputs alias forward outputs.
#
#
# ~~~~~~~~~~~~~~~~~~~~~~~~~~~~~~~~~~~~~~~~~~~~~~~~~~~~~~~~~~~~~~~~~~~~~~~~~~~~~~~~~~~~~~~~~~~~~~~~~~~~~~~~~~~~~~~~~~~~~
# ~~~~~~~~~~~~~~~~~~~~~~~~~~~~~~~~~~~~~~~~~~~~~~~~~~~~~~~~~~~~~~~~~~~~~~~~~~~~~~~~~~~~~~~~~~~~~~~~~~~~~~~~~~~~~~~~~~~~~


# This class stores info about every user output.
@dataclass(frozen=True)
class OutputAliasInfo:
    # Tells us if this output is:
    # (1) a regular (non-aliased) output
    # (2) an alias of a forward input
    # (3) **is** a forward input (special case of "alias_of_input")
    # (4) an alias of an intermediate (aka an alias of an output of the inner traced forward)
    # (5) an alias of an intermediate, that explicitly requires returning the intermediate
    #     as a graph output
    # (6) an alias of an intermediate, where that intermediate is also a user output
    output_type: OutputType
    # The raw type of the output (torch.Tensor, SymInt, etc)
    raw_type: type
    # If (1) above, then
    # - base_idx is None
    # If (2) or (3) above, then
    # - Tells us that the base of this alias is user_fwd_input[base_idx]
    #   (This is an index into the inputs *before* we make synthetic bases)
    # If (4) or (5) above, then
    # - Tells us that the base of this alias is output_graph_intermediates[base_idx]
    #   here, this refers to the index of the *direct* traced
    # If (6) above, then:
    # - Tells us that the base of this alias is output_user_fwds[base_idx]
    #   here, this refers to the index of the *direct* traced
    base_idx: Optional[int]
    # If it is a Tensor, what the dynamic dims are (otherwise is None)
    dynamic_dims: Optional[Set[int]]
    # requires_grad
    requires_grad: bool


class MutationType(Enum):
    NOT_MUTATED = 1
    MUTATED_IN_GRAPH = 2
    MUTATED_OUT_GRAPH = 3


# This class tells us info about user inputs.
@dataclass(frozen=True)
class InputAliasInfo:
    is_leaf: bool
    mutates_data: bool
    mutates_metadata: bool
    mutations_hidden_from_autograd: bool
    requires_grad: bool
    mutation_type: MutationType


@dataclasses.dataclass
class SubclassCreationMeta:
    """
    Used for AOTDispatch.
    This dataclass gives us the information we need to reconstruct a tensor subclass
    from our flat inputs.
    Why is this important? The graph that we'd like to trace out contains flat tensor inputs,
    But the user's original model may have subclass inputs and outputs.
    So we need to wrap/unwrap subclasses as necessary to translate between the user's
    view (subclass inps/outs), and the backend compiler's view (graph with no subclass args).

    Complications arise mostly from the fact that a subclass can hold more than one inner tensor;
    So for a given subclass input/output, we need to carefully track which indices map
    to the subclass tensor in the corresponding "dense-tensor-only" graph.
    """

    # In the inner graph that only takes in dense tensor inputs,
    # this maps to the first index of "tensors that should go in this subclass wrapper"
    flat_tensor_start_idx: int
    # The number of tensors that live in this subclass wrapper
    arg_count: int
    # Stores the original subclass itself.
    # This is needed because we need the autograd metadata on the original subclass
    # (this is guaranteed to be a wrapper subclass that holds a fake tensor,
    #  so holding onto this at runtime shouldn't leak memory)
    original_subclass: torch.Tensor
    # meta and inner_keys are produced by the subclass's __tensor_flatten__.
    # We need to keep them around to plumb them into __tensor_unflatten__.
    meta: Any
    inner_keys: List[any]

    def creation_fn(self, all_args, *, is_runtime: bool):
        curr_args = all_args[self.flat_tensor_start_idx:self.flat_tensor_start_idx + self.arg_count]
        assert len(curr_args) == len(self.inner_keys), f'inner_keys: {str(self.inner_keys)}. len(curr_args): {len(curr_args)}'
        out = type(self.original_subclass).__tensor_unflatten__(dict(zip(self.inner_keys, curr_args)), self.meta)
        if not is_runtime:
            # After wrapping up the inner dense tensors into a subclass, we need to make sure that our new wrapper
            # has correct autograd metadata, since we'll be tracing through the autograd engine with the subclass.
            # We don't trace through the autograd engine at runtime though, so no need
            # to compute this extra metadata then!
            torch._mirror_autograd_meta_to(self.original_subclass, out)

        return out

    def __post_init__(self):
        # sanity assert to make sure we don't leak memory
        assert is_fake(self.original_subclass)


# This class encapsulates all aliasing + mutation info we need about the forward graph
# See a more detailed overview of the edge case handling at
# https://docs.google.com/document/d/19UoIh_SVrMy_b2Sx5ZaeOJttm6P0Qmyss2rdBuyfoic/edit
@dataclass(eq=False)
class ViewAndMutationMeta:
    # length = # user inputs
    # This gives us info about every input, and what sort of mutation happened to it (if any)
    input_info: List[InputAliasInfo]

    # length = # user outputs
    # This gives us info about every output (mostly around whether it aliases other tensors)
    output_info: List[OutputAliasInfo]

    # length = the number of intermediate bases appended as outputs to the end of the forward graph.
    # Note: this is not necessarily the same thing as:
    #   len([x for x in output_info if x.output_type == OutputType.alias_of_intermediate])
    # Because outputs might share a ._base, or an output's ._base might itself be
    # another user output (in both cases, we won't redundantly append bases to the end of the graph)
    num_intermediate_bases: int

    # For inference only: instructs us to keep data-only input mutations directly in the graph
    keep_input_mutations: int

    # length = (# inputs w data mutations) + (# user outputs that are non_aliasing tensors)
    #        + (# intermediate bases)
    # These are the FakeTensor (or potential SymInt) outputs that we traced from our
    # metadata pass of the user's forward function.
    # Their only use today is to pass them as a best-guess for tangents when tracing the joint.
    # Stashing them as part of our "metadata" makes it simpler if we want to run our analysis
    # pass once, and re-use the output throughout AOTAutograd
    traced_tangents: List[Any]

    # Each of these is a list telling us about subclasses for the inputs/outputs/grad_outs
    # They are used throughout AOTDispatch to tell us how to generate a list of subclass tensors,
    # Given a (potentially larger) list of plain torch tensors.

    # Taking subclass_inp_meta as an example:
    #   subclass_inp_meta[i] = j (an int) tells us:
    #     "The i'th user input is not a subclass, and corresponds to inputs[j] of the plain-tensor graph."
    #   subclass_inp_meta[i] = SubclassCreationMeta(flat_tensor_start_idx=3, arg_count=2)
    #     "The i'th user input is subclass holding two inner tensors, which are
    #      inputs[3] and inputs[4] of the plain-tensor graph".

    # length = # user inputs
    subclass_inp_meta: List[Union[int, SubclassCreationMeta]]
    # So, the full set of outputs to the forward graph looks something like:
    # (*mutated_inps, *user_outs, *intermediate_bases, *saved_for_bw_tensors)
    # where the first 3 of those 4 can be subclasses
    # (but not saved_for_bw tensors, since these are internal to the compiler
    # and not user visible, so there's no point in wrapping/unwrapping them at runtime).
    # This list contains subclass information on all of the fw graph outputs
    # except for saved_for_bw_tensors.
    subclass_fw_graph_out_meta: List[Union[int, SubclassCreationMeta]]
    # length = # backward graph inputs
    subclass_tangent_meta: List[Union[int, SubclassCreationMeta]]
    # TODO: we should kill this
    # (need to default it to not break internal)
    is_train: bool = False
    # We're plumbing this requires_subclass_dispatch here is because it's painful to support input mutations
    # on subclasses, and that info isn't easily available.
    requires_subclass_dispatch: bool = False

    num_symints_saved_for_bw: Optional[int] = None

    # The grad_enabled mutation that will be emitted in the runtime_wrapper epilogue
    # NOTE: AOTAutograd will assume that the ambient `is_grad_enabled` is the grad mode
    # that is intended to be in effect prior to running the graph, in keeping with
    # equivalence to eager mode. It is the responsibility of upstream graph acquisition
    # to reset the grad mode to its pre-graph value prior to calling aot_autograd.
    grad_enabled_mutation: Optional[bool] = None

    def __post_init__(self):
        mutated_inp_indices = [
            i for i, m in enumerate(self.input_info)
            if m.mutation_type in (MutationType.MUTATED_IN_GRAPH, MutationType.MUTATED_OUT_GRAPH)
        ]
        # pre-compute the indices of the inputs that are mutated.
        # When keep_input_mutations is set, we don't need to worry about our epilogue
        # handling data-only mutations, because we keep them directly in the graph.

        # TODO (tmanlaibaatar) Ideally input mutation type should be calculated
        # based on requires_subclass_dispatch argument but this is not easy to do because you would
        # have to pass around this argument multiple level down.
        if not self.requires_subclass_dispatch:
            mutated_inp_runtime_indices = [
                i for i, m in enumerate(self.input_info)
                if (m.mutation_type == MutationType.MUTATED_OUT_GRAPH)
            ]
        else:
            mutated_inp_runtime_indices = mutated_inp_indices

        mutated_graph_handled_indices = [
            i for i, m in enumerate(self.input_info)
            if m.mutation_type == MutationType.MUTATED_IN_GRAPH and not self.requires_subclass_dispatch
        ]
        self.mutated_graph_handled_indices = mutated_graph_handled_indices
        self.num_mutated_graph_handled_indices = len(self.mutated_graph_handled_indices)

        aliased_out_indices = [
            i
            for i, m in enumerate(self.output_info)
            if m.output_type not in [OutputType.non_alias, OutputType.unsafe_view_alias, OutputType.custom_function_view]
        ]
        unsafe_view_out_indices = [
            i for i, m in enumerate(self.output_info) if m.output_type is OutputType.unsafe_view_alias
        ]

        self.mutated_inp_indices = mutated_inp_indices
        # This is pre-computed in post_init for perf.
        # It contains the index of every element
        # of input_info that corresponds to a mutation (data or metadata or both)
        self.mutated_inp_runtime_indices = mutated_inp_runtime_indices
        self.num_mutated_inp_runtime_indices = len(self.mutated_inp_runtime_indices)

        assert (
            self.num_mutated_graph_handled_indices + self.num_mutated_inp_runtime_indices ==
            len(mutated_inp_indices)
        )

        # This is pre-computed for perf.
        # It contains the index of every element
        # of output_info that corresponds to an alias (either of an input or intermediate)
        self.aliased_out_indices = aliased_out_indices
        self.unsafe_view_out_indices = unsafe_view_out_indices
        self.num_outputs = len(self.output_info)
        self.num_outputs_non_aliased = len(
            [x for x in self.output_info
             if x.output_type in [OutputType.non_alias, OutputType.unsafe_view_alias, OutputType.custom_function_view]]
        )
        self.num_outputs_aliased_to_inputs = len(
            [
                x
                for x in self.output_info
                if x.output_type in [
                    OutputType.alias_of_input,
                    OutputType.is_input,
                ]
            ]
        )
        self.num_unsafe_view_outputs = len(self.unsafe_view_out_indices)
        self.num_outputs_aliased_to_intermediates = len(
            [
                x
                for x in self.output_info
                if x.output_type in [
                    OutputType.alias_of_intermediate,
                    OutputType.alias_of_intermediate_save_as_output,
                    OutputType.alias_of_intermediate_base_is_user_output,
                ]
            ]
        )
        self.num_outputs_aliased = (
            self.num_outputs_aliased_to_inputs + self.num_outputs_aliased_to_intermediates
        )
        self.num_mutated_data_inputs = len(
            [x for x in self.input_info if x.mutates_data]
        )

        self.num_mutated_metadata_inputs = len(
            [
                x
                for x in self.input_info
                if x.mutates_metadata
            ]
        )
        self.num_mutated_metadata_only_inputs = len(
            [
                x
                for x in self.input_info
                if not x.mutates_data and x.mutates_metadata
            ]
        )
        self.num_mutated_inputs = self.num_mutated_data_inputs + self.num_mutated_metadata_only_inputs
        self.dynamic_outputs = any(
            o.dynamic_dims for o in self.output_info
        )
        # See Note: [AOTAutograd Backward Guards]
        # This is pre-computed for fast asserts on the types of our grad_outputs in the backward.
        # Eventually, we should kill this and replace with real backward guards.
        # (we want to precompute the "runtime" types, so replace FakeTensor with torch.Tensor)
        self.output_types = [torch.Tensor if isinstance(x, FakeTensor) else type(x) for x in self.traced_tangents]

        self.is_rng_op_functionalized = config.functionalize_rng_ops
        # All of the above metadata is collected by tracing the fw function.
        # However, extra outputs for rng offsets behave differently. Both fwd
        # and bwd graphs have their own outputs for the total consumed offsets.
        # Unlike mutated inputs, we don't have to worry about sending the right
        # set of tensors between fwd and bwd. Fwd and bwd offsets are
        # independent and simpler to handle. Therefore, we track them
        # separately.
        self.num_outputs_rng_offset = 1 if self.is_rng_op_functionalized else 0

        # Our forward() returns both (mutated_inputs, outputs, output_intermediate_bases, saved_tensors, saved_symints)
        self.num_forward_returns = self.num_mutated_inp_runtime_indices + self.num_outputs + self.num_intermediate_bases
        # In case of functionalization of rng ops, the fw_module returns one
        # additional output for rng offset. This rng offset is used right
        # away to advance the rng state, and is not passed on to the raw
        # outputs. However, we need to know the exact boundary to identify
        # which tensors to be saved for the bwd graph.  num_forward captures
        # this information.
        self.num_forward = self.num_forward_returns + self.num_outputs_rng_offset

    @property
    def tensors_saved_for_backwards_slice(self):
        assert self.num_symints_saved_for_bw is not None
        if self.num_symints_saved_for_bw > 0:
            return slice(self.num_forward, -self.num_symints_saved_for_bw)
        else:
            return slice(self.num_forward, None)

    @property
    def symints_saved_for_backwards_slice(self):
        assert self.num_symints_saved_for_bw is not None
        if self.num_symints_saved_for_bw > 0:
            return slice(-self.num_symints_saved_for_bw, None)
        else:
            return slice(0, 0)  # empty slice

    def __eq__(self, other):
        if not isinstance(other, ViewAndMutationMeta):
            return NotImplemented
        return (self.input_info == other.input_info and
                self.output_info == other.output_info and
                self.num_intermediate_bases == other.num_intermediate_bases and
                self.keep_input_mutations == other.keep_input_mutations and
                self.is_rng_op_functionalized == other.is_rng_op_functionalized and
                self.num_outputs_rng_offset == other.num_outputs_rng_offset and
                len(self.traced_tangents) == len(other.traced_tangents) and
                all(x.shape == y.shape and x.dtype == y.dtype for x, y, in zip(self.traced_tangents, other.traced_tangents)))

@dataclass(eq=False)
class SubclassMeta:
    # A copy of all forward metadata, but computed on the *dense* tensor forward (after desugaring subclasses)
    # So for example, if the user had a model containing two `TwoTensor` inputs,
    # Then `SubclassMeta.fw_metadata.input_infos` would have length 4 here.
    fw_metadata: ViewAndMutationMeta

    # Note: [Computing Subclass Metadata about grad_inputs]
    # Given a list of flattened, plain tensor grad_inputs, this tells us how to reconstruct the grad_input subclasses
    #
    # You might think: why not just assume that all grad_inputs will have the same subclass-ness as the original inputs?
    # (AOTAutograd generally assumes other properties, e.g. that grad_outputs are contiguous)
    #
    # This doesn't really work though. take this example:
    #
    # def f(DoubleTensor, DenseTensor):
    #     return DoubleTensor  * DenseTensor
    #
    # In the above example, the .grad field of *both* DoubleTensor and DenseTensor will be a DoubleTensor.
    # When we trace out a joint fw-bw graph, we'll end up returning two subclasses for the two grad_inputs.
    # This means that our backward graph will return 4 outputs (two dense tensors for each DoubleTensor grad_input)
    # and we need to properly store the metadata that tells us how to turn these 4 outputs back into DoubleTensors.
    #
    # Note that this info **cannot** easily be figured out from ViewAndMutationMeta.
    # We can only compute this info by tracing the entire joint and examining the grad_inputs that we computed.
    #
    # See Note: [AOTAutograd Backward Guards]
    # This will also eventually require us to install backward guards,
    # in case we made incorrect assumptions about the subclass-ness of our grad_outputs
    #
    # Optional field because we don't compute for inference graphs
    grad_input_metas: Optional[List[Union[int, SubclassCreationMeta]]]

    def __init__(self):
        # The fields in this class get set after its construction.
        pass


# This class exists because:
# - the autograd.Function.forward() in aot autograd returns outputs that might alias inputs
# - we only care about the metadata on those aliases, so we can regenerate them.
#   We do not want them to participate in the autograd.Function.
# We do that by wrapping them in an opaque class, so the autograd.Function
# does not know to treat them as tensors.
@dataclass(frozen=True)
class TensorAlias:
    alias: torch.Tensor


def has_same_metadata(t1, t2):
    return (
        definitely_true(sym_eq(t1.size(), t2.size()))
        and definitely_true(sym_eq(t1.stride(), t2.stride()))
        and definitely_true(t1.storage_offset() == t2.storage_offset())
        and t1.is_conj() == t2.is_conj()
        and t1.is_neg() == t2.is_neg()
    )


def gen_alias_from_base(aliased_base_tensor, target_meta_tensor, target_requires_grad):
    # Try to do view-replay if possible.
    # fall back to .as_strided() if we can't.
    if target_meta_tensor._base is not None:
        # The base that we want to replay our view off of might have a different shape than the view's original base.
        b = target_meta_tensor._base
        abt = aliased_base_tensor
        # Don't unnecessarily call as_strided if nothing changed; as_strided's
        # backward is poorly implemented and slow
        if abt is not b and (
            abt.size() != b.size() or
            abt.stride() != b.stride() or
            abt.storage_offset() != b.storage_offset()
        ):
            reshaped_base_tensor = aliased_base_tensor.as_strided(
                b.size(), b.stride(), b.storage_offset()
            )
        else:
            reshaped_base_tensor = aliased_base_tensor
        out = target_meta_tensor._view_func(reshaped_base_tensor)
        # This shape mismatch can happen due to a bug in inplace/view handling in autograd.
        # Try putting a breakpoint here and running
        # `test/functorch/test_aotdispatch TestAOTAutograd.test_output_all_alias_types`
        # Also, https://github.com/pytorch/pytorch/issues/49825
        #
        # As a stopgap, we'll fall back to as_strided.
        if out is not None and out.shape == target_meta_tensor.shape:
            if aliased_base_tensor.requires_grad and not target_requires_grad:
                out = out.detach()
            elif not aliased_base_tensor.requires_grad and target_requires_grad:
                out.requires_grad_(True)
            return out
    size = target_meta_tensor.size()
    stride = target_meta_tensor.stride()
    storage_offset = target_meta_tensor.storage_offset()
    if aliased_base_tensor.is_complex() and not target_meta_tensor.is_complex():
        aliased_out = torch.view_as_real(aliased_base_tensor).as_strided(
            size, stride, storage_offset
        )
    elif not aliased_base_tensor.is_complex() and target_meta_tensor.is_complex():
        aliased_out = torch.view_as_complex(aliased_base_tensor).as_strided(
            size, stride, storage_offset
        )
    else:
        aliased_out = aliased_base_tensor.as_strided(size, stride, storage_offset)
    # For outputs aliasing inputs, we need to check if the requires-gradness has changed.
    if aliased_base_tensor.requires_grad and not target_requires_grad:
        aliased_out = aliased_out.detach()
    elif not aliased_base_tensor.requires_grad and target_requires_grad:
        aliased_out.requires_grad_(True)
    # For outputs aliasing inputs, we need to check if the dtype has changed.
    # as_strided() is the "most generic" view, but it does not cover cross-dtype views
    if aliased_out.dtype != target_meta_tensor.dtype:
        aliased_out = aliased_out.view(target_meta_tensor.dtype)
    return aliased_out

def to_fun(t):
    if isinstance(t, Tensor):
        if is_traceable_wrapper_subclass(t):
            # See Note [Functionalization always runs last]
            # This means that if we want to "functionalize" a subclass, we need to ensure that the functional wrapper
            # goes at the bottom.
            # recurse here, so we can support nested wrapper subclasses
            out = transform_subclass(t, lambda _, inner_t: to_fun(inner_t))
            torch._mirror_autograd_meta_to(t, out)
            return out
        else:
            return FunctionalTensor.to_functional(t)
    else:
        return t

def sync_functional_tensor(t):
    if is_traceable_wrapper_subclass(t):
        attrs, ctx = t.__tensor_flatten__()
        for attr in attrs:
            sync_functional_tensor(getattr(t, attr))
    else:
        torch._sync(t)

# When subclasses are involved, t here will usually look something like:
# SubclassA(SubclassB(FunctionalTensor(_to_functional_tensor(FakeTensor))))
def from_fun(t):
    if isinstance(t, Tensor) and is_traceable_wrapper_subclass(t):
        # See Note [Functionalization always runs last]
        # This means that if we want to "functionalize" a subclass, we need to ensure that the functional wrapper
        # goes at the bottom.
        # recurse here, so we can support nested wrapper subclasses
        out = transform_subclass(t, lambda _, inner_t: from_fun(inner_t))
        torch._mirror_autograd_meta_to(t, out)
        return out

    if not isinstance(t, FunctionalTensor):
        # quick sanity assert
        if isinstance(t, torch.Tensor):
            assert not torch._is_functional_tensor(t)
        return t
    sync_functional_tensor(t)
    return torch._from_functional_tensor(t.elem)

def is_fun(t):
    if isinstance(t, Tensor) and is_traceable_wrapper_subclass(t):
        # See Note [Functionalization always runs last]
        # This means that if we want to "functionalize" a subclass, we need to ensure that the functional wrapper
        # goes at the bottom.
        # recurse here, so we can support nested wrapper subclasses
        t_attrs, _ = t.__tensor_flatten__()
        t_inners = [getattr(t, attr) for attr in t_attrs]
        any_fun = any(is_fun(x) for x in t_inners)
        all_fun = all(is_fun(x) for x in t_inners)
        assert any_fun == all_fun
        return any_fun

    return isinstance(t, FunctionalTensor)

# t here is either
# (1) A FunctionalTensor(_to_functional_tensor(FakeTensor))
# (2) A traceable tensor subclass that holds a FunctionalTensor
def has_metadata_mutation(t):
    if is_traceable_wrapper_subclass(t):
        attrs, _ = t.__tensor_flatten__()
        # A tensor subclass was updated if any of its inner elements were updated
        return any(has_metadata_mutation(getattr(t, attr)) for attr in attrs)
    else:
        assert isinstance(t, FunctionalTensor)
        return torch._functionalize_has_metadata_mutation(t.elem)

def are_all_mutations_hidden_from_autograd(t):
    if is_traceable_wrapper_subclass(t):
        attrs, _ = t.__tensor_flatten__()
        # If all inner elements are mutations hidden from autograd, then it is a mutation hidden from autograd.
        return all(are_all_mutations_hidden_from_autograd(getattr(t, attr)) for attr in attrs)
    else:
        assert isinstance(t, FunctionalTensor)
        return torch._functionalize_are_all_mutations_hidden_from_autograd(t.elem)

# new_arg and arg here are either:
# (1) both a FakeTensor
# (2) both a traceable tensor subclass that holds a FakeTensor
# Pre-condition: the two args are the "old" and "new" inputs from running functionalization.
# When we run functionalization and wrap our inputs into FunctionalTensors,
# we can detect whether or not an input was mutated by checking to see if the inner tensor has changed
#
# Normally it would be enough just to check if arg is new_arg, which is normally enough for functionalization
# to confirm that inputs were not mutated when running the user's model with functionalization on.
# But when we have subclass inputs, we can't rely on that:
# `from_fun(to_fun(x)) is x` will return False, because the call to `from_fun` constructs
# a brand new subclass instance: we are calling __tensor_unflatten__, and going
# from Subclass(FakeTensor) to Subclass(FunctionalTensor(FakeTensor))
def was_updated(arg, new_arg):
    if is_traceable_wrapper_subclass(arg):
        assert is_traceable_wrapper_subclass(new_arg)
        attrs, _ = arg.__tensor_flatten__()
        new_attrs, _ = new_arg.__tensor_flatten__()
        assert attrs == new_attrs
        # A tensor subclass was updated if any of its inner elements were updated
        return any(was_updated(getattr(arg, attr), getattr(new_arg, attr)) for attr in attrs)
    else:
        return arg is not new_arg

# new_arg and arg here are either:
# (1) both a FakeTensor
# (2) both a traceable tensor subclass that holds a FakeTensor
# Pre-condition: the two args are the "old" and "new" inputs from running functionalization.
# When we run functionalization and wrap our inputs into FunctionalTensors,
# we can detect whether or not an input was mutated by checking to see if the inner tensor has changed,
# but shares storage with the old input
def was_metadata_updated(arg, new_arg):
    if is_traceable_wrapper_subclass(arg):
        assert is_traceable_wrapper_subclass(new_arg)
        attrs, _ = arg.__tensor_flatten__()
        new_attrs, _ = new_arg.__tensor_flatten__()
        assert attrs == new_attrs
        # A tensor subclass was updated if any of its inner elements were updated
        return any(was_metadata_updated(getattr(arg, attr), getattr(new_arg, attr)) for attr in attrs)
    else:
        return arg is not new_arg and StorageWeakRef(arg.untyped_storage()) == StorageWeakRef(new_arg.untyped_storage())

def _get_hints(exprs):
    """
    Get the hints of a list/tuple of int/SymInt.
    """
    if isinstance(exprs, (list, tuple)):
        return type(exprs)(_get_hints(e) for e in exprs)
    elif isinstance(exprs, torch.SymInt):
        return exprs.node.shape_env.size_hint(exprs.node.expr)
    else:
        return exprs

def requires_subclass_dispatch(args, fw_metadata: ViewAndMutationMeta) -> bool:
    args_flattened = pytree.arg_tree_leaves(*args)
    any_subclass_args = any(is_traceable_wrapper_subclass(x) for x in args_flattened if isinstance(x, Tensor))
    any_subclass_outputs = any(is_traceable_wrapper_subclass(x) for x in fw_metadata.traced_tangents if isinstance(x, Tensor))
    # This tells us whether or not we need to perform any unwrapping/wrapping of tensor subclasses at runtime.
    return any_subclass_args or any_subclass_outputs

# Given a flat list of arguments, some of which may be tensor subclasses,
# computes metadata about "how to reconstruct the current list of subclasses,
# if we were given their flattened dense tensors instead"
def create_subclass_meta(curr_args: List[Any]) -> List[Union[int, SubclassCreationMeta]]:
    idx = 0
    infos = []
    for a in curr_args:
        if isinstance(a, torch.Tensor) and is_traceable_wrapper_subclass(a):
            attrs, meta = a.__tensor_flatten__()
            start_idx = idx
            cnt = len(attrs)
            curr_cnt = cnt
            infos.append(SubclassCreationMeta(
                flat_tensor_start_idx=start_idx,
                arg_count=curr_cnt,
                original_subclass=a,
                meta=meta,
                inner_keys=attrs,
            ))
        else:
            infos.append(idx)
            cnt = 1
        idx += cnt
    return infos

def _get_autocast_states():
    return [
        torch.is_autocast_enabled(),
        torch.is_autocast_cpu_enabled(),
        torch.get_autocast_gpu_dtype(),
        torch.get_autocast_cpu_dtype(),
        torch.is_autocast_cache_enabled(),
    ]


# This is a version of functionalization that is specifically designed
# for the AOTAutograd use case.
#
# Unlike functorch's variant, this doesn't use the functorch level system,
# instead it directly uses PyTorch's conventional dispatcher to hit the
# functionalization key.  In particular, this means that FunctionalTensorWrapper
# can have autograd data stored directly on it.
#
# In typical AOTAutograd usage, the dispatch key order will look like:
#
#   Autograd - Functionalization ~~~~> Proxy Mode - Fake Tensor
#       outer tensor                        inner tensor
#
# Returns:
# - ViewAndMutationMeta, telling us metadata about the inputs and outputs, and
#   The list of outputs from the forward, but **only** the outputs that we need
#   to pass in as tangents into the backward.
#   Specifically, aliased outputs from the forward get regenerated, and don't participate
#   in the compiled backward function.
def run_functionalized_fw_and_collect_metadata(
    f,
    *,
    keep_input_mutations: bool,
    # TODO: refactor to kill this flag
    is_train: bool = False,
    requires_subclass_dispatch: bool = False,
) -> ViewAndMutationMeta:
    memo = {}

    def _to_fun(t):
        if isinstance(t, Tensor):
            if t in memo:
                return memo[t]
            r = to_fun(t)
            memo[t] = r
            return r
        else:
            return t

    @wraps(f)
    def inner(*flat_args):
        # This function is meant to be run with the forward, which expects a flat list of tensor/symint/other args.
        assert all(isinstance(a, KNOWN_TYPES) for a in flat_args)

        input_info: List[InputAliasInfo] = []
        output_info: List[OutputAliasInfo] = []

        flat_f_args = pytree.tree_map(_to_fun, flat_args)

        prior_grad_enabled = torch.is_grad_enabled()
        prior_autocast_states = _get_autocast_states()

        # See Note [Disabling Functionalize TLS Above Python Functionalization]
        disable_above = torch._C._ExcludeDispatchKeyGuard(torch._C.DispatchKeySet(torch._C.DispatchKey.Functionalize))
        with disable_above, FunctionalTensorMode():
            # precondition: The passed in function already handles unflattening inputs + flattening outputs
            flat_f_outs = f(*flat_f_args)

        if prior_autocast_states != _get_autocast_states():
            raise RuntimeError(
                "AOTAutograd does not support tracing graphs that mutate the autocast state. "
                "Dynamo will only insert autocast context managers (e.g. with torch.autocast(..)) into the graph, "
                "which will unwind all of their mutations to autocast state before the graph exits. "
                "If you encounter this error while using torch.compile, please file a bug."
            )

        # Inspect the state of the input tensor functional wrapper to detect input mutation info
        # If inp[i] has a metadata-only mutation, then maybe_inputs_with_mutated_metadata[i] contains the updated version
        for (i, (arg, f_arg)) in enumerate(zip(flat_args, flat_f_args)):
            if not isinstance(arg, Tensor):
                new_arg = arg
            else:
                new_arg = from_fun(f_arg)
            if was_updated(arg, new_arg):
                if was_metadata_updated(arg, new_arg):
                    mutates_data = False
                    mutates_metadata = True
                else:
                    mutates_data = True
                    mutates_metadata = has_metadata_mutation(f_arg)
                mutations_hidden_from_autograd = are_all_mutations_hidden_from_autograd(f_arg)
            else:
                mutates_data = False
                mutates_metadata = False
                mutations_hidden_from_autograd = False

            requires_grad = isinstance(f_arg, torch.Tensor) and f_arg.requires_grad

            input_info.append(InputAliasInfo(
                is_leaf=isinstance(arg, torch.Tensor) and safe_is_leaf(arg),
                mutates_data=mutates_data,
                mutates_metadata=mutates_metadata,
                mutations_hidden_from_autograd=mutations_hidden_from_autograd,
                requires_grad=requires_grad,
                mutation_type=_get_mutation_type(keep_input_mutations, mutates_data, mutates_metadata, requires_grad)
            ))

        # If a function involves creating a tensor, and returning a view of it, such that its _base is the intermediate,
        # We need to make sure our graph returns the _base as a graph output, and we manually recreate the view
        # to return to the user. Why? The backend compiler is free to (incorrectly) not set requires_grad
        # on the base tensor, but we are obligated to properly set requires-gradness on the real output.

        inp_storage_refs = {
            StorageWeakRef(inpt.untyped_storage()): idx
            for idx, inpt in enumerate(flat_f_args)
            if isinstance(inpt, torch.Tensor)
        }

        # We need inp tensor id's to be able to tell if an outputs **are** inputs.
        inp_tensor_ids = {
            id(inpt) for inpt in flat_f_args if isinstance(inpt, torch.Tensor)
        }
        # We need output tensor id's to tell if any output._base` attributes **are** other outputs.
        # (This is also a dict because we need to know that output's index, so we can regenerate
        # the alias from it).
        out_tensor_ids = {id(o): i for i, o in enumerate(flat_f_outs)}

        # Keep track of which outputs alias other outputs
        out_tensor_alias_counts = collections.defaultdict(int)
        # This tells us, for a given group of outputs that alias each other,
        # whether they e.g. all came from an unbind call
        num_aliased_tensors_that_are_multi_output_views = collections.defaultdict(int)
        out_storage_to_tensors = collections.defaultdict(set)
        for o in flat_f_outs:
            if isinstance(o, torch.Tensor):
                curr_storage = StorageWeakRef(o.untyped_storage())
                out_tensor_alias_counts[curr_storage] += 1
                # Note: [AOTAutograd: differentiable outputs that alias each other from a multi-output view call]
                # This is an optimization on top of the "alias of intermediates" logic,
                # which you can read more about under Note [AOT Autograd: outputs aliasing inputs or intermediates!]
                #
                # Before describing the optimization: this is important for AOTAutograd to have good
                # perf around, multi-output views. HOWEVER:
                # - There is a more generic change to AOTAutograd that we'd like to make, that subsumes this case,
                #   around using pre-dispatch tracing to partition out a graph so we can faithfully replay all
                #   views without having to regenerate them at runtime.
                # - It's loosely described in this doc (more details will be added soon):
                #   https://docs.google.com/document/d/1DlfFq8TKbuAn2zyJxLfoW-X1qkkm5PLdHFtySo03QAk/edit
                # - Once that change lands, we should just rip out this "optimization", since:
                #   (1) It will be fully unnecessary
                #   (2) Although it is only a few lines of code, it is a bit difficult to reason about
                #       its correctness with the autograd engine in all cases.
                #
                #
                # What is this optimization? Consider the below case:
                # def f(x):
                #     intermediate = x.mul(2)
                #     # x and intermediate here require grad
                #     o1, o2, ... o10 = intermediate.unbind(-1)
                #     return intermediate, o1, o2, ... o10
                # Now, the "intermediate base" handling in AOTAutograd implies that we must do the following:
                #   (1) return "intermediate as an extra output of the compiled graph
                #   (2) regenerate each aliased output off of "intermediate", **outside** of the autograd.Function.
                # The reason AOTAutograd ordinarily does this is for safety: the autograd engine needs to know
                # that o1 through o10 are all aliased, and if we blindly return o1 through o10 from the autograd.Function,
                # this information will be hidden.
                # In particular, mutating one alias might require autograd to update autograd metadata on the other aliases
                # (like their grad_fn, for example, when the autograd engine needs to do view-replay).
                #
                # However, intermediate_base logic can be bad for backward performance (we sometimes generate
                # as_strided calls during the intermediate base logic, which can have a slow backward formula).
                # Is it possible to find a set of conditions where it is **safe** to hide the output aliasing from autograd?
                #
                # For a set of outputs of the graph that alias each other, o_1...o_k, consider:
                # (1) They came from the same multi-output view op, e.g. o_1, ..., o_k = intermediate.unbind(0)
                # (2) If there are any other aliases of o_1 through o_k (in the example above, intermediate),
                #     **at most** 1 can escape from the graph (e.g. there is not some other graph input/output
                #     o_other, that aliases these outputs)
                # (3) o_1...o_k all require_grad, they all share the same ._base, and their ._base requires grad.
                #     This condition is important because it's what causes slowness in the intermediate_base
                #     codepath of aot_autograd. Ordinarily, o_1...o_k would all get a grad_fn, and
                #     aot_autograd's view-replay might give each output an AsStridedBackward as its grad_fn.
                #     "K" AsStridedBackward calls will be *much* slower than a single UnbindBackward.
                # In this setup, is it possible to mutate one of the outputs o_i in a way that would affect the autograd meta
                # of the other aliases?
                #
                # Claim: No! Consider a few example (which I'm pretty sure cover all cases of mutation w.r.t. autograd):
                # (a) What happens if we mutate any of o_1 through o_k directly?
                #     Autograd raises an error:
                #     "RuntimeError: Output 0 of UnbindBackward0 is a view and is being modified inplace. This view is
                #      the output of a function that returns multiple views. Such functions do not allow the output
                #      views to be modified inplace. You should replace the inplace operation by an out-of-place one."
                # (b) What if we take a view of o_k and mutate it, o_k.view(o_k.shape).mul_(2)?
                #     Autograd raises the same error- the "multi-output-view"ness of an alias propagates to future views.
                # (c) What if we mutate o_k under no_grad?
                #     Autograd raises the same error
                # (d) What if we detach and mutate, e.g. o_k.detach().mul_(2)?
                #     Autograd allows this, *but* autograd updates all alias's grad_fn's to be error functions when accessed.
                #     Autograd raises the same error
                # (e) What if we try to mutate another alias of o_1...o_k, that was **not** created from a multi-output view?
                #     We promised that there is at most **one** such alias, e.g. intermediate in the example above.
                #     You can mutate intermediate, but in eager mode this will change the grad_fn of o_1...o_k
                #     to be error fn's.
                #     Since intermediate was the *only* non-multi-output-alias, there are no other aliases
                #     of `intermediate` around that were produced by the compiled fn and have a valid grad_fn.
                #
                # Coming back to this optimization:
                # Given that it is not possible for mutating one of these aliases to affect the autograd metadata of another alias
                # without causing an error in eager mode, we will simple hide the aliasing from autograd during torch.compile
                # if all of the above conditions are met.
                # This has the slight downside that it's possible to write some "bad" code that autograd will raise an error on
                # in eager but fail to during torch.compile, but it has the benefit that this code has much better performance.
                # NOTE: if and when we eventually update AOTAutograd to do the "view graph slicing" defined here:
                # https://docs.google.com/document/d/1DlfFq8TKbuAn2zyJxLfoW-X1qkkm5PLdHFtySo03QAk/edit,
                # then this optimization will probably matter less and might be ok to remove.
                is_cur_tensor_multi_out_view = isinstance(o, FunctionalTensor) \
                    and torch._functionalize_is_multi_output_view(o.elem)
                if is_cur_tensor_multi_out_view:
                    num_aliased_tensors_that_are_multi_output_views[curr_storage] += 1
                out_storage_to_tensors[curr_storage].add(o)

        # maps the id of an intermediate base to its index in the output of the compiled forward
        intermediate_base_tensor_id_to_output_idx: Dict[int, int] = {}
        intermediate_bases: List[torch.Tensor] = []
        for o in flat_f_outs:
            curr_storage = None if not isinstance(o, torch.Tensor) else StorageWeakRef(o.untyped_storage())
            outs_with_identical_metadata_that_require_grad = [] if not isinstance(o, torch.Tensor) else [
                curr for curr in out_storage_to_tensors[curr_storage]
                if has_same_metadata(o, curr) and curr.requires_grad and o is not curr
            ]
            is_result_of_custom_autograd_fn = False
            if isinstance(o, torch.Tensor):
                # Need to check for both custom cpp (CppFunction) and python (BackwardCFunction) autograd fns
                if type(o.grad_fn).__name__ == "CppFunction":
                    is_result_of_custom_autograd_fn = True
                if isinstance(o.grad_fn, torch.autograd.function.BackwardCFunction):
                    is_result_of_custom_autograd_fn = True

            if not isinstance(o, torch.Tensor):
                output_type = OutputType.non_alias
                base_idx = None
            elif curr_storage in inp_storage_refs and o.grad_fn is not None \
                    and is_result_of_custom_autograd_fn:
                output_type = OutputType.custom_function_view
                base_idx = None
            elif curr_storage in inp_storage_refs:
                base_idx = inp_storage_refs[curr_storage]
                is_input_tensor = id(o) in inp_tensor_ids
                num_aliased_outs = out_tensor_alias_counts[curr_storage]
                num_multi_output_view_outs = num_aliased_tensors_that_are_multi_output_views[curr_storage]
                num_aliased_outs_that_are_not_multi_output_views = num_aliased_outs - num_multi_output_view_outs
                if o.grad_fn is not None and num_aliased_outs_that_are_not_multi_output_views == 0:
                    # See Note: [AOTAutograd: differentiable outputs that alias each other from a multi-output view call]
                    # In particular, given:
                    # def f(x):
                    #     return list(x.unbind(0))
                    # The main reason we ordinarily try to regenerate these output aliases outside of the
                    # compiled autograd.Function is because if any of the outputs are later mutated,
                    # autograd needs to perform view-replay to regenerate them.
                    # However, autograd does not allow users to mutate multi-output views
                    # in any way that can change the autograd metadata of other aliases.
                    # So we hide this aliasing from autograd here.
                    aot_graphs_log.info("Encountered AOTAutograd case: differentiable outputs that \
alias each other from a multi-output view call")
                    output_type = OutputType.non_alias
                elif is_input_tensor:
                    output_type = OutputType.is_input
                else:
                    output_type = OutputType.alias_of_input

            # We only need to handle the intermediate base case when both
            # the intermediate base and the output require gradients.
            # See Note [AOT Autograd: outputs aliasing inputs or intermediates!]
            elif (
                o._base is not None
                and o.requires_grad
                and o._base.requires_grad
            ):
                num_aliased_outs = out_tensor_alias_counts[curr_storage]
                num_multi_output_view_outs = num_aliased_tensors_that_are_multi_output_views[curr_storage]
                num_aliased_outs_that_are_not_multi_output_views = num_aliased_outs - num_multi_output_view_outs
                # Note: [AOTAutograd: differentiable outputs that alias each other from a multi-output view call]
                if out_tensor_alias_counts[curr_storage] == 1 or num_aliased_outs_that_are_not_multi_output_views <= 1:
                    # Note [Intermediate Bases Optimization]
                    # Normally if we have an output that aliases an intermediate,
                    # we need to add the extra "intermediate base" logic further down
                    # to prevent autograd from yelling at us if the user later tries to
                    # mutate that output.
                    # However, the common case here is if we have an output that aliases an intermediate,
                    # but doesn't alias any other outputs.
                    # In that case, autograd shouldn't have to worry about the aliasing at all
                    # (if that output is mutated, there are no other live aliases for autograd to worry about).
                    # The "intermediate bases" can hurt inductor perf by forcing more variables to become outputs.
                    # So as an optimization, we won't do intermediate base handling in this case.
                    # Instead, we'll hide the aliasing from autograd using aten._unsafe_view().
                    if out_tensor_alias_counts[curr_storage] != 1 and num_aliased_outs_that_are_not_multi_output_views <= 1:
                        aot_graphs_log.info("Encountered AOTAutograd case: differentiable outputs that alias each other \
from a multi-output view call")
                    output_type = OutputType.unsafe_view_alias
                    base_idx = None
                else:
                    # First, check if o's ._base is an existing output
                    maybe_existing_out_idx = out_tensor_ids.get(id(o._base), None)
                    if maybe_existing_out_idx is not None:
                        # Special case where the output is an alias of a graph intermediate, but that intermediate
                        # is itself also a user output.
                        output_type = OutputType.alias_of_intermediate_base_is_user_output
                        base_idx = maybe_existing_out_idx
                    else:
                        # Next, check if o's ._base is an intermediate base that we already returned
                        maybe_existing_base_output_idx = intermediate_base_tensor_id_to_output_idx.get(
                            id(o._base), None
                        )
                        if maybe_existing_base_output_idx is not None:
                            output_type = OutputType.alias_of_intermediate
                            base_idx = maybe_existing_base_output_idx
                        else:
                            # Otherwise, take o._base and explicitly return it as an output in the compiled graph
                            new_out_idx = len(intermediate_bases)
                            base_idx = new_out_idx
                            # Indicate to the logic later on (when we trace the joint)
                            # that this particular output should get it's ._base appended to the forward graph outputs
                            output_type = OutputType.alias_of_intermediate_save_as_output
                            intermediate_base_tensor_id_to_output_idx[id(o._base)] = new_out_idx
                            intermediate_bases.append(o._base)
            elif (
                # See https://github.com/pytorch/pytorch/issues/100348 for this case.
                # This protects against the specific case where a user fn returns (output, output.detach())
                out_tensor_alias_counts[curr_storage] > 1
                and len(outs_with_identical_metadata_that_require_grad) > 0
                and not o.requires_grad
            ):
                assert len(outs_with_identical_metadata_that_require_grad) > 0
                # In theory we could use any of these tensors to regenerate the aliased outputs from,
                # since they all alias each other and have identical metatadata
                out_alias = outs_with_identical_metadata_that_require_grad[0]
                existing_out_idx = out_tensor_ids[id(out_alias)]
                output_type = OutputType.alias_of_intermediate_base_is_user_output
                base_idx = existing_out_idx
            else:
                output_type = OutputType.non_alias
                base_idx = None

            if isinstance(o, torch.Tensor):
                dynamic_dims = {i for i, s in enumerate(o.shape) if not is_concrete_int(s)}
            else:
                dynamic_dims = None
            out_info = OutputAliasInfo(
                output_type=output_type,
                raw_type=type(o),
                base_idx=base_idx,
                dynamic_dims=dynamic_dims,
                requires_grad=isinstance(o, torch.Tensor) and o.requires_grad
            )
            output_info.append(out_info)

        # See Note [AOT Autograd: Views to avoid tangents aliasing inputs]
        def view_avoid_dupes_with_primals(t):
            if isinstance(t, Tensor) and is_traceable_wrapper_subclass(t):
                return transform_subclass(t, lambda _, inner_t: view_avoid_dupes_with_primals(inner_t))
            if isinstance(t, Tensor):
                return t.view(t.shape)
            return t

        # This analysis function returns *only* the outputs that are meant to be tangents to the backwards.
        # Anything that aliases (inputs returned in the fw due to metadata mutations, or outputs that alias inputs/intermediates)
        # are *regenerated* later, and not used directly in the autograd graph
        f_input_tangents = [
            inp
            for inp, info in zip(flat_f_args, input_info)
            if _get_mutation_type(
                keep_input_mutations,
                mutates_data=info.mutates_data,
                mutates_metadata=info.mutates_metadata,
                requires_grad=info.requires_grad
                # MUTATED_OUT_GRAPH corresponds to any input mutations that happen outside the graph.
                # this can also include metadata mutations, and inputs that do not require grad,
            ) == MutationType.MUTATED_OUT_GRAPH and info.mutates_data and info.requires_grad
        ]
        f_output_tangents = [
            o
            for o, info in zip(flat_f_outs, output_info)
            if info.output_type in [OutputType.non_alias, OutputType.unsafe_view_alias, OutputType.custom_function_view]
            and issubclass(info.raw_type, torch.Tensor)
            and info.requires_grad
        ]
        # intermediate bases are also included in the backward graph
        f_tangents = f_input_tangents + f_output_tangents + intermediate_bases
        traced_tangents = pytree.tree_map(from_fun, f_tangents)
        traced_tangents = pytree.tree_map(view_avoid_dupes_with_primals, traced_tangents)
        user_outs = pytree.tree_map(from_fun, f_output_tangents)

        f_mutated_inputs = [
            inp
            for inp, info in zip(flat_f_args, input_info)
            if info.mutates_data or info.mutates_metadata
        ]
        f_metadata_mutated_inputs = [
            inp
            for inp, info in zip(flat_f_args, input_info)
            if info.mutates_metadata
        ]
        # This logic (annoyingly) re-figures out exactly what the outputs to the compiled fw graph will be.
        # When handling subclasses, we need info about **all** outputs of compiled forward graph,
        # so we know precisely which graph outputs to wrap back into tensor subclasses
        # Ideally we would refactor this so not have an is_train flag, and have the separate
        # inference and training paths decide which inputs/output to ask for subclass info on.
        # However, we currently stash indexing information on each SubclassMeta about its order
        # in the graph outputs list.
        f_fw_graph_outs = list(flat_f_outs)
        if is_train or not keep_input_mutations:
            f_fw_graph_outs = f_mutated_inputs + f_fw_graph_outs
        else:
            # even when "keep_input_mutations" is True,
            # we never keep metadata-only mutations in the fw graph
            f_fw_graph_outs = f_metadata_mutated_inputs + f_fw_graph_outs
        if is_train:
            f_fw_graph_outs = f_fw_graph_outs + intermediate_bases
        fw_graph_outs = pytree.tree_map(from_fun, f_fw_graph_outs)

        grad_enabled_mutation = None
        if torch.is_grad_enabled() != prior_grad_enabled:
            grad_enabled_mutation = torch.is_grad_enabled()
            torch.set_grad_enabled(prior_grad_enabled)  # Restore the prior state after tracing it
            aot_graphs_log.info(
                ("grad_mode mutation encountered in graph. "
                 "Will emit mutation epilogue, to set grad_mode=%s"),
                grad_enabled_mutation
            )

        metadata = ViewAndMutationMeta(
            input_info=input_info,
            output_info=output_info,
            num_intermediate_bases=len(intermediate_bases),
            keep_input_mutations=keep_input_mutations,
            traced_tangents=traced_tangents,
            subclass_inp_meta=create_subclass_meta(flat_args),
            subclass_fw_graph_out_meta=create_subclass_meta(fw_graph_outs),
            subclass_tangent_meta=create_subclass_meta(traced_tangents),
            is_train=is_train,
            grad_enabled_mutation=grad_enabled_mutation,
            requires_subclass_dispatch=requires_subclass_dispatch,
        )
        return metadata

    return inner


@dataclass
class BackwardSignature:
    """
    Provides information about the backward section of an exported
    joint forward-backward graph.
    For a particular fx GraphModule, this class contains information on:
    (1) A mapping from each gradient (backwards output) to the parameter
        it corresponds to (forward input)
    (2) A mapping from each gradient (backwards output) to the user input
        it corresponds to (forward input)
    (3) Which of the forward outputs corresponds to the loss, that we backprop on.

    Each string name is the `node.name` of the corresponding node in the fx graph.
    """
    gradients_to_parameters: Dict[str, str]
    gradients_to_user_inputs: Dict[str, str]
    loss_output: str

GraphOutputName = NewType('GraphOutputName', str)
GraphInputName = NewType('GraphInputName', str)
FQN = NewType('FQN', str)

@dataclass
class GraphSignature:
    """
    Provides information about an exported module.
    For a particular fx GraphModule, this class contains information on:
    (1) Which graph inputs are parameters, buffers, or user inputs
    (2) (for params/buffers) a mapping from the name of each graph argument
        to its parameter/buffer FQN in the original nn.Module.
    (3) If there are input mutations, these are represented as extra outputs
        in the fx GraphModule. We provide a mapping from these
        extra output names to the names of the actual inputs.
    (4) The pytree metadata on how to flatten/unflatten inputs and outputs.
        The corresponding FX GraphModule only accepts and returns
        pytree-flattened inputs/outputs.
    (5) (Optionally) if the FX is a joint forward-backward graph, we provide
        a signature on the backward section of the joint graph.
    """

    parameters: List[FQN]
    buffers: List[FQN]

    user_inputs: List[GraphInputName]
    user_outputs: List[GraphOutputName]
    inputs_to_parameters: Dict[GraphInputName, FQN]
    inputs_to_buffers: Dict[GraphInputName, FQN]

    # If the user's module mutates a buffer,
    # it's represented in the graph as an extra graph output.
    # This dict is a mapping from
    # "graph outputs that correspond to updated buffers"
    # to the FQN names of those mutated buffers.
    buffers_to_mutate: Dict[GraphOutputName, FQN]

    in_spec: pytree.TreeSpec
    out_spec: pytree.TreeSpec

    backward_signature: Optional[BackwardSignature]

    @classmethod
    def from_tracing_metadata(
        cls,
        *,
        in_spec: pytree.TreeSpec,
        out_spec: pytree.TreeSpec,
        graph_input_names: List[str],
        graph_output_names: List[str],
        view_mutation_metadata: ViewAndMutationMeta,
        named_parameters: List[str],
        named_buffers: List[str],
        num_user_inputs: int,
        num_user_outputs: int,
        loss_index: Optional[int],
        backward_signature: Optional[BackwardSignature],
    ) -> "GraphSignature":
        graph_inputs = graph_input_names
        graph_outputs = graph_output_names
        parameters = list(named_parameters)
        buffers = list(named_buffers)

        # Calling convention assumptions:
        # (1) graph inputs = (params, buffers, user_inputs)
        # (2) graph outputs = (mutated_inputs, user_outs, param_gradients)
        # (If we are capturing an inference graph, this convention is identical
        #  except that param_gradients is empty)
        user_inputs = graph_inputs[len(parameters) + len(buffers) :]
        assert num_user_inputs == len(user_inputs)
        assert len(graph_inputs) == (len(parameters) + len(buffers) + len(user_inputs))

        inputs_to_parameters = dict(zip(graph_inputs[: len(parameters)], parameters))
        inputs_to_buffers = dict(zip(
            graph_inputs[len(parameters) : len(parameters) + len(buffers)],
            buffers,
        ))

        state_names = [*parameters, *buffers]
        mutated_buffers = []
        for idx, input_info in enumerate(view_mutation_metadata.input_info):
            if input_info.mutates_data:
                # Only buffers can be mutated, not parameters
                assert idx >= len(parameters)
                buffer_name = state_names[idx]
                mutated_buffers.append(buffer_name)

        assert len(mutated_buffers) == view_mutation_metadata.num_mutated_inputs

        start, stop = 0, view_mutation_metadata.num_mutated_inputs
        buffers_to_mutate = dict(zip(graph_outputs[start:stop], mutated_buffers))

        start, stop = stop, stop + num_user_outputs
        user_outputs = graph_outputs[start:stop]

        unused_outputs = len(graph_outputs) - stop
        if backward_signature is not None:
            unused_outputs -= len(backward_signature.gradients_to_parameters) + len(
                backward_signature.gradients_to_user_inputs
            )
        assert unused_outputs == 0

        return GraphSignature(
            parameters=parameters,
            buffers=buffers,
            user_inputs=user_inputs,
            user_outputs=user_outputs,
            inputs_to_buffers=inputs_to_buffers,
            inputs_to_parameters=inputs_to_parameters,
            buffers_to_mutate=buffers_to_mutate,
            in_spec=in_spec,
            out_spec=out_spec,
            backward_signature=backward_signature,
        )

@dataclasses.dataclass
class AOTConfig:
    """
    Configuration for AOTDispatcher
    """

    fw_compiler: Callable
    bw_compiler: Callable
    partition_fn: Callable
    decompositions: Dict[Callable, Callable]
    num_params_buffers: int
    aot_id: int
    keep_inference_input_mutations: bool
    is_export: bool = False
    no_tangents: bool = False
    dynamic_shapes: bool = False
    aot_autograd_arg_pos_to_source : Optional[List[Source]] = None
    inference_compiler: Optional[Callable] = None
    enable_log: bool = True

# This function takes in a tensor t, and returns one of t, t.view(), or t.clone().
# When tracing the joint forward + backward, for any inputs in the graph that are mutated,
# we need to clone them first (and similarly for metadata-only mutations, we need to view them first).
# The idea is that when we trace the backward, we need to pass in the *original* primals
# to autograd.grad(), before they were mutated.
# Note: when we have synthetic base inputs, we need to clone them *before* creating views off of them.
# This means that "idx" here represents the index of the (potentially) synthetic base.
# What we need to do is:
# (1) map the current (post-synthetic-base calling convention) input argument index
#     to int index pre-synthetic-base-calling-convention.
# (2) There could be multiple, if this index corresponds to a synthetic base
#     that has multiple input aliases.
# (3) If any of those corresponding inputs get metadata mutations, then we clone the base.
def maybe_to_fresh_input(idx, t, meta):
    if not isinstance(t, Tensor):
        return t
    if idx in meta.mutated_inp_runtime_indices:
        # We only need to bother cloning mutated inputs that participate in autograd.
        mutated_inp_idx = meta.mutated_inp_runtime_indices.index(idx)
        if meta.input_info[idx].requires_grad and meta.input_info[idx].mutates_data:
            # Make sure the primal we pass to autograd.grad()
            # sees the tensor before the mutation
            return t.clone()
        if meta.input_info[idx] and meta.input_info[idx].mutates_metadata:
            # Make sure the primal we pass to autograd.grad()
            # sees the tensor before the metadata mutation
            return t.view(t.shape)
    return t

# This function returns a new function that returns mutated inputs as outputs.
# if keep_data_input_mutations is set, then we assume that data-only mutations
# will be left in the graph, and we only return metadata-mutated inputs as outputs.
def fn_input_mutations_to_outputs(
    fn: Callable,
    meta: ViewAndMutationMeta,
    keep_data_input_mutations: bool,
) -> Any:
    def inner_fn(*args):
        outs = fn(*args)
        assert len(meta.output_info) == len(outs)
        # The compiled fw will return mutated input tensors, *including* metadata-only mutation.
        # However, if keep_data_input_mutations is set, the compiled fw only needs to return metadata-mutated inputs.
        # (because data-only input mutations are handled directly in the compiled graph)
        mutated_inputs_to_return = [
            x
            for (i, x) in enumerate(args)
            if i in meta.mutated_inp_runtime_indices
        ]
        return *mutated_inputs_to_return, *outs
    return inner_fn

# This function takes in a fn with external aliasing and mutation,
# and returns a new fn with no external aliasing and mutation,
# as needed for autograd.
# The main transformations are:
# - Return mutated inputs as extra outputs
# - Clone mutated inputs that require gradients,
#   because autograd will require us to pass the pre-mutated inputs into autograd.grad
# - Return intermediate bases of outputs as additional outputs,
#   needed to appease autograd.Function
# The new function returns:
# (1) The updated outputs
# (2) A boolean mask of len(new_fn_outputs),
#     that can be used to tell autograd.grad which outputs should get tangents
#     if we trace the backward.
def fn_prepped_for_autograd(
    fn: Callable,
    meta: ViewAndMutationMeta,
) -> Any:
    def inner_fn(*args):
        args_maybe_cloned = [
            maybe_to_fresh_input(i, t, meta) for i, t in enumerate(args)
        ]

        outs = fn(*args_maybe_cloned)
        assert isinstance(outs, (tuple, list))
        outs = list(outs)
        assert len(meta.output_info) == len(outs)

        mutated_inputs_to_return = [
            x
            for (i, x) in enumerate(args_maybe_cloned)
            if i in meta.mutated_inp_runtime_indices
        ]

        intermediate_bases = []
        for i, (o, info) in enumerate(zip(outs, meta.output_info)):
            if info.output_type == OutputType.alias_of_intermediate_save_as_output:
                intermediate_bases.append(o._base)

        assert meta.num_intermediate_bases == len(intermediate_bases)

        # the compiled forward should return (mutated_inputs, user_outs, intermediate_bases)
        fw_outs_to_return = *mutated_inputs_to_return, *outs, *intermediate_bases

        # Also return a boolean mask specifying which outputs to this function will be used as tangents
        mutated_inputs_grad_mask = [
            meta.input_info[meta.mutated_inp_runtime_indices[i]].mutates_data and
            meta.input_info[meta.mutated_inp_runtime_indices[i]].requires_grad
            for (i, x) in enumerate(mutated_inputs_to_return)
        ]

        # Pass any (non-aliased) outputs in as tangents, since they'll be returned as outputs in the fw
        # For outputs that are aliases of intermediates, we will have returned the output's _base as an output in the graph instead,
        # which we *should* send to grad()
        output_grad_mask = [
            meta.output_info[i].output_type in [OutputType.non_alias, OutputType.unsafe_view_alias, OutputType.custom_function_view]
            # Also, only tensor outputs should participate in the backward
            # (in particular, Symint outputs in the forward graph shouldn't get tangents)
            and issubclass(meta.output_info[i].raw_type, torch.Tensor)
            and meta.output_info[i].requires_grad
            for (i, x) in enumerate(outs)
        ]

        intermediate_base_grad_mask = [True for _ in range(len(intermediate_bases))]

        out_grad_mask = mutated_inputs_grad_mask + output_grad_mask + intermediate_base_grad_mask
        assert len(out_grad_mask) == len(fw_outs_to_return)

        # Take care to grab and sync the updated inputs from primals_after_cloning (the inputs we actually mutate!)
        # and not primals (the preserved inputs, pre-mutation, that we pass to grad())
        # This is annoying: our joint function needs to be aware of functionalization
        # (syncing mutated inputs before calling autograd.grad())
        # In theory, we could make the autograd engine do this automatically, although that probably isn't any cleaner.
        for arg in args_maybe_cloned:
            if not isinstance(arg, Tensor):
                continue
            sync_functional_tensor(arg)

        return fw_outs_to_return, out_grad_mask
    return inner_fn

# Given a fn, computes the joint.
# NOTE: fn is expects the following behavior:
# (1) fn() needs to return a tuple of (outs, mask),
#     where `mask` tells us which outputs are meant to have tangents.
#     we don't know this info automatically, because we don't actually want to blindly
#     compute tangents for every output that requires grad.
#     Specifically, outputs that alias inputs won't participate in the backward and get tangents.
# (2) fn() cannot mutate any inputs that require gradient.
#     otherwise, when we compute autograd.grad(), we will not take those input mutations into account
#     (the way this is handled is that we ensure any inputs that normally get mutated are cloned first)
def create_joint(
    fn: Callable, *, aot_config: AOTConfig
) -> Any:
    def inner_fn(primals: List[Any], tangents: List[Any]):
        outs, tangent_mask = fn(*primals)
        assert len(tangent_mask) == len(outs)
        outs_to_grad = [o for needs_tangent, o in zip(tangent_mask, outs) if needs_tangent]
        assert len(outs_to_grad) == len(tangents)

        # Get the inputs that need gradients
        grad_primals = []
        inputs_needs_grads = []
        # Note that we're not using primals here,
        # being carefully not to pass any mutated inputs into autograd.grad()
        for p in primals:
            is_grad_tensor = isinstance(p, Tensor) and p.requires_grad
            inputs_needs_grads.append(is_grad_tensor)
            if is_grad_tensor:
                grad_primals.append(p)

        # Get the outputs that need gradients
        needed_outs = []
        needed_tangents = []
        for out, tangent in zip(outs_to_grad, tangents):
            if isinstance(out, Tensor) and out.requires_grad:
                # A bit sketchy, but fixes e.g. test_aot_autograd_exhaustive_matmul_cpu_float32
                # The issue is that we are sensitive to decomps that don't accurately maintain
                # their output's _base.shape compared to eager mode, and this helps mitigate a bit.
                # The not definitely_false is also sketchy; if unbacked
                # symints are involved, we're just going to assume that the
                # decomps setup the base shape correctly
                needed_outs.append(
                    out if not definitely_false(sym_eq(out.shape, tangent.shape)) else out.view(tangent.shape)
                )
                needed_tangents.append(tangent)

        setup_stacktrace_preservation_hooks([out.grad_fn for out in needed_outs])

        if config.functionalize_rng_ops:
            PhiloxStateTracker.mark_beginning_of_backward()
        backward_out = []
        # Call the backwards pass
        if grad_primals:
            with fx_traceback.preserve_node_meta():
                # for full graph export, we always export a joint graph where we assume no tangents are needed.
                if aot_config.no_tangents:
                    assert len(needed_tangents) == 1 and needed_tangents[0].numel() == 1
                    backward_out = torch.autograd.grad(
                        needed_outs,
                        grad_primals,
                        allow_unused=True,
                    )
                else:
                    backward_out = torch.autograd.grad(
                        needed_outs,
                        grad_primals,
                        grad_outputs=needed_tangents,
                        allow_unused=True,
                    )
        backward_out_iter = iter(backward_out)
        return outs, [
            next(backward_out_iter) if i else None for i in inputs_needs_grads
        ]

    def inner_fn_with_anomaly(*args):
        with fx_traceback.preserve_node_meta(), warnings.catch_warnings():
            warnings.filterwarnings(
                "ignore", "Anomaly Detection has been enabled."
            )
            with torch.autograd.detect_anomaly(check_nan=False):
                return inner_fn(*args)

    return inner_fn_with_anomaly

# This creates the final function that we want to trace using make_fx(),
# in both aot_dispatch_autograd and aot_dispatch_base.
# Preconditions:
# - fn corresponds to the user's fw function
# - fn arguments have been flattened, duplicate arguments have been handled
# - In the returned function, the "primals" arguments *includes* synthetic bases.
# This function does the work of functionalizing the input function,
# and performing copy_() calls at the end of the function if `keep_input_mutations` is set.
# The function returned has signature that is either:
# (1) "traced_fn(primals: List[Any])" if trace_joint is False
# (2) "traced_fn(primals: List[Any], tangents: List[Any])" if trace_joint is True
# Returns a new (functionalized) function, and updated arguments to call it with.
def create_functionalized_fn(
    fn,
    args,
    *,
    meta: ViewAndMutationMeta,
    aot_config: AOTConfig,
    trace_joint: bool,
) -> Tuple[Callable, List[Any]]:
    def functionalized_f_helper(*args):
        # Wrap inputs into functional wrappers
        f_args = pytree.tree_map(to_fun, args)

        # See Note [Disabling Functionalize TLS Above Python Functionalization]
        disable_above = torch._C._ExcludeDispatchKeyGuard(torch._C.DispatchKeySet(torch._C.DispatchKey.Functionalize))
        with disable_above, FunctionalTensorMode():
            # Run the joint
            f_outs = fn(*f_args)

<<<<<<< HEAD
        # We support a limited amount of mutation of graph inputs during the backward pass.
        # (This is used e.g. by Float8, which needs to update buffers during the backward pass)
        maybe_mutated_tangents: Optional[List[bool]] = None
        if trace_joint:
            # Here, we perform extra checks for primals that were mutated in the **backward**
            # We're doing the checks here instead of doing them with the rest of the input mutation handling because:
            # - We need to detect inputs that were mutated in the backward **separately** from mutations that happened
            #   during the forward, because the handling is different: some input mutations from the the forward
            #   can be only handled in a fw-only runtime epilogue, and in theory if we wanted to handle those same
            #   types of mutations in the backward we would need a bw-only runtime epilogue.
            # - We could in theory have our analysis pass differentiate mutations in the fw from mutations in
            #   the bw by running our analysis first on the fw-only graph, and then on the joint graph. This would
            #   require an extra round of tracing though, so it's more efficient to do in-line here.
            assert isinstance(args, tuple) and len(args) == 2 and isinstance(args[0], list)
            primals_before = args[0]
            primals_after = pytree.tree_map(from_fun, f_args[0])
            for before, after, inpt_info in zip(primals_before, primals_after, meta.input_info):
                # Ban metadata mutations on fw inputs during the bw
                if not inpt_info.mutates_metadata:
                    assert not was_metadata_updated(before, after), \
                        "Found a graph input that had its metadata mutated in the backward. This is not supported"
                # Allow data mutations on fw inputs during the bw, but only if they do not require grad
                # So we can guarantee that we can keep the mutations in the graph
                if was_updated(before, after) and not inpt_info.mutates_data:
                    assert not inpt_info.requires_grad, \
                        "Found a graph input that requires_grad and was mutated in the backward. This is not supported"
                    before.copy_(after)

        if aot_config.keep_inference_input_mutations and not trace_joint:
=======
        if aot_config.keep_inference_input_mutations:
>>>>>>> d169f51e
            # Note: This is a bit annoying. There's a layering issue here, where:
            # (1) functionalization needs to operate on **synthetic base** inputs, before unpacking them into the "real" inputs.
            # (2) For keep_input_mutations, we support tracing a call to copy_() directly on mutated inputs.
            #     However, we **only** want to support this for inputs that have data-only (and no metadata) mutations,
            #     because inductor (and backends in generally) would prefer not to see these (e.g. as_strided_(), resize_()).
            #     This makes it pretty difficult for this logic to operate on synthetic bases.
            # (3) In addition, there are cases where it's significantly cheaper to perform the copy on the individual
            #     (unpacked) input aliases, instead of the synthetic base.
            # Example case where (3) could be important:
            #
            #     def f(x, y):
            #         x.mul_(2)
            #         y.mul_(3)
            #         return x, y
            #    a = torch.ones(1'000'000)
            #    x, y = out(a[0:9], a[1:10])
            #
            # It would be much better to add copy_() calls into the graph for the two tiny slices, instead of materializing
            # a giant "updated synthetic base" and copying into a's entire storage.
            #
            # For now, we are pessimistically not performing the optimization from (3);
            # we will materialize an "updated" synthetic base, and copy it back to the synthetic input base.
            # This allows us to factor aot autograd much more nicely, since only one area of the code needs to worry
            # about synthetic bases.
            for i, (inpt_old, inpt_f) in enumerate(zip(args, f_args) if not trace_joint else zip(args[0], f_args[0])):
                if not isinstance(inpt_f, torch.Tensor):
                    continue
                assert is_fun(inpt_f)
                inpt_new = from_fun(inpt_f)
                if meta.input_info[i].mutation_type == MutationType.MUTATED_IN_GRAPH:
                    # We found an input that had a (data-only) mutation.
                    # Since keep_input_mutations is set, we need to faithfully apply a copy_()
                    # so the compiler will see the input mutation in the graph.
                    if meta.input_info[i].mutations_hidden_from_autograd:
                        with torch.no_grad(), torch.autograd._unsafe_preserve_version_counter(inpt_old):
                            inpt_old.copy_(inpt_new)
                    else:
                        inpt_old.copy_(inpt_new)

        return pytree.tree_map(from_fun, f_outs)

    # Kinda annoying, but needed to make sure that the fx graph we trace out has "primals"
    # and "tangents" as its input names (which are special-cased by the partitioner)
    def joint_helper(primals, tangents):
        return functionalized_f_helper(primals, tangents)

    def fwd_helper(*args):
        return functionalized_f_helper(*args)

    helper = joint_helper if trace_joint else fwd_helper
    if config.functionalize_rng_ops:
        # Setup the wrapper for functionalization of rng ops
        helper, args = create_functionalized_rng_ops_wrapper(helper, args, trace_joint)

    return helper, args

def create_graph(f, args, *, aot_config: AOTConfig) -> torch.fx.GraphModule:
    with enable_python_dispatcher():
        fx_g = make_fx(f, decomposition_table=aot_config.decompositions)(*args)

    return fx_g


def normalize_as_list(x):
    if isinstance(x, tuple):
        return list(x)
    elif isinstance(x, list):
        return x
    return [x]


aot_autograd_decompositions = {}


# This is a list since looking forward, we can have this arbitrarily nested.
graph_being_compiled: List[str] = []
# TODO: It would be nice to reset the numbering every time aot_id goes
# up, but this is annoying to do right now (because we don't know if
# an aot_id will come back from the dead), so right now this also happens
# to be a globally unique number too (at the cost of wobbling if you change
# how the graphs compile)
nth_graph: int = 0
model_name: str = "model"


def set_model_name(name):
    global model_name
    model_name = name


def get_aot_compilation_context() -> Tuple[List[str], str, int]:
    return list(graph_being_compiled), model_name, nth_graph


def get_aot_graph_name() -> str:
    """
    Returns the name of the graph being compiled.
    """
    global model_name, graph_being_compiled, nth_graph
    return f"{model_name}__{'_'.join(graph_being_compiled)}_{nth_graph}"


get_graph_being_compiled = get_aot_graph_name


@contextmanager
def track_graph_compiling(aot_config, graph_name):
    global graph_being_compiled
    # TODO: Don't shove the aot_id in here; set it in the context
    graph_being_compiled = [f"{aot_config.aot_id}_{graph_name}"]
    try:
        yield
    finally:
        global nth_graph
        nth_graph += 1
        graph_being_compiled = []


def make_boxed_func(f):
    def g(args):
        return f(*args)

    g._boxed_call = True
    return g


def make_boxed_compiler(compiler):
    @wraps(compiler)
    def f(fx_g, inps):
        out_f = compiler(fx_g, inps)
        fx_g = make_boxed_func(out_f)
        return fx_g

    return f


def call_func_with_args(f, args, steal_args=False, disable_amp=False):
    if not steal_args:
        args = list(args)
    assert isinstance(args, list)

    context = torch._C._DisableAutocast if disable_amp else nullcontext
    with context():
        if hasattr(f, "_boxed_call"):
            out = normalize_as_list(f(args))
        else:
            # TODO: Please remove soon
            # https://github.com/pytorch/pytorch/pull/83137#issuecomment-1211320670
            warnings.warn(
                "Your compiler for AOTAutograd is returning a function that doesn't take boxed arguments. "
                "Please wrap it with functorch.compile.make_boxed_func or handle the boxed arguments yourself. "
                "See https://github.com/pytorch/pytorch/pull/83137#issuecomment-1211320670 for rationale."
            )
            out = normalize_as_list(f(*args))
    return out

def aot_dispatch_base_graph(
    flat_fn,
    flat_args: List[Tensor],
    aot_config: AOTConfig,
    *,
    fw_metadata: ViewAndMutationMeta
) -> Tuple[Callable, List[Any], Optional[SubclassMeta]]:
    # aot_dispatch_base requires functionalization, but doesn't need to handle as many cases as the autograd case.
    # The cases that aot_dispatch_base doesn't need to handle include:
    # - outputs that are aliases of graph intermediates
    # - outputs that are aliases of graph inputs
    # While cases that it does need to handle include:
    # - input mutations (including when inputs are aliases of each other)
    # - input metadata mutations
    fn_to_trace = fn_input_mutations_to_outputs(
        flat_fn,
        fw_metadata,
        keep_data_input_mutations=aot_config.keep_inference_input_mutations,
    )

    fn_to_trace, updated_flat_args = create_functionalized_fn(
        fn_to_trace, flat_args, meta=fw_metadata, aot_config=aot_config, trace_joint=False)

    fn_to_trace, updated_flat_args_subclasses_desugared, maybe_subclass_meta = aot_dispatch_subclass(
        fn_to_trace, updated_flat_args, is_joint_structure=False, meta=fw_metadata, fw_only=flat_fn
    )

    fw_module = create_graph(
        fn_to_trace,
        updated_flat_args_subclasses_desugared,
        aot_config=aot_config,
    )

    # As long as we opted to remove input mutations, then
    # there should be *NO* mutating ops in the graph at this point.
    copy_count = assert_functional_graph(fw_module.graph, allow_input_mutations=aot_config.keep_inference_input_mutations)

    fw_module.graph.eliminate_dead_code()
    fw_module.recompile()

    copy_count2 = assert_functional_graph(fw_module.graph, allow_input_mutations=aot_config.keep_inference_input_mutations)

    assert copy_count == copy_count2

    if aot_config.enable_log:
        aot_graphs_log.info("%s", lazy_format_graph_code("Forward graph", fw_module, aot_config.aot_id))

    # TODO: should factor this into a separate function for export that always only returns just the graph.
    if aot_config.is_export:
        assert maybe_subclass_meta is None, "aot_export_module does not support tensor subclass inputs for now."
        return fw_module
    return fw_module, list(updated_flat_args_subclasses_desugared), maybe_subclass_meta

def aot_dispatch_base(flat_fn, flat_args: List[Tensor], aot_config: AOTConfig, *, fw_metadata: ViewAndMutationMeta):
    fw_module, updated_flat_args, maybe_subclass_meta = aot_dispatch_base_graph(
        flat_fn, flat_args, aot_config, fw_metadata=fw_metadata)

    disable_amp = torch._C._is_any_autocast_enabled()
    context = torch._C._DisableAutocast if disable_amp else nullcontext

    with context(), track_graph_compiling(aot_config, "inference"):
        compiler = aot_config.inference_compiler if aot_config.inference_compiler is not None else aot_config.fw_compiler
        if config.functionalize_rng_ops:
            # Add the seed and offset as example inputs to pass to the compiler
            fake_mode = detect_fake_mode()
            seed, offset = CUDARngStateHelper.get_torch_state_as_tuple(fake_mode)
            updated_flat_args.extend([seed, offset])

        if tracing_context := torch._guards.TracingContext.try_get():
            tracing_context.fw_metadata = fw_metadata \
                if maybe_subclass_meta is None else maybe_subclass_meta.fw_metadata
        compiled_fw = compiler(fw_module, updated_flat_args)

    # This boxed_call handling happens inside create_runtime_wrapper as well.
    # However, create_runtime_wrapper does not expect the rng offsets in the
    # output. So, we have to create another wrapper and take out the offset. As
    # a result, we have to account for not boxed_call compilers as well.
    if not hasattr(compiled_fw, "_boxed_call"):
        compiled_fw = make_boxed_func(compiled_fw)

    # Create a wrapper to set up the rng functionalize bits
    @wraps(compiled_fw)
    def rng_functionalization_wrapper(args):
        # args is a list because compiled_fw is boxed_call
        if fw_metadata.is_rng_op_functionalized:
            # Add the seed and offset to args
            seed, offset = CUDARngStateHelper.get_torch_state_as_tuple()
            args.extend([seed, offset])
            out = compiled_fw(args)
            out = functionalized_rng_runtime_epilogue(fw_metadata, out)
            return out
        else:
            return compiled_fw(args)

    if maybe_subclass_meta is not None:
        compiled_fw_func = aot_dispatch_subclass_wrapper(
            rng_functionalization_wrapper, subclass_metas=fw_metadata.subclass_fw_graph_out_meta, num_fw_outs_saved_for_bw=None)
    else:
        compiled_fw_func = rng_functionalization_wrapper

    if not hasattr(compiled_fw_func, "_boxed_call"):
        compiled_fw_func = make_boxed_func(compiled_fw_func)

    compiled_fn = create_runtime_wrapper(
        compiled_fw_func,
        runtime_metadata=fw_metadata,
        indices_of_inps_to_detach=[],
        trace_joint=False,
        keep_input_mutations=aot_config.keep_inference_input_mutations,
        disable_amp=disable_amp
    )

    return compiled_fn


# Returns the number of detected copy_
def assert_functional_graph(fx_g: torch.fx.Graph, *, allow_input_mutations: bool = False) -> int:
    placeholders = set()
    copy_count = 0
    # NB: It would also be nice to verify that the mutations all happen at the
    # end, but we also do some administrative views after mutations so this
    # isn't actually true.  (TODO: Could this cause problems for Inductor?)
    for n in fx_g.nodes:
        if n.op == "placeholder":
            placeholders.add(n)
        if isinstance(n.target, torch._ops.OpOverload):
            if n.target is aten.copy_.default:
                suffix = True
                # Can only copy_ into an input, and can only do so once
                assert n.args[0] in placeholders
                placeholders.remove(n.args[0])
                copy_count += 1
            else:
                assert not n.target._schema.is_mutable, \
                    f'aot_autograd expected to have an entirely functional graph, but found {n.format_node()}'
    return copy_count


def are_differentiable_views(view1, view2):
    if view1 is view2:
        return True
    if view1._base is None and view2._base is None:
        return False
    if view1._base is view2._base or view1._base is view2 or view1 is view2._base:
        return True
    return False


def same_dtype_views(view1, view2):
    if view1.dtype != view2.dtype:
        return False
    if view1._base is not None and view1.dtype != view1._base.dtype:
        return False
    if view2._base is not None and view2.dtype != view2._base.dtype:
        return False
    return True



# Assumption: x and y are known to share a storage, and we are trying to determine
# if their memory is actually completely disjoint, based on sizes/strides/storage_offset
def tensors_definitely_do_not_overlap(x, y):
    if x is y:
        return False
    if x.numel() == 0 or y.numel() == 0:
        return True

    # Make x always on the left
    if x.storage_offset() > y.storage_offset():
        x, y = y, x
    # Short-circuit in the "obvious" overlapping case: both tensors are contiguous
    if x.is_contiguous() and y.is_contiguous():
        if x.storage_offset() + x.numel() > y.storage_offset():
            # definitely overlap
            return False
        else:
            # definitely no overlap
            return True

    if x.dim() == 2 and y.dim() == 2 and x.stride(1) == 1 and y.stride(1) == 1:
        # This cases is needed for the shampoo optimizer.
        # All tensors are 2d (non-contiguous), have the same outer stride, and have an inner stride of 1
        # (so rows are contiguous)
        if x.stride(0) == y.stride(0):
            offset_delta = y.storage_offset() - x.storage_offset()
            if offset_delta < x.size(1):
                # definitely overlaps (row 0 of y overlaps with row 0 of x)
                # Example:
                #   base = torch.arange(32).reshape(4, 8)
                #   x = base.narrow(1, 0, 4)
                #     x: size=(4, 4), stride=(8, 1), offset=0
                #   y = base.narrow(1, 3, 4)
                #     y: size=(4, 4), stride=(8, 1), offset=3
                return False
            x_total_elems_covered = x.stride(0) * (x.size(0) - 1) + x.size(1)
            if x_total_elems_covered <= offset_delta:
                # definitely does not overlap (last byte of x is before start of y)
                # Example:
                #   x: size=(4, 4), stride=(8, 1), offset=0 (last byte is 27)
                #   y: size=(4, 4), stride=(8, 1), offset=28 (start byte is 28)
                return True
            # At this point, we want to check if the 0th row of y
            # overlaps with **some** row of x.
            # We can check this by shifting y backward by the shared stride, repeatedly,
            # until the first row of y is before the first row of x.
            # Then we can check if these rows overlap.
            # We can accomplish this by modding our offset by the stride.
            offset_delta_mod = offset_delta % x.stride(0)
            # Example:
            # 0 1 2 3
            # 9 10 11 12
            # 18 19 20 21
            # 27 28 29 30
            #   x: size=(4, 4), stride=(9, 1), offset=0
            #   y: size=(4, 4), stride=(9, 1), offset=22 (this would not overlap)
            #   y: size=(4, 4), stride=(9, 1), offset=23 (this would not overlap)
            #   y: size=(4, 4), stride=(9, 1), offset=24 (this would overlap)
            #   y: size=(4, 4), stride=(9, 1), offset=25 (this would overlap)
            # If the interval [modded_offset, modded_offset + x_size] falls entirely
            # without
            if offset_delta_mod + y.size(1) <= x.stride(0):
                return True
            else:
                return False
    return False


def compute_overlapping_inputs(fwd_inputs, aliased_input_indices):
    actual_aliased_indices = set()
    for j in range(len(aliased_input_indices)):
        for i in range(j):
            i_ = aliased_input_indices[i]
            j_ = aliased_input_indices[j]
            if not tensors_definitely_do_not_overlap(fwd_inputs[i_], fwd_inputs[j_]):
                actual_aliased_indices.add(i_)
                actual_aliased_indices.add(j_)
    return actual_aliased_indices


def _check_if_mutation_can_be_in_graph(keep_input_mutations: bool, mutates_data, mutates_metadata, requires_grad):
    if keep_input_mutations:
        return mutates_data and not mutates_metadata and not requires_grad
    return False


def _get_mutation_type(keep_input_mutations: bool, mutates_data, mutates_metadata, requires_grad):
    if (not mutates_data) and (not mutates_metadata):
        return MutationType.NOT_MUTATED

    if _check_if_mutation_can_be_in_graph(keep_input_mutations, mutates_data, mutates_metadata, requires_grad):
        return MutationType.MUTATED_IN_GRAPH

    return MutationType.MUTATED_OUT_GRAPH


# Note [Handling mutations on an input that aliases other inputs]
# The easiest example to show-case this edge case is here:
#
# def f(a, b):
#     a.mul_(2)
#     out = a + b
#     return out
# b = torch.ones(...)
# a = b.view(-1)
# f(a, b)
#
# In this situation, if a and b happened to be aliased, we need to trace something different!
# Suppose we had b = a.view(-1)
# (In this case, that means that `a._base is b`)
#
# We need to ensure that the aliasing relationship between a and b is preserved.
# We do that detecting the specific situation above (mutate an input that aliases another input),
# and when we do that, we create a synthetic base argument. Then inside of the traced forward,
# we regenerate a and b off of that base.
# The complete example of the transformed function looks like this:
#
# // The traced forward takes in a synthetic base, and regenerates the aliased inputs as views
# // We could consider getting view-replay support here to minimize as_strided_scatter ops in the graph
# def traced_forward(base):
#     a = base.as_strided(...)
#     b = base.as_strided(...)
#     a_updated = a.mul(2)
#     base_updated = torch.as_strided_scatter(base, a_updated, ...)
#     b_updated = base_updated.as_strided(...)
#     out = a_updated + b_updated
#     return a_updated, out
#
# def compiled_fn(a, b):
#     // we detect that a is the "differentiable base" here
#     base = a
#     // In other situations, we might do either:
#     // (1) a and b are both views off of some larger differentiable base
#     //     assert a._base is b._base and a._base is not None
#     //     base = a._base
#     // (2) a and b both don't require gradients. Create a base from the storage
#     //     assert a._base is None and b._base is None
#     //     base = torch.Tensor(a.storage())
#     a_updated, out = traced_forward(base)
#     a.copy_(a_updated)
#     return out
#
# This function:
# (1) Merges input views into a synthetic base argument, when any of those input views are mutated
# (2) Returns metadata telling the autograd.Function how to modify their arguments properly,
#     to respect the new calling convention.
#
# The calling convention is as follows.
# Any inputs that were originally views of one another get yanked, and replaced with a synthetic base.
# The argument list ordering goes [base1, ..., baseN], [arg1, ..., argN],
# Where the ordering of the bases is determined from the ordering of the original view args.
# baseA will come before baseB if the earliest original argument coming from baseA
# showed up earlier in the argument list than the earliest original argument coming from baseB.
#
# Example, given some tensors a, b, c, d
# call site:
#   f(a, c.view(-1), b.view(-1), b, c, d)
# Modified argument list:
#   c_base comes first because the first c view came earlier in arg list than the first b view
#   a and d still show up in the modified arg list, but b and c don't- they're regenerated from their bases
#   b_base = torch.Tensor(b.storage())
#   c_base = torch.Tensor(c.storage())
#   f(c_base, b_base, a, d)
def merge_view_inputs(
    fwd_inputs: List[Any], mutated_input_info: List[InputAliasInfo],
    *,
    # The autograd case currently has more restrictions than the inference case.
    is_inference: bool,
) -> Tuple[List[Any], Optional[List[Union[int, Tuple[int, torch.Tensor]]]]]:
    assert len(fwd_inputs) == len(mutated_input_info)
    storage_ref_to_idx: Dict[StorageWeakRef, List[int]] = collections.defaultdict(list)
    base_args = []
    other_args = []
    for i, inpt in enumerate(fwd_inputs):
        if isinstance(inpt, Tensor):
            storage_ref = StorageWeakRef(inpt.untyped_storage())
            storage_ref_to_idx[storage_ref].append(i)
        else:
            other_args.append(inpt)
    # Note [Synthetic Base Info Metadata]
    # This list contains metadata that tells you what the i'th argument in the inner calling convention should be.
    # It's either:
    # - another int (corresponding to the index in the argument list of the element from the outer calling convention)
    # - idx, view_tensor, where we can generate the new output with view_tensor._view_func(old_args[idx])
    #   idx corresponds to which synthetic base from the outer calling context to view
    inner_calling_convention_meta: Dict[int, Union[int, Tuple[int, torch.Tensor]]] = {}
    for aliased_input_indices in storage_ref_to_idx.values():
        if len(aliased_input_indices) <= 1 or not any(
            # We only care about mutations that affect all aliases,
            # so metadata mutations on an input doesn't require us to do synthetic base handling.
            mutated_input_info[inpt_idx].mutates_data
            for inpt_idx in aliased_input_indices
        ):
            for curr_idx in aliased_input_indices:
                other_args.append(fwd_inputs[curr_idx])
            continue

        # Here, we attempt to do a more complicated check to detect false aliasing
        # (e.g. if all the tensors have the same storage, but don't actually overlap)
        # In theory, we could have a large group of tensors that all share storages, where only *some* of them
        # have overlapping memory.
        # I don't bother with that case for now: here, we only bail out earlier if we detect that **every** pair
        # of tensors in the current group that shares a storage is non-overlapping.
        aliased_input_indices_no_false_sharing = compute_overlapping_inputs(fwd_inputs, aliased_input_indices)
        if len(aliased_input_indices_no_false_sharing) <= 1:
            for curr_idx in aliased_input_indices:
                other_args.append(fwd_inputs[curr_idx])
            continue

        # We detected an input that was mutated, AND aliases with another input.
        # we need to replace this set of aliased inputs with a single synthetic base.
        # For now, I'm banning a bunch of cases. We expect dynamo to properly detect these cases
        # and error out. We can fix them later.
        # These checks are transitive, so we don't need to check every pair.
        for idx1, idx2 in zip(aliased_input_indices, aliased_input_indices[1:], strict=False):
            view1 = fwd_inputs[idx1]
            view2 = fwd_inputs[idx2]
            # The "inputs that are aliased but have different differentiable bases" case
            # is more complicated and hopefully pretty rare. Not currently handled.
            if not is_inference:
                assert are_differentiable_views(
                    view1, view2
                ), "aot_autograd() does not yet handle non-differentiable view input mutations."
            # Regenerating views when reinterpreting complex / real tensors seems non-trivial,
            # not handling for now
            assert same_dtype_views(
                view1, view2
            ), "aot_autograd() does not yet handle input mutations on views with different dtypes."
        non_none_bases = [
            fwd_inputs[i]._base
            for i in aliased_input_indices
            if fwd_inputs[i]._base is not None
        ]
        aliases_with_none_bases = [
            fwd_inputs[i] for i in aliased_input_indices if fwd_inputs[i]._base is None
        ]
        if len(non_none_bases) == 0:
            # Case where none of the aliases have a ._base
            # we generate a synthetic base without gradients, and generate views off of it
            # We hit this case when we have input tensors to the graph that share a storage,
            # but do not have a ._base field.
            # Wondering when we hit this case?
            # The _base field simply says that autograd knows about the aliasing relationship,
            # but sometimes we create tensors which are aliased out of the same storage but guaranteed
            # to be disjoint. In these cases, we will skip setting up the _base relationship
            # for performance reasons (because the fact that the tensors share the same storage
            # is unobservable unless you (1) do naughty things with resize_/as_strided
            # or (2) look at the storage--as we are doing here.)
            # One particular example of this is optimizer steps on the LSTM module:
            # LSTM parameters are packed into a contiguous storage for efficiency reasons when
            # calling cuDNN kernels, so when these parameters get passed to the optimizer we will
            # find they share the same storage, but do not have _base set since they are all disjoint.
            #
            # NOTE: There is one case where this is unsafe:
            # torch.Tensor(storage) will ALWAYS create a 1D tensor, which is not necessarily
            # the same shape as the "actual" base that the tensor came from.
            # For the most part this is fine, because we always use as_strided()
            # to generate the original aliased inputs again.
            # If we were to use view-replay though, this could cause the aliased views
            # to have incorrect sizes.
            example_idx = aliased_input_indices[0]
            example_alias = fwd_inputs[example_idx]
            # Note that this function is re-used at both trace time and runtime.
            # At trace time, we're under a FakeMode so synthetic_base becomes a FakeTensor.
            synthetic_base = torch.empty((0,), dtype=example_alias.dtype, device=example_alias.device)
            # We don't actually have a convenient way of going from storage -> tensor,
            # So using set_() here (we suffer some minor overhead, but this case is rare).
            synthetic_base.set_(example_alias.untyped_storage())
        else:
            # Case where all of the aliases require gradients, and have the same _base.
            synthetic_base = non_none_bases[0]
            for other_base in non_none_bases[1:]:
                assert (
                    other_base is synthetic_base
                ), "aot_autograd() does not yet handle non-differentiable view input mutations."
            for alias in aliases_with_none_bases:
                assert (
                    alias is synthetic_base
                ), "aot_autograd() does not yet handle non-differentiable view input mutations."
        base_args.append(synthetic_base)
        for curr_view_idx in aliased_input_indices:
            curr_view = fwd_inputs[curr_view_idx]
            base_idx = len(base_args) - 1
            # We store just enough info here so that we can regenerate the view later.
            # Regeneration: curr_view._view_func(args[base_idx])
            inner_calling_convention_meta[curr_view_idx] = (base_idx, curr_view)
    if len(base_args) == 0:
        assert len(other_args) == len(fwd_inputs)
        # If no synthetic bases are necessary, just return the original inputs.
        return fwd_inputs, None
    else:
        # Otherwise, return:
        # (1) The new args according to the updated calling convention: (synthetic_bases, other_args)
        # (2) Metadata telling functionalization how to generate the inner argument list given the outer calling convention.
        #     We post-process it into a list, where meta[i] tells you info about the i'th argument in the inner calling convention.
        args_to_functionalization = base_args + other_args
        arg_to_old_idx_map = {arg: i for (i, arg) in enumerate(fwd_inputs)}
        for i, other_arg in enumerate(other_args):
            new_idx = len(base_args) + i
            old_idx = arg_to_old_idx_map[other_arg]
            inner_calling_convention_meta[old_idx] = new_idx
        # post process into a list
        post_processed_calling_convention_meta: List[Union[int, Callable]] = [
            -1 for _ in range(len(inner_calling_convention_meta))
        ]
        for k, v in inner_calling_convention_meta.items():
            post_processed_calling_convention_meta[k] = v
        # Quick assert: every argument in the inner calling convention should be accounted for.
        for x in post_processed_calling_convention_meta:
            assert x != -1
        return args_to_functionalization, post_processed_calling_convention_meta


def format_guard_bug_msg(aot_config, expected):
    return (
        f"At compilation time, graph {aot_config.aot_id} was compiled under the "
        f"assumption that {expected}, but at runtime this was not the case.  "
        "This indicates a guard bug in AOTAutograd or Dynamo, please file a bug to PyTorch."
    )


def remove_dupe_metadata(
    m: ViewAndMutationMeta,
    keep_arg_mask: List[bool],
    add_dupe_map: List[int],
) -> ViewAndMutationMeta:
    assert len(m.input_info) == len(keep_arg_mask)
    # Easy invariant: the first argument should never be a dupe (it will be kept)
    assert len(keep_arg_mask) > 0 and keep_arg_mask[0]

    # Filter dupe'd mutated inputs out of traced_tangents
    num_data_mutations = len([x for x in m.input_info if x.mutates_data])
    other_traced_tangents = m.traced_tangents[num_data_mutations:]
    inp_traced_tangents = m.traced_tangents[:num_data_mutations]
    filtered_inp_traced_tangents = [x for i, x in enumerate(inp_traced_tangents) if keep_arg_mask[m.mutated_inp_runtime_indices[i]]]
    traced_tangents = filtered_inp_traced_tangents + other_traced_tangents

    return ViewAndMutationMeta(
        input_info=[x for i, x in enumerate(m.input_info) if keep_arg_mask[i]],
        # For outputs that are views of inputs, we store the index of the input that the output
        # was generated from. Need to update that index to account for removed dupes.
        output_info=[
            OutputAliasInfo(
                output_type=o.output_type,
                raw_type=o.raw_type,
                dynamic_dims=o.dynamic_dims,
                base_idx=None if o.base_idx is None else add_dupe_map[o.base_idx],
                requires_grad=o.requires_grad
            )
            for o in m.output_info
        ],
        num_intermediate_bases=m.num_intermediate_bases,
        keep_input_mutations=m.keep_input_mutations,
        traced_tangents=traced_tangents,
        # We are guaranteed not to get here, since dupes are not supported today with subclass inputs.
        subclass_inp_meta=None,
        subclass_fw_graph_out_meta=None,
        subclass_tangent_meta=None,
        is_train=m.is_train
    )

# Given our ViewAndMutation metadata, this fn constructs a new set of metadata,
# after adding synthetic base arguments to the function.
# Most of the work in this fn is slogging through all of the metadata corresponding to inputs,
# and updating it with our synthetic base calling convention.
#
# When config.debug_assert is set, we automatically regenerate the metadata
# and compare it to this output for sanity.
#
# In addition to the updated metadata, also return the list of input indices
# that will need to be updated in the synthetic base epilogue
def create_synthetic_base_metadata(
    m: ViewAndMutationMeta,
    # Maps each outer argument idx to its inner idx (or, if this outer arg is generated from a
    # synthetic base, you get a tuple of (i, TensorMeta), telling you the base tensor idx, and view metadata)
    synthetic_base_info: List[Union[int, Tuple[int, torch.Tensor]]],
    outer_args: List[Any],
    inner_args: List[Any],
) -> Tuple[ViewAndMutationMeta, List[int]]:

    S_Outer = NewType('S_Outer', int)
    S_Inner = NewType('S_Inner', int)
    synthetic_base_to_indices: Dict[S_Inner, List[S_Outer]] = {}
    for inner_idx in range(len(inner_args)):
        outer_aliased_indices_of_current_base_arg = [
            outer_idx for outer_idx, inner_idx_or_tuple in enumerate(synthetic_base_info)
            if (isinstance(inner_idx_or_tuple, int) and inner_idx_or_tuple == inner_idx)
            or (isinstance(inner_idx_or_tuple, tuple) and inner_idx_or_tuple[0] == inner_idx)
        ]
        synthetic_base_to_indices[inner_idx] = outer_aliased_indices_of_current_base_arg

    # given the requires_grad info on mutated inputs,
    # generate the requires_grad info on those same mutated inputs, but after constructing synthetic bases.
    input_infos = []
    for outer_indices in synthetic_base_to_indices.values():
        # leaf-ness should be all-or-nothing for aliased tensor.
        # (aka if "a" and "b" are views, then a.is_leaf == b.is_leaf)
        any_leaf = any(m.input_info[x].is_leaf for x in outer_indices)
        all_leaf = all(m.input_info[x].is_leaf for x in outer_indices)
        assert any_leaf == all_leaf

        mutates_data = True if len(outer_indices) > 1 else m.input_info[outer_indices[0]].mutates_data
        mutates_metadata = False if len(outer_indices) > 1 else m.input_info[outer_indices[0]].mutates_metadata
        requires_grad = any(m.input_info[x].requires_grad for x in outer_indices)

        inpt_info = InputAliasInfo(
            # If len(outer_indices) > 1, then this input is a synthetic base.
            # The invariant is that to the rest of aot autograd, synthetic bases only show up if
            # one of their aliases gets a data mutation. And if any of their aliases get metadata
            # mutations, they will be hidden from the rest of aot autograd.
            mutates_data=mutates_data,
            mutates_metadata=mutates_metadata,
            mutations_hidden_from_autograd=all(m.input_info[x].mutations_hidden_from_autograd for x in outer_indices),
            is_leaf=any_leaf,
            requires_grad=requires_grad,
            mutation_type=_get_mutation_type(m.keep_input_mutations, mutates_data, mutates_metadata, requires_grad)
        )
        input_infos.append(inpt_info)


    # Find any inputs that fulfill the following criteria:
    # (1) They are part of a synthetic base (because they alias another input,
    #      and at least one input experiences a data mutation)
    # (2) They experience a metadata mutation
    outer_aliased_arg_idx_with_metadata_mutations = [
        outer_idx for outer_idx, inpt_info in enumerate(m.input_info)
        if inpt_info.mutates_metadata and not isinstance(synthetic_base_info[outer_idx], int)
    ]

    # grab the original requires grad info on the outputs, except the ones from the mutated inputs
    input_metadata_output_info = [
        OutputAliasInfo(
            output_type=OutputType.alias_of_input,
            raw_type=FunctionalTensor,
            dynamic_dims={i for i, s in enumerate(outer_args[outer_idx].shape) if not is_concrete_int(s)},
            base_idx=synthetic_base_info[outer_idx][0],
            requires_grad=outer_args[outer_idx].requires_grad
        ) for outer_idx in outer_aliased_arg_idx_with_metadata_mutations]
    existing_output_infos = [
        OutputAliasInfo(
            output_type=o.output_type,
            raw_type=o.raw_type,
            dynamic_dims=o.dynamic_dims,
            # Map the input idx pre-synthetic-bases to the new idx post-synthetic-bases
            base_idx=None if o.base_idx is None
            else synthetic_base_info[o.base_idx]
            if isinstance(synthetic_base_info[o.base_idx], int)
            else synthetic_base_info[o.base_idx][0],
            requires_grad=o.requires_grad
        )

        for o in m.output_info]

    inner_mutated_tangents = [
        x
        for inner_idx, x in enumerate(inner_args)
        if input_infos[inner_idx].mutates_data and input_infos[inner_idx].requires_grad
    ]

    output_info = existing_output_infos + input_metadata_output_info
    # Regenerate traced tangents to include mutated inputs including synthetic bases
    traced_tangents = inner_mutated_tangents + m.traced_tangents[len(inner_mutated_tangents):]

    return ViewAndMutationMeta(
        input_info=input_infos,
        output_info=output_info,
        num_intermediate_bases=m.num_intermediate_bases,
        keep_input_mutations=m.keep_input_mutations,
        traced_tangents=traced_tangents,
        # We are guaranteed not to get here, since synthetic_base codepaths are not supported today with subclass inputs.
        subclass_inp_meta=None,
        subclass_fw_graph_out_meta=None,
        subclass_tangent_meta=None,
        is_train=m.is_train
    ), outer_aliased_arg_idx_with_metadata_mutations

# MOTIVATION:
#
# When tracing functions for future execution, one must be careful not to pass
# in the same input tensor multiple times (e.g., f(x, x), as this can result
# in graphs that are ONLY valid if you later pass a new tensor in exactly the
# same way (e.g., f(y, y)).  (NB: we really mean duplicate; two distinct
# tensors that alias each other is a different situation that is covered by
# aot_dispatch_deduplicated_autograd). Here are two examples:
#
# (1) Suppose you have a function:
#
#   def f(x, y):
#       return x + y
#
# If you make_fx(f)(x, x), you will trace out:
#
#   def f(x, y):
#       return y + y
#
# Oops!
#
# (2) For most tensors x and y, you can compute f's gradient with respect to
# these to inputs by saying torch.autograd.grad(f(x, y), (x, y)).  However,
# if x is y, you will trace out a program that gets incorrect gradients:
#
#   >>> x = torch.randn(1, requires_grad=True)
#   >>> torch.autograd.grad(x + x, (x, x))
#   (tensor([2.]), tensor([2.]))
#
# In other words, the gradient is double-counted.  Deduplicating the arguments
# gives you an appropriate gradient:
#
#   >>> y = torch.randn(1, requires_grad=True)
#   >>> torch.autograd.grad(x + y, (x, y))
#   (tensor([1.]), tensor([1.]))
#
# HOW TO DEDUPLICATE:
#
# There are a few strategies, in order of preference:
#
# 1. For every duplicate argument to the function, detach it into
#    a separate leaf tensor, so that it is no longer duplicated.
#
#       PRO: The resulting compiled graph works for any configuration
#       of duplicated arguments.
#
#       CON: It does not (naively) work if you mutate the metadata of inputs:
#
#           def f(x, y):
#               x.transpose_(0, 1)
#               y.transpose_(0, 2)
#
#           x = torch.randn(2, 3, 4)
#           f(x, x)
#
#       The ordering of the transposes inside f dictates whether or not
#       you get [4, 2, 3] or [3, 4, 2].  This means that you cannot precompute
#       what metadata mutations should get applied to each input; you need to
#       assume they aren't duplicates (what we do today) or preserve
#       the original metadata mutations exactly in order, so that they work
#       for any duplicate configuration.
#
#       CON: It does not (naively) work if you mutate the data of inputs.
#       In particular, leaf tensors that require grad cannot be mutated,
#       this makes it impossible to differentiate with respect to the original
#       base.
#
# 2. For every duplicate argument to the function, remove it, so it is
#    no longer part of the "true" signature:
#
#       PRO: Implemented naively, it still works for metadata/data mutation.
#
#       CON: The resulting compiled graph is duplicate-specialized: it only
#       works if future calls duplicate arguments in exactly the same way.
#       Horribly, Dynamo doesn't guard on this at the moment.  But even if
#       it did, you could still end up recompiling a bunch of each duplicate.
#
# Our strategy is to do (1) if we can, and do (2) otherwise, erroring if
# Dynamo's guards are not enough.  In practice, this seems to cover
# everything.
#
def aot_wrapper_dedupe(
    flat_fn,
    flat_args: List[Tensor],
    aot_config: AOTConfig,
    *,
    compiler_fn,
    fw_metadata,
):
    # Use information about whether or not flat_fn mutates its arguments
    # or not to handle dupe args

    # Strategy 1: For any input that is not mutated, we can leafify it if we
    # need to remove a duplicate.
    leaf_flat_args = []
    args_set = set()
    ok = True

    for i, a in enumerate(flat_args):
        if not isinstance(a, torch.Tensor):
            leaf_flat_args.append(a)
        elif a not in args_set:
            args_set.add(a)
            leaf_flat_args.append(a)
        elif not fw_metadata.input_info[i].mutates_data and not fw_metadata.input_info[i].mutates_metadata:
            leaf_flat_args.append(a.detach().requires_grad_(a.requires_grad))
        else:
            ok = False
            break

    if ok:
        return compiler_fn(flat_fn, leaf_flat_args, aot_config, fw_metadata=fw_metadata)

    if requires_subclass_dispatch(leaf_flat_args, fw_metadata):
        raise RuntimeError("""\
Encountered duplicate inputs that are mutated in the graph, but at least one input/output
to the graph is a tensor subclass. This is not supported today. You can try to
remove the aliasing yourself as a workaround, or otherwise file an issue on github.""")

    # export path: ban duplicate inputs for now, add later if requested.
    if aot_config.is_export:
        raise RuntimeError(f"""\
Encountered duplicated inputs that are mutated in the graph you are trying to export.
This functionality is currently not supported. If needed, please file a github issue.

fw_metadata={str(fw_metadata)}
        """)

    # Strategy 2: Duplicate specialize.
    #
    # In Haskell types, suppose you have:
    #
    #   add_dupe_args :: DedupedArgs -> Args
    #   remove_dupe_args :: Args -> DedupedArgs
    #
    #   compiler_fn
    #       :: (DedupedArgs -> R) -> DedupedArgs -> AOTConfig -> (DedupedArgs -> R)
    #   deped_compiler_fn
    #       :: (Args -> R) -> Args -> AOTConfig -> (Args -> R)
    #
    # Then the code below can be written in point-free style as:
    #
    #   deduped_compiler_fn f a c =
    #       compiler_fn (f . add_dupe_args) (remove_dupe_args a) c . remove_dupe_args
    #
    # Suppose you have:
    #
    #   [a, b, a, c]
    #
    # We want:
    #
    #   remove_dupe_args([a, b, a, c]) == [a, b, c]
    #   add_dupe_args([a, b, c]) == [a, b, a, c]
    #
    # This is done via (respectively):
    #
    #   seen_args = {a: 0, b: 1, c: 2}
    #   enumerate(add_dupe_map) = [  # how to get args from the deduped list
    #       (0, 0),
    #       (1, 1),
    #       (2, 0),
    #       (3, 2),
    #   ]
    #   keep_arg_mask = [True, True, False, True]

    seen_args = {}
    keep_arg_mask = []
    # Implicitly map duped arg position (list index) to de-duped arg position
    add_dupe_map: List[int] = []
    duped_arg_len = len(flat_args)

    j = 0  # index into deduped_flat_args
    for t in flat_args:
        if isinstance(t, torch.Tensor):
            if t in seen_args:
                keep_arg_mask.append(False)
                add_dupe_map.append(seen_args[t])
                continue
            seen_args[t] = j

        keep_arg_mask.append(True)
        add_dupe_map.append(j)
        j += 1
    assert len(add_dupe_map) == duped_arg_len, (
        f"Expects add_dupe_map to have length {duped_arg_len} but got {len(add_dupe_map)}"
    )

    # NB: Hot path, avoid set lookups here
    # TODO: Can avoid the zip here too, probably
    def remove_dupe_args(args):
        return [t for t, keep in zip(args, keep_arg_mask) if keep]

    def add_dupe_args(args):
        return [args[add_dupe_map[i]] for i in range(duped_arg_len)]

    deduped_flat_args = remove_dupe_args(flat_args)

    # Update our input metadata to remove duped input metadata.
    updated_fw_metadata = remove_dupe_metadata(fw_metadata, keep_arg_mask, add_dupe_map)

    if tracing_context := TracingContext.try_get() and aot_config.aot_autograd_arg_pos_to_source:
        # TODO(voz): This structure is 1:1, we could consider an alternate structure like
        # kept_pos:[dupe_arg_pos], however, add_dupe_map is 1:1 so we would need a new structure there,
        # which feels like needless complexity for a tiny bit of efficiency at this point.
        for dupe_arg_pos, (kept_pos, keep_arg) in enumerate(zip(add_dupe_map, keep_arg_mask)):
            if not keep_arg:
                dupe_arg_source = aot_config.aot_autograd_arg_pos_to_source[dupe_arg_pos]
                kept_arg_source = aot_config.aot_autograd_arg_pos_to_source[kept_pos]
                tracing_context.guards_context.aotautograd_guards.append(DuplicateInputs(kept_arg_source, dupe_arg_source))

    @wraps(flat_fn)
    def wrapped_flat_fn(*args):
        return flat_fn(*add_dupe_args(args))

    if config.debug_assert:
        ref_fw_metadata = run_functionalized_fw_and_collect_metadata(
            wrapped_flat_fn,
            keep_input_mutations=fw_metadata.keep_input_mutations,
            is_train=fw_metadata.is_train,
        )(*deduped_flat_args)
        assert ref_fw_metadata == updated_fw_metadata, \
            f'ref_metadata={str(ref_fw_metadata)}, actual_metadata={str(updated_fw_metadata)}'

    compiled_fn = compiler_fn(wrapped_flat_fn, deduped_flat_args, aot_config, fw_metadata=updated_fw_metadata)

    if not hasattr(compiled_fn, "_boxed_call"):
        compiled_fn = make_boxed_func(compiled_fn)

    @wraps(compiled_fn)
    def wrapped_compiled_fn(args):
        deduped_args = remove_dupe_args(args)
        args.clear()
        return compiled_fn(deduped_args)

    wrapped_compiled_fn._boxed_call = True

    # This can be uncommented when we properly guard for duplicates,
    # but right now we must not do it.
    # if not config.debug_assert:
    #     return wrapped_compiled_fn

    @wraps(wrapped_compiled_fn)
    def debugged_compiled_fn(args):
        # Test that the computed remove/add arg functions are an inverse
        new_args = add_dupe_args(remove_dupe_args(args))
        seen = {}
        for i, (x, y) in enumerate(zip(new_args, args)):
            seen[y] = None
            assert x is y, format_guard_bug_msg(
                aot_config,
                f"{describe_input(i, aot_config)} would be a duplicate of "
                f"{describe_input(add_dupe_map[i], aot_config)}",
            )
        # This is only an error if there is metadata mutation on both of
        # the duped arguments; in this case, we need to know what order
        # the metadata mutation applies in.  You'll get the correct result
        # otherwise, because a graph that assumes distinct inputs works if
        # you dupe the inputs (the gradient contributions from each input
        # will get summed up appropriately.)
        #
        # TODO: work out how to setup this assert correctly
        """
        assert len(seen) == unique_args, format_guard_bug_msg(aot_config,
            f"there would be {unique_args} distinct arguments"
        )
        """
        return wrapped_compiled_fn(args)

    debugged_compiled_fn._boxed_call = True

    return debugged_compiled_fn

# This layer handles the situation where you have two inputs that alias each other,
# and one of the inputs is mutated.
# We need to take special care to ensure that the mutation is applied to the other aliases in the graph.
#
# pre-condition: aot_wrapper_dedup has already run.
# (This function will in theory work if there are duplicate args.
# However, the synthetic base code path is a bit sub-optimal, and running with dupe'd inputs
# would cause us to hit that path more frequently).
def aot_wrapper_synthetic_base(
    flat_fn,
    flat_args: List[Tensor],
    aot_config: AOTConfig,
    *,
    fw_metadata: ViewAndMutationMeta,
    # Currently, the only reason we need to plumb this bool is because
    # the synthetic base code prohibits more cases in the autograd case than the inference case.
    needs_autograd: bool,
    compiler_fn,
):
    is_inference = not needs_autograd
    flat_args_with_synthetic_bases, synthetic_base_info = merge_view_inputs(
        flat_args, fw_metadata.input_info, is_inference=is_inference,
    )
    # Happy path: we don't need synthetic bases
    if synthetic_base_info is None:
        return compiler_fn(flat_fn, flat_args, aot_config, fw_metadata=fw_metadata)

    # export path: ban synthetic bases for now, add later if requested.
    if requires_subclass_dispatch(flat_args, fw_metadata):
        raise RuntimeError("""\
Encountered aliased inputs that are mutated in the graph, but at least one input/output
to the graph is a tensor subclass. This is not supported today. You can try to
remove the aliasing yourself as a workaround, or otherwise file an issue on github.""")

    if aot_config.is_export:
        raise RuntimeError(f"""\
Encountered aliased inputs that are mutated in the graph you are trying to export.
This functionality is currently not supported. If needed, please file a github issue.

synthetic_base_info={str(synthetic_base_info)}

fw_metadata={str(fw_metadata)}
        """)

    assert len(fw_metadata.input_info) == len(synthetic_base_info)

    # Update our forward metadata to take synthetic bases into account
    fw_metadata_updated, aliased_arg_idx_with_metadata_mutations = \
        create_synthetic_base_metadata(fw_metadata, synthetic_base_info, flat_args, flat_args_with_synthetic_bases)

    num_aliased_args_with_metadata_mutations = len(aliased_arg_idx_with_metadata_mutations)

    def unpack_synthetic_bases(primals: List[Any]) -> List[Any]:
        f_args_inner = []
        for inner_idx_or_tuple in synthetic_base_info:
            if isinstance(inner_idx_or_tuple, int):
                f_args_inner.append(primals[inner_idx_or_tuple])
            else:
                inner_base_idx, view_tensor = inner_idx_or_tuple
                base = primals[inner_base_idx]
                view_arg = gen_alias_from_base(
                    base, view_tensor, view_tensor.requires_grad
                )
                f_args_inner.append(view_arg)
        return f_args_inner

    @wraps(flat_fn)
    def wrapped_flat_fn(*args):
        unpacked_args = unpack_synthetic_bases(args)
        # This is a bit subtle. The goal of this entire function (aot_dispatch_synthetic_bases)
        # is to relieve the downstream logic from having to reason about mutations on inputs that alias
        # each other, by replacing aliased inputs with a synthetic base.
        # One area where this breaks down a bit however is if one of those aliased inputs
        # experienced a metadata mutation.
        # We are now obligated to reapply the metadata mutation directly to the user's input;
        # it isn't enough to apply mutations back to the synthetic base in the downstream logic.
        #
        # The way we handle this is by pretending that those aliased inputs that experience metadata mutations
        # are additional outputs in the user's forward function.
        # The downstream logic will just treat these as "user outputs that alias inputs".
        # However, we will manually grab them at runtime here, use them to reapply the metadata mutation
        # to the user inputs, and not return them to the user.
        aliased_args_with_metadata_mutations = [
            x for i, x in enumerate(unpacked_args) if i in aliased_arg_idx_with_metadata_mutations]
        if len(aliased_args_with_metadata_mutations) > 0:
            return *(flat_fn(*unpacked_args)), *aliased_args_with_metadata_mutations
        else:
            return flat_fn(*unpacked_args)

    if config.debug_assert:
        ref_fw_metadata = run_functionalized_fw_and_collect_metadata(
            wrapped_flat_fn,
            keep_input_mutations=fw_metadata.keep_input_mutations,
            is_train=fw_metadata.is_train,
        )(*flat_args_with_synthetic_bases)
        assert ref_fw_metadata == fw_metadata_updated, (
            f'ref_metadata={pprint.pformat(partial_asdict(ref_fw_metadata))}, '
            f'\nactual_metadata={pprint.pformat(partial_asdict(fw_metadata_updated))}'
        )

    compiled_fn = compiler_fn(wrapped_flat_fn, flat_args_with_synthetic_bases, aot_config, fw_metadata=fw_metadata_updated)

    if not hasattr(compiled_fn, "_boxed_call"):
        compiled_fn = make_boxed_func(compiled_fn)

    @wraps(compiled_fn)
    def wrapped_compiled_fn(args):
        args_with_synthetic_bases, synthetic_base_info = merge_view_inputs(
            args, fw_metadata.input_info, is_inference=is_inference
        )
        assert synthetic_base_info is not None
        aliased_args_w_metadata_mutations = [args[i] for i in aliased_arg_idx_with_metadata_mutations]
        args.clear()
        outs = compiled_fn(args_with_synthetic_bases)
        if num_aliased_args_with_metadata_mutations > 0:
            # This code does not handle **all** input metadata mutations.
            # Instead, it only handles metadata mutations on inputs that were converted into synthetic bases
            # (which only happens if at least one aliased input experienced a data mutation).
            # e.g:
            # def f(a, b):
            #     a.mul_(2)
            #     b.t_(1, 0)
            # f(x.view(2, 2), x.view(2, 2))
            mutated_metadata_inps = outs[-num_aliased_args_with_metadata_mutations:]
            user_outs = outs[:-num_aliased_args_with_metadata_mutations]
            for inp, mutated_inp in zip(aliased_args_w_metadata_mutations, mutated_metadata_inps):
                inp.as_strided_(mutated_inp.size(), mutated_inp.stride(), mutated_inp.storage_offset())
            return user_outs
        return outs

    return wrapped_compiled_fn


def describe_input(i, aot_config):
    if i < aot_config.num_params_buffers:
        return f"parameter/buffer {i}"
    else:
        return f"input {i - aot_config.num_params_buffers}"

# The wrapper created by this function handles all of the runtime aliasing and mutation "epilogue" logic
# that needs to run after the compiled function.
#
# This function accepts a trace_joint flag, indicating whether or not we're generating the runtime
# epilogue for a forward-only inference graph, or for an autograd.Function.apply function.
# This is because there are some minor differences in how we treat these cases at runtime:
# - resize_() is currently handled in the inference case, but not fully handled in the autograd case.
# - the autograd cases inserts TensorAlias wrapper objects for outputs that alias inputs
def create_runtime_wrapper(
    compiled_fn,
    *,
    runtime_metadata: ViewAndMutationMeta,
    indices_of_inps_to_detach: List[int],
    trace_joint: bool,
    keep_input_mutations: bool,
    disable_amp: bool
):
    if not hasattr(compiled_fn, "_boxed_call"):
        compiled_fn = make_boxed_func(compiled_fn)

    def runtime_wrapper(*args):
        if trace_joint:
            args_ = list(args)
            # See Note [Detaching inputs that never need gradients]
            for idx in indices_of_inps_to_detach:
                if isinstance(args_[idx], torch.Tensor):
                    args_[idx] = args_[idx].detach()
            with torch.autograd._force_original_view_tracking(True):
                all_outs = call_func_with_args(
                    compiled_fn,
                    args_,
                    disable_amp=disable_amp,
                )
        else:
            # When we have an inference graph, we run with torch.no_grad.
            # It's possible to get an inference graph with inputs that require grad,
            # in which case we want to make sure autograd is disabled
            # (since e.g., inductor will generate aten.addmm.out calls which autograd will complain on)
            with torch.no_grad():
                all_outs = call_func_with_args(
                    compiled_fn,
                    args,
                    disable_amp=disable_amp,
                )

        num_mutated_inps = runtime_metadata.num_mutated_inputs
        num_mutated_runtime_inps = runtime_metadata.num_mutated_inp_runtime_indices
        num_metadata_mutated_inps = runtime_metadata.num_mutated_metadata_inputs
        num_intermediate_bases = runtime_metadata.num_intermediate_bases

        if keep_input_mutations and trace_joint:
            num_graph_handled = runtime_metadata.num_mutated_graph_handled_indices
            # autograd.Function requires us to return the mutated inputs as extra outputs to the autograd.Function.forward
            if num_graph_handled > 0:
                all_outs = all_outs[:-num_graph_handled]

        assert (
            len(all_outs)
            == num_mutated_runtime_inps + runtime_metadata.num_outputs + num_intermediate_bases
        )

        # Step 3: After running the compiled fw, apply updates to mutated inputs
        num_mutations_to_apply = runtime_metadata.num_mutated_inp_runtime_indices
        if num_mutations_to_apply > 0:
            updated_inputs = all_outs[: num_mutations_to_apply]
            fw_outs = all_outs[num_mutations_to_apply :]

            for i, inpt_idx in enumerate(
                runtime_metadata.mutated_inp_runtime_indices
            ):
                meta = runtime_metadata.input_info[inpt_idx]
                if not meta.mutates_data and not meta.mutates_metadata:
                    continue
                original_inpt = args[inpt_idx]
                updated_inpt = updated_inputs[i]
                if meta.mutates_metadata and not meta.mutates_data:
                    if trace_joint:
                        assert isinstance(updated_inpt, TensorAlias)
                        updated_inpt = updated_inpt.alias
                    # We need to grab the size/stride/storage_offset from the compiled forward,
                    # and use that to mutate the metadata of the input
                    original_inpt.as_strided_(
                        updated_inpt.size(),
                        updated_inpt.stride(),
                        updated_inpt.storage_offset(),
                    )
                else:
                    if meta.mutates_data and meta.mutates_metadata:
                        original_inpt.as_strided_(
                            updated_inpt.size(),
                            updated_inpt.stride(),
                            updated_inpt.storage_offset(),
                        )
                    else:
                        assert meta.mutates_data
                    if meta.is_leaf and original_inpt.requires_grad:
                        # We can hit this situation in this case:
                        #   def f(x):
                        #       x.detach().mul_(2)
                        #       return x + 1
                        # AOTAutograd will see a mutation in the above case, and try to
                        # apply a copy_() here, in the epilogue.
                        # But if x required gradients, and is a leaf, then autograd
                        # will yell at us for trying to mutate it.
                        # However, it's only possible to end up in this scenario (like the above)
                        # if all of the mutations to the leaf input were non-autograd-tracking mutations
                        # (aka mutations under no_grad(), or on detached views).
                        # In that case, we fully want to hide the mutation from autograd, so detaching is ok.
                        original_inpt.detach().copy_(updated_inpt)
                    else:
                        original_inpt.copy_(updated_inpt)
        else:
            fw_outs = all_outs

        # Step 4: Manually regenerate any outputs that are aliased to inputs, instead of
        # compiling them.
        if runtime_metadata.num_outputs_aliased > 0:
            # The compiled forward also returned intermediate bases. We don't want to return them to the user.
            if runtime_metadata.num_intermediate_bases > 0:
                fw_outs_no_intermediate_bases = fw_outs[
                    : -runtime_metadata.num_intermediate_bases
                ]
                intermediate_bases = fw_outs[-runtime_metadata.num_intermediate_bases:]
            else:
                fw_outs_no_intermediate_bases = fw_outs
                intermediate_bases = []

            assert len(fw_outs_no_intermediate_bases) == len(runtime_metadata.output_info)
            fw_outs_including_aliases = []
            for i, (o, info) in enumerate(zip(
                fw_outs_no_intermediate_bases, runtime_metadata.output_info
            )):
                if info.output_type in [OutputType.non_alias, OutputType.unsafe_view_alias, OutputType.custom_function_view]:
                    fw_outs_including_aliases.append(o)
                    continue
                if trace_joint:
                    assert isinstance(o, TensorAlias)
                    o_ = o.alias
                else:
                    o_ = o

                o_grad = runtime_metadata.output_info[i].requires_grad
                if info.output_type == OutputType.alias_of_input:
                    aliased_base_tensor = args[info.base_idx]
                    regenerated_out = gen_alias_from_base(aliased_base_tensor, o_, o_grad)
                    fw_outs_including_aliases.append(regenerated_out)
                    continue
                elif info.output_type == OutputType.is_input:
                    aliased_base_tensor = args[info.base_idx]
                    regenerated_out = aliased_base_tensor
                    fw_outs_including_aliases.append(regenerated_out)
                    continue
                elif info.output_type == OutputType.alias_of_intermediate:
                    base_tensor_list = intermediate_bases
                elif info.output_type == OutputType.alias_of_intermediate_save_as_output:
                    base_tensor_list = intermediate_bases
                else:
                    assert info.output_type == OutputType.alias_of_intermediate_base_is_user_output
                    base_tensor_list = fw_outs_no_intermediate_bases
                aliased_base_tensor = base_tensor_list[info.base_idx]
                # TODO: handle the custom autograd function case here.
                # We need a way to check whether a tensor came from a custom autograd fn from python,
                # AND a way to replay that custom view fn.
                regenerated_out = gen_alias_from_base(aliased_base_tensor, o_, o_grad)
                fw_outs_including_aliases.append(regenerated_out)
            ret_outs = fw_outs_including_aliases
        else:
            ret_outs = fw_outs

        if runtime_metadata.dynamic_outputs:
            for t, o in zip(ret_outs, runtime_metadata.output_info):
                if o.dynamic_dims is None:
                    continue
                if hasattr(t, '_dynamo_weak_dynamic_indices'):
                    t._dynamo_weak_dynamic_indices |= o.dynamic_dims
                else:
                    t._dynamo_weak_dynamic_indices = o.dynamic_dims.copy()
        if runtime_metadata.grad_enabled_mutation is not None:
            torch.set_grad_enabled(runtime_metadata.grad_enabled_mutation)
        return ret_outs
    return runtime_wrapper

# Calling convention: If we are running functionalized RNG, then outs consists
# of (user_outs, rng_offset)
def functionalized_rng_runtime_epilogue(metadata, outs, return_new_outs=True):
    if metadata.is_rng_op_functionalized:
        assert metadata.num_outputs_rng_offset == 1
        new_rng_offset = outs[-1]
        CUDARngStateHelper.set_new_offset(new_rng_offset)
        if return_new_outs:
            user_outs = outs[:-1]
            return user_outs
        else:
            return None
    return outs


def create_functionalized_rng_ops_wrapper(func, args, trace_joint=True):
    # Functionalization of rng ops changes the calling convention of the joint graph.
    # It goes from (primals, tangents) to (seed, offset, primals, tangents)
    # At runtime, we pass on the current seed and offset. This is hidden from
    # the user.
    fake_mode = detect_fake_mode()
    if fake_mode is None:
        fake_mode = nullcontext()

    def override_get_rng_state(device: Union[int, str, torch.device] = 'cuda'):
        out = PhiloxStateTracker.get_state_as_tensor()
        return out

    def override_set_rng_state(x, device: Union[int, str, torch.device] = 'cuda'):
        PhiloxStateTracker.set_state_from_tensor(x)

    def append_rng_offsets(args):
        if trace_joint:
            # args signature before: Tuple(fwd_outputs), Tuple(bwd_outputs)
            # args signature after: Tuple(fwd_outputs, new_fwd_rng_offset), Tuple(bwd_offset, new_bwd_rng_offset)
            return ((*args[0], PhiloxStateTracker.get_updated_fwd_offset()),
                    (*args[1], PhiloxStateTracker.get_updated_bwd_offset()))
        else:
            # args signature before: Tuple(fwd_outputs)
            # args signature after: Tuple(fwd_outputs, new_fwd_rng_offset)
            return (*args, PhiloxStateTracker.get_updated_fwd_offset())


    def traced_joint(primals, tangents, fwd_seed, fwd_base_offset, bwd_seed, bwd_base_offset):
        with patch("torch.cuda.get_rng_state", override_get_rng_state), patch("torch.cuda.set_rng_state", override_set_rng_state):
            return append_rng_offsets(func(primals, tangents))

    def traced_forward(*primals_fwd_seed_fwd_base_offset):
        # The signature is (*primals, seed, offset)
        with patch("torch.cuda.get_rng_state", override_get_rng_state), patch("torch.cuda.set_rng_state", override_set_rng_state):
            return append_rng_offsets(func(*primals_fwd_seed_fwd_base_offset[:-2]))

    if trace_joint:
        # Get the current seed and offset to setup tracing.
        fwd_seed, fwd_base_offset = CUDARngStateHelper.get_torch_state_as_tuple(fake_mode)
        bwd_seed, bwd_base_offset = CUDARngStateHelper.get_torch_state_as_tuple(fake_mode)
        PhiloxStateTracker.record_state(fwd_seed, fwd_base_offset, "forward")
        PhiloxStateTracker.record_state(bwd_seed, bwd_base_offset, "backward")
        return traced_joint, (*args, fwd_seed, fwd_base_offset, bwd_seed, bwd_base_offset)
    else:
        # Get the current seed and offset to setup tracing.
        fwd_seed, fwd_base_offset = CUDARngStateHelper.get_torch_state_as_tuple(fake_mode)
        PhiloxStateTracker.record_state(fwd_seed, fwd_base_offset, "forward")
        return traced_forward, (*args, fwd_seed, fwd_base_offset)


# Output structure:
# - List[Tensor] if tracing an inference graph
# - Tuple[List[Tensor], List[Tensor]] if tracing a joint graph.
# This function effectively concats each inner list of subclass tensors
# into a (potentially longer) list of inner tensors.
#
# This function takes in a pytree of arguments and unwraps any tensor subclasses.
# Annoyingly, we can't use pytrees to perform the unwrapping, because unwrapping returns
# a list of tensors that we would then need to concat together.
# Instead, we specialize the logic for the inference vs. joint graph case.
# NOTE: this function is hot, since we unwrap tensor subclass inputs at runtime
def unwrap_tensor_subclasses(wrapped_args, *, is_joint_structure: bool):
    def concat_inner_tensors_from_subclasses(xs):
        xs_inner = []
        for x in xs:
            if isinstance(x, torch.Tensor) and is_traceable_wrapper_subclass(x):
                attrs, _ = x.__tensor_flatten__()
                xs_inner += [getattr(x, attr) for attr in attrs]
            else:
                xs_inner += [x]
        return xs_inner

    if is_joint_structure:
        assert isinstance(wrapped_args, tuple) and len(wrapped_args) == 2
        assert isinstance(wrapped_args[0], (tuple, list)) and isinstance(wrapped_args[1], (tuple, list))
        unwrapped_args_fw = concat_inner_tensors_from_subclasses(wrapped_args[0])
        unwrapped_args_tangents = concat_inner_tensors_from_subclasses(wrapped_args[1])
        unwrapped_args = (unwrapped_args_fw, unwrapped_args_tangents)
    else:
        assert isinstance(wrapped_args, (list, tuple))
        unwrapped_args_fw = concat_inner_tensors_from_subclasses(wrapped_args)
        unwrapped_args = unwrapped_args_fw
    return unwrapped_args

# Turns a flattened list of tensor arguments into (maybe) subclass tensors.
# This function is used both at trace time and runtime, so we have an is_runtime flag telling us which context we're in.
def wrap_tensor_subclasses(
    unwrapped_args: List[Any],
    *,
    subclass_metas: List[Union[int, SubclassCreationMeta]],
    num_fw_outs_saved_for_bw: Optional[int] = None,
    is_runtime: bool = False,
) -> List[Any]:
    wrapped_args = []
    num_args_tallied = 0
    for subclass_meta in subclass_metas:
        if isinstance(subclass_meta, int):
            wrapped_args.append(unwrapped_args[subclass_meta])
            num_args_tallied += 1
        else:
            assert isinstance(subclass_meta, SubclassCreationMeta)
            wrapped_args.append(subclass_meta.creation_fn(unwrapped_args, is_runtime=is_runtime))
            num_args_tallied += subclass_meta.arg_count

    # Note: [Partitioner handling for Subclasses, Part 2]
    # At the beginning of AOTAutograd, we collect metadata on the inputs and outputs of the user fw,
    # to figure out which inputs/outputs are subclasses, and how to reconstruct the subclasses after flattening them.
    #
    # When this function is called at runtime in the forward,
    # we have been passed a list of (flattened) dense-tensor fw-outs, and need to reconstruct any subclass fw outs.
    #
    # One reasonable question that you should ask: when should the dense_tensor -> subclass_tensor wrapping happen?
    # Answer: we do it **inside of our compiled autograd.Function**.
    # This seems like morally the right place: autograd happens above subclass desugaring,
    # so autograd should see actual tensor subclasses at runtime, and not flattened dense tensors.
    #
    # This causes a tricky interaction though: when we run the min-cut partitioner to divvy up the joint graph
    # into a forward and backward graph, we end up with some activations that show up as extra outputs
    # in the compiled forward graph, that are **not** user outputs.
    # These activations are not visible to the user, and so there's no need for us to wrap them back into subclasses.
    #
    # On top of that, when we first computed subclass metadata (in `run_functionalized_fw_and_collect_metadata`),
    # we computed subclass metadata on every forward output, but this did **not** include activations
    # created by the partitioner.
    # as a result, `unwrapped_args` here will correspond to (*unwrapped_user_fw_outs, *activations),
    # but `subclass_metas` will only correspond to subclass metatadata on `user_fw_outs`.
    # We then need to make sure that we return (*wrapped_user_fw_outs, *activations).
    if num_fw_outs_saved_for_bw is not None:
        assert len(unwrapped_args) == num_args_tallied + num_fw_outs_saved_for_bw
        activations = unwrapped_args[num_args_tallied:]
        if isinstance(wrapped_args, tuple) and isinstance(activations, tuple):
            return wrapped_args + activations
        return tuple(list(wrapped_args) + list(activations))
    else:
        assert len(unwrapped_args) == num_args_tallied
        return tuple(wrapped_args)

# Given a bunch of "dense" tensor arguments, this function (potentially) wraps them into tensor subclasses.
# This function carefully handles the inference vs. joint cases:
# - when is_joint_structure is True, args is (primals, tangents)
# - when is_joint_structure is False, args is [*primals]
def wrap_tensor_subclasses_maybe_joint(unwrapped_args, *, is_joint_structure: bool, meta: ViewAndMutationMeta) -> List[Any]:
    # Since this function is re-used for both inference and joint graphs,
    if is_joint_structure:
        assert isinstance(unwrapped_args, tuple) and len(unwrapped_args) == 2
        assert isinstance(unwrapped_args[0], (tuple, list)) and isinstance(unwrapped_args[1], (tuple, list))
        primals, tangents = unwrapped_args[0], unwrapped_args[1]
        wrapped_primals = wrap_tensor_subclasses(primals, subclass_metas=meta.subclass_inp_meta)
        wrapped_tangents = wrap_tensor_subclasses(tangents, subclass_metas=meta.subclass_tangent_meta)
        return (wrapped_primals, wrapped_tangents)
    else:
        wrapped_args = wrap_tensor_subclasses(unwrapped_args, subclass_metas=meta.subclass_inp_meta)
        return wrapped_args

# This wrapper handles the AOTDispatch runtime logic for tensor subclasses.
# At runtime, we have a compiled function that knows how to operate on the domain of DenseTensor -> DenseTensor,
# But the user might have passed us some tensor subclass inputs (or expect some subclass tensor outputs).
# This function handles the wrapping and unwrapping of tensor subclasses at runtime.
def aot_dispatch_subclass_wrapper(
    runtime_fn: Callable,
    *,
    subclass_metas: List[Union[int, SubclassCreationMeta]],
    num_fw_outs_saved_for_bw: Optional[int],
) -> Callable:
    def inner_fn(args):
        unwrapped_args = unwrap_tensor_subclasses(args, is_joint_structure=False)
        # expectation: runtime_fn is a boxed fn
        unwrapped_outs = runtime_fn(unwrapped_args)
        wrapped_outs = wrap_tensor_subclasses(
            unwrapped_outs, subclass_metas=subclass_metas, num_fw_outs_saved_for_bw=num_fw_outs_saved_for_bw, is_runtime=True)
        return wrapped_outs
    # box it
    inner_fn._boxed_call = True
    return inner_fn

def create_metadata_for_subclass(meta: ViewAndMutationMeta) -> ViewAndMutationMeta:
    # input infos
    input_info = []
    for inp, subclass_meta in zip(meta.input_info, meta.subclass_inp_meta):
        num_inps = 1 if isinstance(subclass_meta, int) else subclass_meta.arg_count
        for _ in range(num_inps):
            input_info.append(inp)

    # output infos
    output_info = []
    subclass_out_meta_user_outs_only = meta.subclass_fw_graph_out_meta[meta.num_mutated_data_inputs:]
    if meta.num_intermediate_bases > 0:
        subclass_out_meta_user_outs_only = subclass_out_meta_user_outs_only[:-meta.num_intermediate_bases]
    # sanity assert
    assert len(meta.output_info) == len(subclass_out_meta_user_outs_only)
    # Assume that the information on the output is shared by all of its inner tensors.
    for out, subclass_meta in zip(meta.output_info, subclass_out_meta_user_outs_only):
        num_outs = 1 if isinstance(subclass_meta, int) else subclass_meta.arg_count
        for _ in range(num_outs):
            output_info.append(out)

    # A bit hacky, but we don't actually care about all of the metadata here.
    # This metadata is used **underneath** both autograd and subclass de-sugaring,
    # So all we really care about is stuff like:
    # - num inputs/outputs (needed by the partitioner)
    # - input mutations (**not** used today, since we don't handle input mutations inside the subclass,
    #   although we should handle this eventually)
    #   TODO: add a test case to assert we error when this happens, instead of getting silent correctness
    num_intermediate_bases = None
    keep_input_mutations = meta.keep_input_mutations
    traced_tangents = None
    subclass_inp_meta = None
    subclass_fw_graph_out_meta = None
    subclass_tangent_meta = None

    metadata = ViewAndMutationMeta(
        input_info=input_info,
        output_info=output_info,
        num_intermediate_bases=num_intermediate_bases,
        keep_input_mutations=keep_input_mutations,
        traced_tangents=traced_tangents,
        subclass_inp_meta=subclass_inp_meta,
        subclass_fw_graph_out_meta=subclass_fw_graph_out_meta,
        subclass_tangent_meta=subclass_tangent_meta,
    )
    return metadata


SubclassTracingInfo = collections.namedtuple("SubclassTracingInfo", [
    "plain_tensor_trace_fn", "plain_tensor_args", "maybe_subclass_meta"
])

# Given a function operating on Subclass -> Subclass, returns an function that operates on Tensor -> Tensor
# Also returns:
# - the new set of arguments to pass into this function (now that tensor subclasses have been eliminated)
# - the updated ViewAndMutationMeta for this dense -> dense function.
# The other important arguments are:
# - flat_fn_maybe_joint: when is_joint_structure=True, this is the joint fw-bw function.
#                        when is_joint_structure=False, this is just the forward function.
# - fw_only: this is *always* the forward-only function.
#   Why do we need this? We need to collect updated ViewAndMutationMeta on our new dense -> dense functions.
#   In particular, we need this to tell the partitioner how many dense forward outputs there are.
def aot_dispatch_subclass(
    flat_fn_maybe_joint,
    args: List[Any],
    *,
    is_joint_structure: bool,
    meta: ViewAndMutationMeta,
    fw_only: Callable,
) -> "SubclassTracingInfo":
    # Skip logic if we don't need to trace through any subclasses
    req_subclass_dispatch = requires_subclass_dispatch(args, meta)
    if not req_subclass_dispatch:
        return SubclassTracingInfo(
            plain_tensor_trace_fn=flat_fn_maybe_joint,
            plain_tensor_args=args,
            maybe_subclass_meta=None,
        )

    # TODO: add subclass guards (later PR).

    # What's going on here? We need to compute subclass metadata about the outputs of the joint (grad_inputs).
    # Annoying: we don't know the grad input metas until we're in the middle of tracing the joint,
    # so we set it later, while we're tracing the joint (see inner_fn() below).
    # Another option would be to run our run_functionalized_fw_and_collect_metadata() function
    # directly on the joint, but this would hurt compile time (adding yet another pass through the joint).
    subclass_meta = SubclassMeta()

    def inner_fn(fn, args, *, use_trace_joint: bool):
        # Step 1: wrap tensor inputs into subclasses if necessary
        all_args = wrap_tensor_subclasses_maybe_joint(args, is_joint_structure=use_trace_joint, meta=meta)

        # Step 2: call the inner function, with our (maybe subclass) inputs
        wrapped_outs = fn(*all_args)

        if use_trace_joint:
            # See Note: [Computing Subclass Metadata about grad_inputs]
            # We also stash subclass info on our grad_inputs, if we're tracing the joint.
            nonlocal subclass_meta
            assert isinstance(wrapped_outs, tuple) and len(wrapped_outs) == 2
            # Don't need fw outs since we already have subclass metadata on them
            grad_inputs = wrapped_outs[1]
            subclass_meta.grad_input_metas = create_subclass_meta(grad_inputs)

        # Step 3: Unwrap any subclass outputs back into dense tensors
        unwrapped_outs = unwrap_tensor_subclasses(wrapped_outs, is_joint_structure=use_trace_joint)
        return unwrapped_outs

    def joint_fn(primals, tangents):
        return inner_fn(flat_fn_maybe_joint, (primals, tangents), use_trace_joint=True)

    def fw_fn(*primals):
        return inner_fn(flat_fn_maybe_joint, primals, use_trace_joint=False)

    def metadata_fn(*primals):
        return inner_fn(fw_only, primals, use_trace_joint=False)

    args_unwrapped = unwrap_tensor_subclasses(args, is_joint_structure=is_joint_structure)

    if is_joint_structure:
        primals_unwrapped = args_unwrapped[0]
        fn_to_trace = joint_fn
    else:
        primals_unwrapped = args_unwrapped
        fn_to_trace = fw_fn

    # Note: [Partitioner handling for Subclasses, Part 1]
    # The way the partitioner works is that:
    # (1) we pass is a single graph containing the joint fw/bw,
    #     where the # of graph outputs corresponds to # fw_outputs + # grad_inputs
    # (2) The partitioner accepts an arguments, num_fwd_outputs,
    #     and assumes that the first "num_fwd_outputs" graph outputs correspond
    #     to outputs of the forward graph.
    # How do tensor subclasses enter the picture?
    # the num_fwd_outputs in the final graph is actually non-trivial to compute,
    # because it can be influenced by input mutations and intermediate bases.
    # So we compute it by inspecting the current ViewAndMutationMeta object.
    # However, the original ViewAndMutationMeta that we computed was created
    # on the subclass -> subclass graph,
    # which can have a different number of outputs than the dense -> dense graph.
    # That's why we createa a fresh metadata object on the dense -> dense function here,
    # and plumb it back up to the partitioner.
    # See Note: [Partitioner handling for Subclasses, Part 2] for more info.
    meta_updated = run_functionalized_fw_and_collect_metadata(
        metadata_fn,
        keep_input_mutations=meta.keep_input_mutations,
        is_train=meta.is_train,
        requires_subclass_dispatch=True,
    )(*primals_unwrapped)

    subclass_meta.fw_metadata = meta_updated

    return SubclassTracingInfo(
        plain_tensor_trace_fn=fn_to_trace,
        plain_tensor_args=args_unwrapped,
        maybe_subclass_meta=subclass_meta,
    )


# Has the precondition that there
# are no duplicate arguments in flat_args (e.g., the same Tensor
# object never shows up twice.  However, two tensor inputs MAY alias
# the same storage, so long as they have separate TensorImpls.)
def aot_dispatch_autograd_graph(flat_fn, flat_args: List[Any], aot_config: AOTConfig, *, fw_metadata: ViewAndMutationMeta):
    # traced_tangents corresponds to the set of outputs in the traced forward that should get grad_outputs in the traced backward.
    # It includes outputs of the original forward, *and* any updated inputs due to input mutations.
    # However, it does *not* include any outputs that are aliases of inputs or intermediates, or any metadata-only input mutations.
    traced_tangents = pytree.tree_map(
        lambda x: x.detach().contiguous() if isinstance(x, Tensor) else x,
        fw_metadata.traced_tangents,
    )

    joint_inputs = (flat_args, traced_tangents)

    fn_prepared_for_autograd = fn_prepped_for_autograd(
        flat_fn,
        fw_metadata,
    )
    joint_fn_to_trace = create_joint(fn_prepared_for_autograd, aot_config=aot_config)

    joint_fn_to_trace, updated_joint_inputs = create_functionalized_fn(
        joint_fn_to_trace,
        joint_inputs,
        meta=fw_metadata,
        aot_config=aot_config,
        trace_joint=True,
    )

    subclass_tracing_info = aot_dispatch_subclass(
        joint_fn_to_trace, updated_joint_inputs, is_joint_structure=True, meta=fw_metadata, fw_only=flat_fn
    )

    joint_fn_to_trace = subclass_tracing_info.plain_tensor_trace_fn
    updated_joint_inputs = subclass_tracing_info.plain_tensor_args
    maybe_subclass_meta = subclass_tracing_info.maybe_subclass_meta

    fx_g = create_graph(joint_fn_to_trace, updated_joint_inputs, aot_config=aot_config)

    # There should be *NO* mutating ops in the graph at this point.
    assert_functional_graph(fx_g.graph, allow_input_mutations=aot_config.keep_inference_input_mutations)

    # Redundant with the check above, but worth having in case tracing introduced
    # a fake tensor. Unlikely.
    # See Note: [Fake Modules and AOTAutograd]
    torch._dynamo.utils.assert_no_fake_params_or_buffers(fx_g)
    fx_g.graph.eliminate_dead_code()
    fx_g.recompile()
    # TODO: in AOTAutograd, we create metadata like _indices_of_inps_to_detach to detect
    # when we need to manually detach() some inputs in the forward.
    # Higher order ops might eventually need to do the same.
    if aot_config.is_export:
        assert maybe_subclass_meta is None, "aot_export_module does not support tensor subclass inputs for now."
        return fx_g
    return fx_g, updated_joint_inputs, maybe_subclass_meta

def aot_dispatch_autograd(flat_fn, flat_args: List[Any], aot_config: AOTConfig, *, fw_metadata: ViewAndMutationMeta):
    fx_g, joint_inputs, maybe_subclass_meta = aot_dispatch_autograd_graph(flat_fn, flat_args, aot_config, fw_metadata=fw_metadata)

    # Copied from aot_dispatch_autograd_graph.
    traced_tangents = pytree.tree_map(
        lambda x: x.detach().contiguous() if isinstance(x, Tensor) else x,
        fw_metadata.traced_tangents,
    )
    disable_amp = torch._C._is_any_autocast_enabled()

    if aot_config.enable_log:
        aot_joint_log.info("%s", lazy_format_graph_code("Joint graph", fx_g, aot_config.aot_id))

    with torch.no_grad():
        inner_meta = fw_metadata if maybe_subclass_meta is None else maybe_subclass_meta.fw_metadata
        with track_graph_compiling(aot_config, "joint"):
            # See Note: [Partitioner handling for Subclasses, Part 1]
            num_inner_fwd_outputs = (
                inner_meta.num_mutated_inp_runtime_indices
                + inner_meta.num_outputs
                + inner_meta.num_intermediate_bases
                + inner_meta.num_outputs_rng_offset
            )
            fw_module, bw_module = aot_config.partition_fn(
                fx_g, joint_inputs, num_fwd_outputs=num_inner_fwd_outputs
            )
            fw_outs = next(n for n in fw_module.graph.nodes if n.op == "output").args[0]
            # we only need to bookkeep the symints that are saved for bw, not any symints
            # the user forward might have returned in its own output
            fw_outs_saved_for_bw = fw_outs[num_inner_fwd_outputs:]
            num_fw_outs_saved_for_bw = len(fw_outs_saved_for_bw)
            symint_outs_saved_for_bw = [
                n for n in fw_outs_saved_for_bw if is_sym_node(n)
            ]
            fw_metadata.num_symints_saved_for_bw = len(symint_outs_saved_for_bw)
            inner_meta.num_symints_saved_for_bw = len(symint_outs_saved_for_bw)
            _num_symints_saved_for_bw = len(symint_outs_saved_for_bw)

        # Note [Detaching inputs that never need gradients]
        # See https://github.com/pytorch/pytorch/issues/97745
        # Suppose we have a function like this that we want to compile:
        #
        # def f(x, y):
        #     return torch.mul(x, y.detach())
        #
        # What gradients should we compute for x and y?
        # By default, AOTAutograd will compute a gradient for **every** input that requires gradients,
        # and so we'll compute:
        #    x_grad_input = y
        #    y_grad_input = None
        # Does this preserve the semantics of eager mode?
        # Unfortunately, no.
        # Doing the above will cause autograd to **continue** to backprop the autograd tape
        # that was generated from constructing y.
        #
        # This is **different** from what would have happened in eager mode.
        # In eager mode, if we backprop through the output of this function, autograd will only traverse
        # the bit of the autograd tape corresponding to "x".
        # In particular, if a user had previously backpropped through y's autograd tape,
        # And then they try to backprop through the output of the above function,
        # then we'll hit the dreaded "Trying to backward through the graph a second time" error.
        #
        # You might think: If autograd sees that a gradient is None, shouldn't it stop early,
        # instead of continuing the backprop through the ancestors of that node in the graph?
        #
        # Autograd has two passes:
        # (1) a first pass that traverses the autograd graph and figures out which nodes need to be executed
        # (2) a second pass that actually goes ahead and executes each node when it becomes ready,
        #     propagating gradients
        # By the time we're executing a node and we see that it produces a None, the set of nodes to execute
        # is already locked-in.
        #
        # The fix: instead, we can recognize statically that the graph we're compiling will never contribute
        # gradients to y, and prevent autograd from trying to traverse y's autograd tape at all.
        # We can do this by manually detach'ing y before sending it through the `CompiledFunction`.
        #
        # Note that this solution is not bulletproof.
        # It's possible to construct a case where eager may or may not have have tried to autograd through y,
        # depending on the actual grad_outputs that were passed in during the backward.
        # There is no easy fix for this: the simplest fix would be to run with `retain_graph=True`,
        # allowing autograd to re-use the graph.
        #
        # An example of this case is:
        # def f(x):
        #     return x.detach() * 2, x * 3
        # If we were to only backprop through outs[0], in eager, we would stop
        # If we backward only on the first output, we shouldn't send a grad through x.
        # But the custom autograd function doesn't know that: it will materialize zero grads for x * 3
        # and we will end up with a zero grad at x.
        # If we later backprop through the second output, this will also require backprop'ing through x.
        # Meaning we'll need to use `retain_graph=True` to be able to backprop through x the second time.
        _indices_of_inps_to_detach = []
        bw_outs = next(n for n in bw_module.graph.nodes if n.op == "output").args[0]

        # TODO: we should apply the below "detach inputs if their gradients are statically known to be None"
        # optimization even if we have subclass inputs/outputs (we do not handle this today).
        # Computing which our our inputs get None gradients is a bit more complicated,
        # if any of our inputs are subclasses. Why?
        # (a) we need to make sure that we call .detach() on the input subclasses, since autograd sees subclasses.
        # (b) The grad_outputs that we AOT computed in our backward graph are the desugared tensor tensors,
        #     so we need to figure out which subclass fw inputs they map to.
        if maybe_subclass_meta is None:
            assert len(bw_outs) == len(fw_metadata.input_info) + inner_meta.num_outputs_rng_offset
            for i, (bw_out) in enumerate(bw_outs):
                if bw_out is None:
                    _indices_of_inps_to_detach.append(i)

        if aot_config.enable_log:
            aot_graphs_log.info("%s", lazy_format_graph_code("Forward graph", fw_module, aot_config.aot_id))
            aot_graphs_log.info("%s", lazy_format_graph_code("Backward graph", bw_module, aot_config.aot_id))

        with track_graph_compiling(aot_config, "forward"):
            # flat_args at this point might still be subclasses-
            # make sure to pass the unwrapped fake tensors into the compiler!
            adjusted_flat_args = joint_inputs[0]
            if config.functionalize_rng_ops:
                # Update example inputs for the fw_compiler
                fake_mode = detect_fake_mode()
                seed, offset = CUDARngStateHelper.get_torch_state_as_tuple(fake_mode)
                adjusted_flat_args.extend([seed, offset])
                # We are not clearing flat_args here because
                # 1) There is a check in the debug compiler at the end
                # 2) It does not matter as these are fake tensors

            if tracing_context := torch._guards.TracingContext.try_get():
                tracing_context.fw_metadata = inner_meta

            with TracingContext.report_output_strides() as fwd_output_strides:
                compiled_fw_func = aot_config.fw_compiler(
                    fw_module, adjusted_flat_args
                )
            if not hasattr(compiled_fw_func, "_boxed_call"):
                compiled_fw_func = make_boxed_func(compiled_fw_func)

            if maybe_subclass_meta is not None:
                # Why do we need to pass in num_fw_outs_saved_for_bw?
                # See Note: [Partitioner handling for Subclasses, Part 2]
                compiled_fw_func = aot_dispatch_subclass_wrapper(
                    compiled_fw_func,
                    subclass_metas=fw_metadata.subclass_fw_graph_out_meta,
                    num_fw_outs_saved_for_bw=num_fw_outs_saved_for_bw
                )
                if not hasattr(compiled_fw_func, "_boxed_call"):
                    compiled_fw_func = make_boxed_func(compiled_fw_func)

        # NB: It's important to compile backwards ahead of time, as this may
        # add extra guards which we need to apply to the Dynamo cache at
        # forwards
        with track_graph_compiling(aot_config, "backward"):
            placeholder_list = fx_placeholder_vals(bw_module)

            forward_saved_for_backwards_strides = None
            if fwd_output_strides is not None:
                forward_saved_for_backwards_strides = fwd_output_strides[inner_meta.tensors_saved_for_backwards_slice]

            # saved activations can have different stride to eager if
            # the compiler does layout optimization. We should restride the
            # tensor passed in for compiling the backward graph using the
            # saved tensor's stride.
            for i in range(len(placeholder_list)):
                ph_arg = placeholder_list[i]
                if not isinstance(ph_arg, torch.Tensor):
                    continue

                if forward_saved_for_backwards_strides is None:
                    continue

                real_stride = None
                # Per all_args calling convention
                j = i - len(symint_outs_saved_for_bw)
                if 0 <= j < len(forward_saved_for_backwards_strides):
                    real_stride = forward_saved_for_backwards_strides[j]
                if real_stride is None:
                    continue

                # Comparing ph_arg.stride() with real_stride directly may
                # cause dynamic dimensions in ph_arg being specialized to static
                # value. Using the hints to avoid that.
                if _get_hints(ph_arg.stride()) != real_stride:
                    # Note that here we use the stride of the real tensor to
                    # restride a FakeTensor. This does not cause trouble
                    # for dynamic shape since this code path only get
                    # executed if layout optimization is enabled. And we
                    # disable layout optimization for dynamic shape right
                    # now.
                    #
                    # A solution that decide stride order based on real
                    # tensor's stride and then apply that stride order to
                    # the FakeTensor does not work smoothly since some
                    # tensor's layout is not 'dense'. E.g. mixnet_l has a
                    # tensor with size [8, 64, 112, 112] and strides
                    # (2408448, 1, 21504, 192). The solution mentioned will
                    # decide a stride of (802816, 1, 7168, 64) for this
                    # tensor which is wrong.
                    placeholder_list[i] = ph_arg.as_strided(ph_arg.size(), real_stride)

            compiled_bw_func = None
            if len(symint_outs_saved_for_bw):
                context = torch._C._DisableAutocast if disable_amp else nullcontext
                with context():
                    try:
                        compiled_bw_func = aot_config.bw_compiler(
                            bw_module, placeholder_list
                        )
                    except Exception:
                        log.warning(
                            "failed to eagerly compile backwards for dynamic, suppressing in case backwards not needed",
                            exc_info=True
                        )

    saved_context = TracingContext.try_get()

    class CompiledFunction(torch.autograd.Function):
        compiled_fw = compiled_fw_func
        compiled_bw = compiled_bw_func
        metadata = fw_metadata
        maybe_subclass_metadata: Optional[SubclassMeta] = maybe_subclass_meta
        num_symints_saved_for_bw = _num_symints_saved_for_bw

        @staticmethod
        def _compiled_autograd_key(ctx):
            return (aot_config.aot_id, *ctx.symints)

        @staticmethod
        def forward(ctx, *deduped_flat_tensor_args):
            args = deduped_flat_tensor_args

            marked_dirty_inps = []
            for i in fw_metadata.mutated_graph_handled_indices:
                ctx.mark_dirty(deduped_flat_tensor_args[i])
                marked_dirty_inps.append(deduped_flat_tensor_args[i])

            if CompiledFunction.metadata.is_rng_op_functionalized:
                # Add the seed and offset to args
                seed, offset = CUDARngStateHelper.get_torch_state_as_tuple()
                args = (*args, seed, offset)
            # There is a pretty complicated calling convention around what the compiled fw returns.
            # The full list of outputs and their relative order is:
            # (*mutated_inputs, *fw_outs, *fw_intermediate_bases, *saved_tensors, *saved_symints)
            # - Note that in the synthetic bases case, mutated_inputs will correspond to an updated version
            #   of the original view, and not the synthetic base
            fw_outs = call_func_with_args(
                CompiledFunction.compiled_fw,
                args,
                disable_amp=disable_amp,
            )

            num_outputs = CompiledFunction.metadata.num_outputs
            num_outputs_aliased = CompiledFunction.metadata.num_outputs_aliased
            num_intermediate_bases = CompiledFunction.metadata.num_intermediate_bases
            num_symints_saved_for_bw = CompiledFunction.num_symints_saved_for_bw
            num_mutated_inputs = CompiledFunction.metadata.num_mutated_inputs
            num_mutated_runtime_inps = CompiledFunction.metadata.num_mutated_inp_runtime_indices
            num_mutated_metadata_only_inputs = (
                CompiledFunction.metadata.num_mutated_metadata_only_inputs
            )
            num_forward_returns = CompiledFunction.metadata.num_forward_returns
            num_forward = CompiledFunction.metadata.num_forward

            # Partitioners must put symint arguments at the end separate from tensor arguments
            tensors_saved_for_backwards = fw_outs[
                CompiledFunction.metadata.tensors_saved_for_backwards_slice
            ]
            assert all(
                isinstance(x, torch.Tensor) for x in tensors_saved_for_backwards
            )
            # See Note [Detaching saved tensors in AOTAutograd]
            ctx.save_for_backward(*(x.detach() if x._is_view() else x for x in tensors_saved_for_backwards))
            symint_outs = fw_outs[CompiledFunction.metadata.symints_saved_for_backwards_slice]
            assert all(
                isinstance(x, (int, float, torch.SymInt, torch.SymFloat))
                for x in symint_outs
            ), str([type(x) for x in symint_outs])
            ctx.symints = symint_outs

            raw_returns = fw_outs[0:num_forward_returns]

            # Wrap all autograd.Function.forward() outputs that are aliases
            # so that autograd.Function doesn't treat them as tensors
            if num_mutated_metadata_only_inputs > 0:
                for i, idx in enumerate(
                    CompiledFunction.metadata.mutated_inp_indices
                ):
                    # We could make this faster by only looping over inputs with metadata-only mutations
                    # (instead of looping over inputs with either data or metadata mutations), but there shouldn't be many.
                    info = CompiledFunction.metadata.input_info[idx]
                    if info.mutates_metadata and not info.mutates_data:
                        raw_returns[i] = TensorAlias(raw_returns[i])

                if config.debug_assert:
                    user_mutated_inputs_raw = raw_returns[0:num_mutated_inputs]
                    mut_inp_infos = [
                        x for x in CompiledFunction.metadata.input_info if x.mutates_data or x.mutates_metadata
                    ]
                    assert len(user_mutated_inputs_raw) == len(mut_inp_infos)

            if CompiledFunction.metadata.num_unsafe_view_outputs > 0:
                for idx in CompiledFunction.metadata.unsafe_view_out_indices:
                    raw_return_idx = num_mutated_runtime_inps + idx
                    o = raw_returns[raw_return_idx]
                    raw_returns[raw_return_idx] = torch.ops.aten._unsafe_view(o, o.shape)

            if num_outputs_aliased > 0:
                for idx in CompiledFunction.metadata.aliased_out_indices:
                    raw_return_idx = num_mutated_runtime_inps + idx
                    raw_returns[raw_return_idx] = TensorAlias(raw_returns[raw_return_idx])

                if config.debug_assert:
                    intermediates_raw = raw_returns[num_mutated_runtime_inps + num_outputs:]
                    assert not any(isinstance(x, TensorAlias) for x in intermediates_raw)

            # invariant: intermediate bases always require gradients, so we don't have to
            # consider marking them as non-differentiable.
            raw_returns_not_including_intermediate_bases = raw_returns[:num_mutated_runtime_inps + num_outputs]
            raw_returns_meta = (
                [
                    x for x in CompiledFunction.metadata.input_info
                    if x.mutation_type == MutationType.MUTATED_OUT_GRAPH
                ] + CompiledFunction.metadata.output_info
            )

            fw_outs_not_requiring_grad = [
                x
                for (i, x) in enumerate(raw_returns_not_including_intermediate_bases)
                if isinstance(x, torch.Tensor)
                and not raw_returns_meta[i].requires_grad
            ]
            ctx.mark_non_differentiable(*fw_outs_not_requiring_grad)
            ctx._materialize_non_diff_grads = False

            functionalized_rng_runtime_epilogue(
                CompiledFunction.metadata,
                fw_outs[num_forward_returns:num_forward],
                return_new_outs=False
            )
            return tuple(raw_returns) + tuple(marked_dirty_inps)

        @staticmethod
        def backward(ctx, *flat_args):
            # Calling convention: we expect a grad_out passed to the backward:
            # - for every output of the fw that does *not* alias an input or graph intermediate
            # - for every updated_input generated by the fw that does *not* alias an input (aka only data-mutations)
            # - for every graph intermediate that we need to use to generate an output later.
            # The other outputs in the autograd.Function.forward that do *not* show up in the backward include:
            # - outputs that alias inputs or graph intermediates
            # - updated inputs due to metadata-only mutations.
            # We need to return them in the forward, but ensure that they all do not get gradients in the backward,
            # and we filter them out here before passing the remaining grad_outputs into the compiled backward.
            num_mutated_inps = CompiledFunction.metadata.num_mutated_inputs
            num_intermediate_bases = CompiledFunction.metadata.num_intermediate_bases
            num_graph_handled_inputs = CompiledFunction.metadata.num_mutated_graph_handled_indices
            num_mutated_runtime_inps = CompiledFunction.metadata.num_mutated_inp_runtime_indices
            expected_grad_outs = (
                CompiledFunction.metadata.num_outputs + num_mutated_runtime_inps + num_intermediate_bases
            )

            if num_graph_handled_inputs > 0:
                flat_args = flat_args[:-num_graph_handled_inputs]
            assert len(flat_args) == expected_grad_outs
            out_info = CompiledFunction.metadata.output_info

            num_mutated_inps_returned = CompiledFunction.metadata.num_mutated_inp_runtime_indices

            inp_tangents, out_tangents, intermediate_base_tangents = (
                flat_args[0:num_mutated_inps_returned],
                flat_args[num_mutated_inps_returned:num_mutated_inps_returned + CompiledFunction.metadata.num_outputs],
                flat_args[num_mutated_inps_returned + CompiledFunction.metadata.num_outputs:],
            )
            # input_info contains info on *every* input,
            # But in the backward(), we are only given grad outputs for every mutated input
            # We then need to filter out the grad outputs that correspond to metadata-only mutations or don't require grad
            input_info = CompiledFunction.metadata.input_info
            inp_tangents_filtered = [
                x
                for x, info_idx in zip(inp_tangents, CompiledFunction.metadata.mutated_inp_runtime_indices)
                if input_info[info_idx].mutates_data and input_info[info_idx].requires_grad
            ]
            # We also need to filter out grad outputs that correspond to outputs aliasing inputs/intermediates
            out_tangents_filtered = [
                x
                for x, info in zip(out_tangents, out_info)
                if info.output_type in [OutputType.non_alias, OutputType.unsafe_view_alias, OutputType.custom_function_view]
                and issubclass(info.raw_type, torch.Tensor)
                and info.requires_grad
            ]
            # intermediate bases always require gradients, and always participate in the backward graph.
            flat_bw_args_with_grads = [*inp_tangents_filtered, *out_tangents_filtered, *intermediate_base_tangents]
            num_flat_bw_args_with_grads = len(flat_bw_args_with_grads)

            # sanity asserts
            # metadata_only_inps = [
            #     x for x, info_idx in zip(inp_tangents, mutated_inp_indices)
            #     if not input_info[info_idx].mutates_data
            # ]
            # aliased_outputs = [
            #     x for x, info in zip(out_tangents, out_info) if info.output_type != OutputType.non_alias]
            # assert all(x is None for x in metadata_only_inps)
            # assert all(x is None for x in aliased_outputs)

            rng_args = []
            if CompiledFunction.metadata.is_rng_op_functionalized:
                # Add the seed and offset to args
                rng_args = CUDARngStateHelper.get_torch_state_as_tuple()

            all_args = [
                *ctx.symints,
                *ctx.saved_tensors,
                *flat_bw_args_with_grads,
                *rng_args
            ]
            del flat_bw_args_with_grads

            tangents_start_idx = len(all_args) - num_flat_bw_args_with_grads - len(rng_args)
            tangents_end_idx = len(all_args) - len(rng_args)

            # Note: [AOTAutograd Backward Guards]
            # During AOTDispatch, we eagerly create and trace out a joint fw-bw graph.
            # Doing so requires us to "guess" about some of the metadata of our grad_outputs.
            #
            # In particular: if an output to the forward is a plain tensor or a subclass,
            # its corresponding grad_output in the backward **may or may not** be
            # a plain tensor or a subclass. The main cases are:
            # (1) If an output is a plain tensor, its grad_out will also be a plain tensor,
            #     *unless* the output is used in some subclass compute later in the forward graph,
            #     which will cause its grad_output to become a subclass
            # (2) If an output is a subclass, its grad_out will also be a subclass,
            #     *unless* the output of the forward did not actually participate in the gradient computation,
            #     in which case autograd will insert a plain tensor of zeros for the grad_output.
            #     We could avoid this case with `torch.autograd.Function.set_materialize_grads`,
            #     although this is not turned on today in AOTAutgrad and would require more work.
            #
            # Today, we make a guess on subclass-ness based on the above examples,
            # and hard-error in the backward if we guessed wrong.
            #
            # In the future, we should add backward guards that would allow us to
            # properly handle this case instead of erroring: we would need to retrace the backward graph,
            # since we might produce an entirely different trace if our grad_outputs are subclass or not.
            assert len(CompiledFunction.metadata.output_types) == num_flat_bw_args_with_grads
            grad_output_types = [type(x) for x in all_args[-num_flat_bw_args_with_grads:]]
            # In general, we can add more asserts/guards here for when we partitioned
            # with incorrect assumptions about the grad_outputs.
            # Normalize FakeTensor -> torch.Tensor
            # - during tracing our types are FakeTensor
            # - at runtime in the backward our types are torch.Tensor...
            # - unless we're running compiled backward, in which case they are also FakeTensor
            grad_output_types_ = [torch.Tensor if x is FakeTensor else x for x in grad_output_types]
            assert grad_output_types_ == CompiledFunction.metadata.output_types, f"""\
We incorrectly attempted to compile the backward with incorrect subclass metadata.
If you run into this error, please file an issue.
Expected grad_output types: {str(CompiledFunction.metadata.output_types)}
Got grad_output types: {str(grad_output_types)}"""

            # TODO: figure out how to refactor the backward properly so I can use aot_dispatch_subclass_wrapper() here.
            if CompiledFunction.maybe_subclass_metadata is not None:
                # Get the number of tangents after unwrapping
                len_tangents = len(unwrap_tensor_subclasses(
                    all_args[tangents_start_idx: tangents_end_idx], is_joint_structure=False
                ))
                all_args = unwrap_tensor_subclasses(all_args, is_joint_structure=False)
                tangents_start_idx = len(all_args) - len_tangents - len(rng_args)
                tangents_end_idx = tangents_start_idx + len_tangents

            # Make the tangents contiguous. Note that we must do this after subclass desugaring
            # because inputs to inductor have to be contiguous
            all_args = [
                t.contiguous() if tangents_start_idx <= i < tangents_end_idx else t
                for i, t in enumerate(all_args)
            ]

            def call_compiled_backward():
                if ctx._is_compiled_autograd_tracing():
                    # For compiled autograd, run raw FX graph so that it can be inlined into the larger graph
                    symints = ctx._get_compiled_autograd_symints()
                    assert len(symints) == len(ctx.symints)
                    all_args[:len(symints)] = symints
                    context = torch._C._DisableAutocast if disable_amp else nullcontext
                    with context():
                        out = normalize_as_list(bw_module(*all_args))
                    out = functionalized_rng_runtime_epilogue(CompiledFunction.metadata, out)
                    return tuple(out)
                ctx.maybe_clear_saved_tensors()
                if CompiledFunction.compiled_bw is None:
                    context = torch._C._DisableAutocast if disable_amp else nullcontext
                    with tracing(saved_context), context(), track_graph_compiling(aot_config, "backward"):
                        CompiledFunction.compiled_bw = aot_config.bw_compiler(
                            bw_module, placeholder_list
                        )

                out = call_func_with_args(
                    CompiledFunction.compiled_bw,
                    all_args,
                    steal_args=True,
                    disable_amp=disable_amp,
                )

                out = functionalized_rng_runtime_epilogue(CompiledFunction.metadata, out)
                return tuple(out)

            if torch.is_grad_enabled() and any(t.requires_grad for t in all_args if isinstance(t, torch.Tensor)):
                # Ensure that the graph is connected, and error if double backward is performed.
                # See comment for why once_differentiable is not sufficient:
                # https://github.com/pytorch/pytorch/pull/92348/files#r1072962107
                class CompiledFunctionBackward(torch.autograd.Function):
                    @staticmethod
                    def forward(ctx, *unused_args):
                        outs = call_compiled_backward()
                        # TODO: figure out how to refactor the backward properly so I can use aot_dispatch_subclass_wrapper() here.
                        if CompiledFunction.maybe_subclass_metadata is not None:
                            outs_wrapped = wrap_tensor_subclasses(
                                outs, subclass_metas=CompiledFunction.maybe_subclass_metadata.grad_input_metas)
                            return outs_wrapped
                        return outs

                    @staticmethod
                    def backward(ctx, *args):
                        raise RuntimeError("torch.compile with aot_autograd does not currently support double backward")

                CompiledFunctionBackward._compiled_autograd_key = CompiledFunction._compiled_autograd_key

                # Pass args even though they're unused, so that the graph is built
                out = CompiledFunctionBackward.apply(*all_args)
            else:
                out = call_compiled_backward()

            # TODO: figure out how to refactor the backward properly so I can use aot_dispatch_subclass_wrapper() here.
            if CompiledFunction.maybe_subclass_metadata is not None:
                outs_wrapped = wrap_tensor_subclasses(
                    out, subclass_metas=CompiledFunction.maybe_subclass_metadata.grad_input_metas)
                return outs_wrapped
            return out

    compiled_function = create_runtime_wrapper(
        CompiledFunction.apply,
        runtime_metadata=fw_metadata,
        indices_of_inps_to_detach=_indices_of_inps_to_detach,
        trace_joint=True,
        keep_input_mutations=aot_config.keep_inference_input_mutations,
        disable_amp=disable_amp
    )

    if not config.debug_assert:
        return compiled_function

    flat_requires_grad = [
        a.requires_grad if isinstance(a, Tensor) else None for a in flat_args
    ]

    @wraps(compiled_function)
    def debug_compiled_function(*args):
        # TODO: Check aliasing relationships
        # TODO: Check strides for metadata mutation
        # (NB: ideally, this logic is factored out of this function and
        # you move these debug checks there)

        # Check requires grad.  Bad case is when we compiled with
        # requires_grad = False, but input requires_grad = True
        # (vice versa is OK; we compute a gradient and then throw
        # it away when it hits the input.)
        for i, a in enumerate(args):
            can_require_grad = flat_requires_grad[i]
            if can_require_grad is None:
                assert not isinstance(a, Tensor)
            elif not can_require_grad:
                assert not a.requires_grad, format_guard_bug_msg(
                    aot_config,
                    f"{describe_input(i, aot_config)} would not require grad",
                )

        return compiled_function(*args)

    return debug_compiled_function


@dynamo_timed
def create_aot_dispatcher_function(
    flat_fn, flat_args: List[Any], aot_config: AOTConfig
):
    """
    Traces the forward and backward graphs of the attr:`flat_fn` to generate a
    joint graph. The joint graph is an Fx graph with Aten ops. Please refer to
    the tracing mechanism to understand the graph capturing details.

    The joint graph is then passed through attr:`partition_fn` to isolate the
    forward and backward portions, which are then respectively compiled via the
    provided attr:`fw_compiler` and attr:`bw_compiler`.

    The resulting compiled forward and backward graphs are then wrapped up in a
    ``torch.autograd.Function`` object.

    The calling convention here is that the first aot_config.num_params_buffers
    inputs in flat_args are parameters and buffers, and the rest are inputs.

    We use this to assume that parameters/buffer's shapes don't change.

    Note: this function is used both by aot_function and aot_export (controlled by aot_config.is_export)
        When aot_config.is_export is True, we return an FX graph + metadata
        When aot_config.is_export is False, we return an ordinary runtime function
    """

    # This is the main entry point.
    # TODO: Chillee argues that dynamo itself should pass in fake tensors to
    # the list of arguments when compiling; at the moment we do not do this

    if aot_config.decompositions is None:
        aot_config.decompositions = {}


    aot_config.decompositions = {
        **aot_autograd_decompositions,
        **aot_config.decompositions,
    }

    if config.functionalize_rng_ops:
        # Update the decompositions with functionalized random decompositions
        aot_config.decompositions = {
            **rng_decompositions,
            **aot_config.decompositions,
        }

    # Check flat_args to see if they're already fake.  If so, use that fake
    # mode instead.

    fake_mode = detect_fake_mode(flat_args)
    if fake_mode is None:
        shape_env = ShapeEnv() if aot_config.dynamic_shapes else None
        fake_mode = FakeTensorMode(shape_env=shape_env)
    else:
        shape_env = fake_mode.shape_env

    python_dispatcher_mode = (
        enable_python_dispatcher() if shape_env is not None else nullcontext()
    )

    with torch.autograd.set_multithreading_enabled(
        False
    ), preserve_rng_state(), fake_mode, python_dispatcher_mode, PhiloxStateTracker():

        def process_inputs(flat_args):
            def convert(idx, x):
                if shape_env is not None:
                    from torch._dynamo.source import ConstantSource
                    if isinstance(x, int):
                        source = ConstantSource(f"sym_{idx}")
                        return shape_env.create_symintnode(
                            shape_env.create_symbol(x, source),
                            hint=x,
                            source=source
                        )
                if not isinstance(x, torch.Tensor):
                    return x
                if isinstance(x, FakeTensor):
                    assert x.fake_mode is fake_mode
                    return x
                if is_traceable_wrapper_subclass(x):
                    attrs, _ = x.__tensor_flatten__()
                    if all(isinstance(getattr(x, attr), FakeTensor) for attr in attrs):
                        assert all(getattr(x, attr).fake_mode is fake_mode for attr in attrs)
                        return x
                # TODO: Ensure that this codepath is never exercised from
                # Dynamo
                if (
                    idx < aot_config.num_params_buffers
                    and config.static_weight_shapes
                ):
                    return fake_mode.from_tensor(x, static_shapes=True)
                return fake_mode.from_tensor(x, static_shapes=False)

            return [convert(idx, x) for idx, x in enumerate(flat_args)]

        fake_flat_args = process_inputs(flat_args)

        needs_autograd = (
            any(x.requires_grad for x in fake_flat_args if isinstance(x, Tensor))
            and torch.is_grad_enabled()
        )

        with enable_python_dispatcher():
            # Patch set_rng_state as set_rng_state with fake tensors is
            # nonsensical. This does not affect the collection of metadata.
            with patch("torch.cuda.set_rng_state", lambda *args: None):
                fw_metadata = run_functionalized_fw_and_collect_metadata(
                    flat_fn,
                    keep_input_mutations=aot_config.keep_inference_input_mutations,
                    is_train=needs_autograd,
                )(*fake_flat_args)

                req_subclass_dispatch = requires_subclass_dispatch(fake_flat_args, fw_metadata)

                if needs_autograd and not any(x.requires_grad for x in fw_metadata.output_info):
                    # We realized that none of the outputs require grad,
                    # so we actually have an inference graph.
                    needs_autograd = False
                    # A bit silly: right now in the subclass codepath, our ViewAndMutationMeta
                    # changes depending on whether we pass in is_train / keep_input_mutations,
                    # so we're forced to recompute the metadata.
                    # TODO: refactor the subclass path of run_functionalized_fw_and_collect_metadata
                    # so that this is unnecessary.
                    if req_subclass_dispatch:
                        fw_metadata = run_functionalized_fw_and_collect_metadata(
                            flat_fn,
                            keep_input_mutations=aot_config.keep_inference_input_mutations and not needs_autograd,
                            is_train=needs_autograd,
                        )(*fake_flat_args)
                    else:
                        fw_metadata = ViewAndMutationMeta(
                            input_info=fw_metadata.input_info,
                            output_info=fw_metadata.output_info,
                            num_intermediate_bases=fw_metadata.num_intermediate_bases,
                            keep_input_mutations=aot_config.keep_inference_input_mutations and not needs_autograd,
                            traced_tangents=fw_metadata.traced_tangents,
                            subclass_inp_meta=fw_metadata.subclass_inp_meta,
                            subclass_fw_graph_out_meta=fw_metadata.subclass_fw_graph_out_meta,
                            subclass_tangent_meta=fw_metadata.subclass_tangent_meta,
                            is_train=needs_autograd,
                        )


        if fw_metadata.num_intermediate_bases > 0:
            assert not req_subclass_dispatch, f"""\
torch.compile is currently being used with tensor subclass inputs:
{','.join([str(type(x)) for x in fake_flat_args])}. We are attempting to a compile a graph with two graph outputs
that alias one another, which is currently unsupported in the subclass use case. If you run into this,
please file a github issue"""

        if aot_config.is_export:
            # aot_export: ban input metadata mutations for now to keep shared code paths simpler.
            # Keeping .resize_() in the graph will require some work
            # Allowing it but keeping the graph functional will require some calling convention changes.
            if len([x for x in fw_metadata.input_info if x.mutates_metadata]) != 0:
                raise RuntimeError(f"""\
Found an input that received a metadata mutation, through e.g. a call to `.resize_()` or `.transpose_()`.
This is currently banned in the aot_export workflow. If you need this functionality, please file a github issue.

fw_metadata={str(fw_metadata)}""")
            # In export, banning data mutations on inputs that require grad for now.
            # This should be rare, and is tricky to get right. When we trace the backward,
            # we currently trace with autograd.grad instead of .backward(), which makes it difficult
            # to ensure that we run autograd all the way through the input **before** it saw the mutation.
            if len([x for x in fw_metadata.input_info if x.requires_grad and x.mutates_data]) != 0:
                raise RuntimeError(f"""\
Found a graph input that requires gradients, and received a mutation.
This is currently banned in the aot_export workflow. If you need this functionality, please file a github issue.

fw_metadata={str(fw_metadata)}""")
            if req_subclass_dispatch:
                raise RuntimeError("""\
aot_export is not currently supported with traceable tensor subclass.
If you need this feature, please comment on <CREATE_ISSUE_LINK>""")

            # Need to decide on a strategy for functionalized RNG: toggling via global config seems bad,
            # and turning it on will require a non-trivial calling convention change for any export runtime.
            if config.functionalize_rng_ops:
                raise RuntimeError("""\
Functionalized RNG is not currently supported in the aot_export workflow. Please file a github issue,
or otherwise set torch._functorch.config.functionalize_rng_ops = False.""")

        # crappy version of dispatcher
        # TODO: Do this properly
        if needs_autograd:
            # For now, aot_dispatch_autograd knows to explicitly return a graph
            # when run with export, and an opaque callable otherwise.
            # In theory we could factor these out, but I wanted to let the dust
            # settle on how functionalized rng fits into export first.
            compiler_fn = aot_dispatch_autograd_graph if aot_config.is_export else aot_dispatch_autograd
        else:
            # aot_dispatch_base_graph contains only the "graph bits", while aot_dispatch_base
            # includes some extra work around handling a runtime epilogue.
            compiler_fn = aot_dispatch_base_graph if aot_config.is_export else aot_dispatch_base

        compiler_fn = partial(aot_wrapper_synthetic_base, compiler_fn=compiler_fn, needs_autograd=needs_autograd)
        compiler_fn = partial(aot_wrapper_dedupe, compiler_fn=compiler_fn)
        # You can put more passes here

        compiled_fn = compiler_fn(flat_fn, fake_flat_args, aot_config, fw_metadata=fw_metadata)
        if aot_config.is_export:
            mutated_user_inp_locs = [
                idx - aot_config.num_params_buffers
                for idx in fw_metadata.mutated_inp_indices
                if idx >= aot_config.num_params_buffers
            ]
            if len(mutated_user_inp_locs) > 0:
                raise RuntimeError(f"""
Found following user inputs located at {mutated_user_inp_locs} are mutated. This is currently banned in the aot_export workflow.
If you need this functionality, please file a github issue.

fw_metadata={str(fw_metadata)}""")

            # During export, we don't get back a callable - we get back the raw fx graph
            # (either a joint or an inference-only graph)
            assert isinstance(compiled_fn, torch.fx.GraphModule)
            return compiled_fn, fw_metadata

        if not hasattr(compiled_fn, "_boxed_call"):
            compiled_fn = make_boxed_func(compiled_fn)

        return compiled_fn


# Inspired by autodidax (thanks!)
class PytreeThunk:
    spec = None
    # These are some kinda dumb microoptimizations that save about 3-4 us of overhead.
    is_simple = (
        None  # if the output spec is a tuple/list, we won't bother unflattening it.
    )
    is_really_simple = None  # if the output spec is a LeafSpec

    def set(self, spec):
        assert self.spec is None or self.spec == spec
        self.spec = spec
        if type(self.spec) in [tuple, list] and all(
            isinstance(i, pytree.LeafSpec) for i in spec.children_specs
        ):
            self.is_simple = True
        if isinstance(self.spec, pytree.LeafSpec):
            self.is_really_simple = True

    def unflatten(self, x):
        if self.is_really_simple:
            return x[0]
        if self.is_simple:
            return x
        return pytree.tree_unflatten(x, self.spec)


def create_functional_call(mod, params_spec, params_len):
    # Redundant with dynamo, but worth having in case this gets invoked elsewhere.
    # https://github.com/pytorch/pytorch/issues/103569

    def functional_call(*args, **kwargs):
        with stateless._reparametrize_module(
            mod, pytree.tree_unflatten(args[:params_len], params_spec)
        ):
            if isinstance(mod, torch.fx.GraphModule):
                with fx_traceback.preserve_node_meta(), warnings.catch_warnings():
                    warnings.filterwarnings(
                        "ignore", "Anomaly Detection has been enabled."
                    )
                    with torch.autograd.detect_anomaly(check_nan=False):
                        out = Interpreter(mod).run(*args[params_len:], **kwargs)
            else:
                out = mod(*args[params_len:], **kwargs)

        if not isinstance(out, (tuple, list)):
            raise RuntimeError(
                "Graph output must be a tuple(). This is so that we can avoid "
                "pytree processing of the outputs. Please change the module to "
                "have tuple outputs or use aot_module instead."
            )
        return out
    return functional_call

# Creates a function that returns flattened inputs and outputs
# Also returns the output tree spec, which is needed to recover the "unflattened"
# output tree structure later.
def create_tree_flattened_fn(fn, args, kwargs=None) -> Tuple[Callable, PytreeThunk]:
    if kwargs is None:
        kwargs = {}
    # Save the args_spec for flat_tensor_args to unflatten while tracing
    _, tensor_args_spec = pytree.tree_flatten((args, kwargs))
    out_spec = PytreeThunk()

    def flat_fn(*flat_args):
        # The input are flattened tensor args. Prepare the args in the
        # order that original function expects. Add static args as well.
        # They will appear as tensor constants in the traced graph.
        nonlocal out_spec
        args, kwargs = pytree.tree_unflatten(flat_args, tensor_args_spec)
        tree_out = fn(*args, **kwargs)
        flat_out, spec = pytree.tree_flatten(tree_out)
        for i in flat_out:
            is_known_type = False
            for j in KNOWN_TYPES:
                if isinstance(i, j):
                    is_known_type = True
                    break
            if not is_known_type:
                raise RuntimeError(
                    f"Found {type(i)} in output, which is not a known type. "
                    "If this type holds tensors, you need to register a pytree for it. "
                    "See https://github.com/pytorch/functorch/issues/475 for a brief "
                    "explanation why. If you don't need to register a pytree, please "
                    "leave a comment explaining your use case and we'll make this more "
                    "ergonomic to deal with"
                )
        out_spec.set(spec)
        return flat_out
    return flat_fn, out_spec

def _graph_input_names(gm):
    return [node.name for node in gm.graph.nodes if node.op == "placeholder"]


def _graph_output_names(gm):
    output_node = next(iter(reversed(gm.graph.nodes)))
    assert output_node.op == "output" and len(output_node.args) == 1
    return_args = output_node.args[0]
    return [getattr(return_arg, "name", None) for return_arg in return_args]


def create_graph_signature(
    fx_g: torch.fx.GraphModule,
    fw_metadata: ViewAndMutationMeta,
    in_spec: pytree.TreeSpec,
    out_spec: pytree.TreeSpec,
    *,
    user_args_flat: List[torch.Tensor],
    params_and_buffers_flat: List[torch.Tensor],
    param_names: List[str],
    buffer_names: List[str],
    trace_joint: bool,
    num_user_fw_outs: Optional[int],
    loss_index: Optional[int],
) -> GraphSignature:

    # Retrieve graph input names
    graph_input_names = _graph_input_names(fx_g)
    # Retrieve graph output names
    graph_output_names = _graph_output_names(fx_g)

    num_params_buffers = len(param_names) + len(buffer_names)
    # We have enough restrictions on the graph (no de-duping, synthetic bases, etc),
    # Such that # graph inps = # user inps + # params + # buffers
    num_user_args = len(graph_input_names) - num_params_buffers

    if trace_joint:
        assert num_user_fw_outs is not None
        num_fw_outs = num_user_fw_outs + fw_metadata.num_mutated_inputs
        backward_output_names = graph_output_names[num_fw_outs:]

        grad_index = itertools.count(0)
        gradients_to_parameters = {
            backward_output_names[next(grad_index)]: param_names[i]
            for i, param in enumerate(params_and_buffers_flat)
            if param.requires_grad
        }

        gradients_to_user_inputs = {
            backward_output_names[next(grad_index)]: graph_input_names[i + len(params_and_buffers_flat)]
            for i, user_input in enumerate(user_args_flat)
            if user_input.requires_grad
        }

        assert len(gradients_to_parameters) + len(gradients_to_user_inputs) == len(
            backward_output_names
        )

        # Check that we have fully accounted for all graph outputs
        backward_signature = BackwardSignature(
            gradients_to_parameters,
            gradients_to_user_inputs,
            graph_output_names[loss_index],
        )
    else:
        backward_signature = None
        num_user_fw_outs = len(graph_output_names) - fw_metadata.num_mutated_inputs

    return GraphSignature.from_tracing_metadata(
        in_spec=in_spec,
        out_spec=out_spec,
        graph_input_names=graph_input_names,
        graph_output_names=graph_output_names,
        view_mutation_metadata=fw_metadata,
        named_parameters=param_names,
        named_buffers=buffer_names,
        num_user_inputs=num_user_args,
        num_user_outputs=num_user_fw_outs,
        loss_index=loss_index,
        backward_signature=backward_signature,
    )

def aot_function(
    fn: Callable,
    fw_compiler: Callable,
    bw_compiler: Optional[Callable] = None,
    partition_fn: Callable = default_partition,
    decompositions: Optional[Dict] = None,
    num_params_buffers: int = 0,
    keep_inference_input_mutations: bool = False,
    inference_compiler: Optional[Callable] = None,
    *,
    # Whether or not to trace with dynamic shapes
    dynamic=False,
    enable_log=True,
) -> Callable:
    """
    Traces the forward and backward graph of :attr:`fn` using torch dispatch
    mechanism, and then compiles the generated forward and backward graphs
    through :attr:`fw_compiler` and :attr:`bw_compiler`.

    :func:`aot_function` traces the forward and backward graph ahead of time,
    and generates a joint forward and backward graph.  :attr:`partition_fn` is
    then used to separate out forward and backward graphs. The partitioner
    function can be used to perform optimizations such as recomputation. One can
    set `decompositions` dictionary to decompose the operators into a sequence
    of core or simpler operators supported by the backend compilers.

    .. warning::
        This API is experimental and likely to change.

    Args:
        fn (Callable): A Python function that takes one ore more arguments. Must
            return one or more Tensors.
        fw_compiler (Callable): A Python function that accepts an Fx graph with
            Aten ops and input args, and returns a Callable that semantically is
            equivalent to the input Fx graph.
        bw_compiler (Optional[Callable]): A Python function that accepts an
            Fx graph with Aten ops and input args, and returns a Callable that
            semantically is equivalent to the input Fx graph.  Default: None
            (when None, it defaults to the :attr:`fw_compiler`)
        partition_fn (Callable): A Python function that takes a joint forward
            and backward graph, and partitions it into separate forward and
            backward graphs.
        decompositions (Dict): A dictionary to define the decomposition of
            larger Aten ops into simpler or core Aten ops.
        inference_compiler (Optional[Callable]): A Python function that accepts an
            Fx graph with Aten ops and input args, and returns a Callable that
            semantically is equivalent to the input Fx graph. inference_compiler is invoked
            if no autograd is needed. Default: None
            (when None, it defaults to the :attr:`fw_compiler`)
    Returns:
        Returns a ``Callable`` that retains the eager behavior of the original
        :attr:`fn`, but with forward and backward graph compiled via
        :attr:`fw_compile` and :attr:`bw_compile`.

    A simple example usage of :func:`aot_function` is as follows. This example
    will print the forward and backward graphs of the function ``fn``

        >>> fn = lambda x : x.sin().cos()
        >>> def print_compile_fn(fx_module, args):
        >>>     print(fx_module)
        >>>     return fx_module
        >>> aot_fn = aot_function(fn, print_compile_fn)
        >>> x = torch.randn(4, 5, requires_grad=True)
        >>> aot_fn(x)
    """

    if bw_compiler is None:
        bw_compiler = fw_compiler
    if inference_compiler is None:
        inference_compiler = fw_compiler
    aot_config = AOTConfig(
        fw_compiler=fw_compiler,
        bw_compiler=bw_compiler,
        inference_compiler=inference_compiler,
        partition_fn=partition_fn,
        decompositions=decompositions,
        num_params_buffers=num_params_buffers,
        aot_id=next(AOT_COUNTER),
        keep_inference_input_mutations=keep_inference_input_mutations,
        dynamic_shapes=dynamic,
        aot_autograd_arg_pos_to_source=None,
        is_export=False,
        no_tangents=False,
        enable_log=enable_log,
    )
    cached_res = None

    @wraps(fn)
    def returned_function(*args, **kwargs):
        nonlocal cached_res
        # Now flatten the tensor args
        flat_args = pytree.arg_tree_leaves(*args, **kwargs)

        # Compile the function and save it in the cache
        if cached_res is None:
            flat_fn, out_spec = create_tree_flattened_fn(fn, args, kwargs)

            compiled_fn = create_aot_dispatcher_function(
                flat_fn,
                flat_args,
                aot_config,
            )
            cached_res = (compiled_fn, out_spec)

        cached_fn, out_spec = cached_res
        out = cached_fn(flat_args)
        return out_spec.unflatten(out)

    return returned_function


def aot_module(mod: nn.Module, *args, **kwargs) -> nn.Module:
    """
    Traces the forward and backward graph of :attr:`mod` using torch dispatch
    tracing mechanism. It is wrapper function, that underneath uses
    :func:`aot_function` to perform tracing and compilation.

    :func:`aot_module` lifts the parameters and buffers of ``nn.Module`` as inputs
    to a new callable which is then compiled through :func:`aot_function`.

    .. warning::
        This API is experimental and likely to change.

    Args:
        mod (Callable): A ``nn.Module`` module.
        args : args to be passed to :func:`aot_function`
        kwargs : kwargs to be passed to :func:`aot_function`

    Returns:
        Returns a ``nn.Module`` that retains the eager behavior of the original
        :attr:`mod`, but with forward and backward graph compiled.

    """
    # See Note: [Fake Modules and AOTAutograd]
    torch._dynamo.utils.assert_no_fake_params_or_buffers(mod)

    def functional_call(named_params, named_buffers, *args, **kwargs):
        params_and_buffers = {**named_params, **named_buffers}
        return torch.func.functional_call(mod, params_and_buffers, args, kwargs)

    named_params = dict(mod.named_parameters(remove_duplicate=False))
    named_buffers = dict(mod.named_buffers(remove_duplicate=False))
    num_params_buffers = len(named_params) + len(named_buffers)
    compiled_f = aot_function(
        functional_call, *args, num_params_buffers=num_params_buffers, **kwargs
    )

    class AOTModule(nn.Module):
        def __init__(self):
            super().__init__()
            self.orig_module = mod

        def forward(self, *args, **kwargs):
            return compiled_f(
                named_params,
                named_buffers,
                *args,
                **kwargs,
            )

    return AOTModule()


def aot_module_simplified(
    mod: nn.Module,
    args,
    fw_compiler: Callable,
    bw_compiler: Optional[Callable] = None,
    partition_fn: Callable = default_partition,
    decompositions: Optional[Dict] = None,
    keep_inference_input_mutations=False,
    inference_compiler: Optional[Callable] = None,
) -> nn.Module:
    """
    This is the simplified or low overhead version of aot_module. For frontends
    like TorchDynamo, the input functions/modules to AOT are static and have
    unpacked inputs/outputs. This gives us an opportunity to remove the
        (1) pytree overhead to parse inputs/outputs,
        (2) AOT Autograd cache,
        (3) Reading of params/buffers in every forward call

    :func:`aot_module_simplified` removes these overheads.
    """
    params = {
        **dict(mod.named_parameters(remove_duplicate=False)),
        **dict(mod.named_buffers(remove_duplicate=False)),
    }
    params_flat, params_spec = pytree.tree_flatten(params)
    params_flat = list(params_flat)
    params_len = len(params_flat)

    functional_call = create_functional_call(mod, params_spec, params_len)

    if bw_compiler is None:
        bw_compiler = fw_compiler
    if inference_compiler is None:
        inference_compiler = fw_compiler

    seen_sources = set()

    full_args = []
    # First, the params
    full_args.extend(params_flat)

    if tracing_context := torch._guards.TracingContext.try_get():
        tracing_context.params_flat = params_flat

    aot_autograd_arg_pos_to_source = None
    # Then, the params 1:1 mapped sources, if relevant.
    if hasattr(mod, "_param_name_to_source"):
        aot_autograd_arg_pos_to_source = []
        # We now know this came from dynamo, and (1) we care about guards,
        # so setting up aot_autograd_arg_pos_to_source for downstream dedup guards
        # can now be done safely. (2) Dynamo logic protects the 1:1 sizing below.
        for name in params.keys():
            assert name in mod._param_name_to_source, f"{name} not found."
            source = mod._param_name_to_source[name]
            assert source not in seen_sources, source
            seen_sources.add(source)
            aot_autograd_arg_pos_to_source.append(source)

    # Next, the input args
    full_args.extend(args)

    if hasattr(mod, "graph"):
        # Non dynamo entrypoints can get to here...
        for i, node in enumerate(mod.graph.nodes):
            if node.op == "placeholder":
                if hasattr(node, "_dynamo_source"):
                    # ... but not here!
                    if aot_autograd_arg_pos_to_source is None:
                        aot_autograd_arg_pos_to_source = []
                    source = node._dynamo_source
                    assert source not in seen_sources, source
                    seen_sources.add(source)
                    aot_autograd_arg_pos_to_source.append(source)

    if aot_autograd_arg_pos_to_source is not None:
        assert len(full_args) == len(aot_autograd_arg_pos_to_source)

    dynamic_shapes = False
    for x in full_args:
        if isinstance(x, FakeTensor):
            dynamic_shapes = x.fake_mode.shape_env is not None
            break

    aot_config = AOTConfig(
        fw_compiler=fw_compiler,
        bw_compiler=bw_compiler,
        inference_compiler=inference_compiler,
        partition_fn=partition_fn,
        decompositions=decompositions,
        num_params_buffers=params_len,
        aot_id=next(AOT_COUNTER),
        keep_inference_input_mutations=keep_inference_input_mutations,
        dynamic_shapes=dynamic_shapes,
        aot_autograd_arg_pos_to_source=aot_autograd_arg_pos_to_source,
        is_export=False,
        no_tangents=False,
    )

    with compiled_autograd.disable():
        compiled_fn = create_aot_dispatcher_function(
            functional_call,
            full_args,
            aot_config,
        )

    # TODO: There is something deeply wrong here; compiled_fn running with
    # the boxed calling convention, but aot_module_simplified somehow
    # historically returned a function that was not the boxed calling
    # convention.  This should get fixed...
    def forward(*runtime_args):
        full_args = []
        full_args.extend(params_flat)
        full_args.extend(runtime_args)
        return compiled_fn(full_args)

    # Just for convenience
    forward.zero_grad = mod.zero_grad
    forward.named_parameters = mod.named_parameters
    forward.named_buffers = mod.named_buffers

    return forward

def aot_export_module(
    mod: nn.Module,
    args,
    *,
    decompositions: Optional[Dict] = None,
    # If true, we'll return a joint forward-backward graph,
    # As well as metadata on the loss + gradients in the backward.
    trace_joint: bool,
    # If trace_joint is True, we expect your module to return a scalar loss.
    # Your module can return multiple outputs, so you must specify which output the loss is.
    output_loss_index: Optional[int] = None,
) -> Tuple[torch.fx.GraphModule, GraphSignature]:
    """
    This function takes in a module, and returns:
    (1) an FX graph that can be exported
    (2) some metadata about the graph

    If `trace_joint=True` we will return a joint graph of the forward + backward.

    The traced FX graph will have the following properties compared to the original module:
    (1) Inputs and outputs to the module will be pytree-flattened
    (2) Parameters and buffers on the module will be lifted into graph inputs,
        graph_inputs = (*parameters, *buffers, *user_inputs)
    (3) The graph will be fully functionalized
    (4) Any input mutations will be converted into additional outputs in the graph,
        meaning whoever calls this graph is responsible for applying the mutations
        back to the original inputs.
    (5) If is_joint is provided the graph will return parameter gradients in addition to user outputs.
        The graph output will look like:
        graph_outputs = (*updated_inputs, *user_outputs, *param_gradients)

    There are also several restrictions on what modules can use this API. In particular:
    (1) If trace_joint is specified, we expect the loss function to be **fused**
        into the module forward. One of the outputs to the forward must be a scalar loss,
        which is specified with `output_loss_index`.
        All other outputs to the forward are presumed to not require gradients.
    (2) This API cannot capture optimizers (although in theory we could build an API for this).
    (3) Metadata mutations on params/buffers/inputs are banned.
    (4) Data mutations on anything that requires gradients are banned (parameters)
    (5) If an input is mutated, it is not allowed to alias any other inputs.
    (6) Parameters must not be duplicated.
    """
    named_parameters = dict(mod.named_parameters(remove_duplicate=False))
    named_buffers = dict(mod.named_buffers(remove_duplicate=False))
    params_and_buffers = {
        **dict(named_parameters),
        **dict(named_buffers),
    }
    params_and_buffers_flat, params_spec = pytree.tree_flatten(params_and_buffers)
    params_and_buffers_flat = tuple(params_and_buffers_flat)
    params_len = len(params_and_buffers_flat)

    functional_call = create_functional_call(mod, params_spec, params_len)

    num_fw_outs = None

    if trace_joint:
        # This helper effectively just adds some extra asserts about what the backward will look like:
        # Outputs must include a scalar loss, that we compute gradients w.r.t.
        # We don't compute gradients w.r.t. anything else: so just in case we detach()
        # and other output tensors.
        def fn_to_trace(*args):
            nonlocal num_fw_outs
            out = functional_call(*args)
            if output_loss_index is None:
                raise RuntimeError("""\
If trace_joint=Trueit is required that one of your forward outputs must be a scalar loss.
You must specify the which (index) output is the loss with output_loss_index.""")
            if isinstance(out, (torch.Tensor)):
                out = (out,)
            if not isinstance(out, (tuple, list)):
                raise RuntimeError(f"Expected forward output to be either a tensor or a list/tuple of tensors. found {type(out)}")

            for i, o in enumerate(out):
                # We only want to create a backward graph w.r.t. the loss that the user passed in.
                # This implies that every other output should not require gradients.
                # Instead of making this an error (and forcing the user to detach all other outputs
                # of their forward),
                # we'll automatically detach them here.
                if o.requires_grad and i != output_loss_index:
                    raise RuntimeError(f"""\
Found an output of the forward that requires gradients, that was not the scalar loss.
We require all outputs to the forward that are not the scalar loss to not require gradient,
because we will only compute a backward graph against the scalar loss.
You can fix this by calling .detach() on each of your forward outputs that is not the loss.
You specified that output index {output_loss_index} is the loss, but we found that
the output at index {i} requires gradients.""")
            out_loss = out[output_loss_index]
            num_fw_outs = len(out)
            if not out_loss.requires_grad:
                raise RuntimeError(f"""\
The output at index {output_loss_index} was marked as the loss, but it does not require gradients""")
            if out_loss.numel() != 1:
                raise RuntimeError(f"""\
We require the output marked as the loss (at index {output_loss_index}) to be a scalar, but it has shape {out_loss.shape}""")
            return out
        ctx = nullcontext
    else:
        # Run under no_grad, so our tracing machinery only traces an inference graph.
        ctx = torch.no_grad
        fn_to_trace = functional_call

    full_args = []
    # First, the params
    # NB: It is REQUIRED that parameters come first, Inductor infers "fixed"
    # parameters by looking at the difference in parameter count outside
    # and inside AOTAutograd, and assumes the prefix of arguments are fixed
    # arguments
    full_args.extend(params_and_buffers_flat)
    # Next, the input args
    full_args.extend(args)

    with ctx():
        fx_g, metadata, in_spec, out_spec = _aot_export_function(
            fn_to_trace,
            full_args,
            decompositions=decompositions,
            num_params_buffers=params_len,
            no_tangents=True,
        )
    if trace_joint:
        def flattened_joint(*args):
            # The idea here is that the joint graph that AOTAutograd creates has some strict properties:
            # (1) It accepts two arguments (primals, tangents), and pytree_flattens them
            # (2) It returns a tuple of (fw_outs, gradients)
            # This is a very useful convention for anyone who wants to partition the joint graph
            # into a separate forward and backward graph.
            # However,
            # (1) for people exporting a single joint graph, it would be preferable not to have
            #     any pytrees in the graph.
            # (2) We are guaranteed in the aot_export_module case that the forward outputs a loss,
            #     and there are therefore no tangents that are needed to run the joint graph.
            # (3) AOTAutograd creates a grad_input for every input in the forward,
            #     including None's for inputs that are not grad-requiring tensors.
            #     we don't want these in our export graph.
            #     and there are therefore no tangents that are needed to run the joint graph.
            # This function "fixes" both of the above by removing any tangent inputs,
            # and removing pytrees from the original FX graph.
            fake_tangents = [None for _ in range(metadata.num_outputs + metadata.num_mutated_inputs)]
            fw_outs, gradients = fx_g(args, fake_tangents)
            assert len(gradients) == len(args)
            output_gradients = []
            for i, (a, grad) in enumerate(zip(args, gradients)):
                if isinstance(a, torch.Tensor) and a.requires_grad:
                    assert grad is not None, """\
Found a parameter that did not receive a gradient.
"This is most likely a bug, but if this needs to be supported please comment on this Github issue:
https://github.com/pytorch/pytorch/issues/101192
"""
                    output_gradients.append(grad)
                else:
                    assert grad is None
            return *fw_outs, *output_gradients
        fx_g = make_fx(flattened_joint)(*full_args)

    user_args_flat = pytree.arg_tree_leaves(*args)
    return fx_g, create_graph_signature(
        fx_g,
        metadata,
        in_spec,
        out_spec,
        user_args_flat=user_args_flat,
        params_and_buffers_flat=params_and_buffers_flat,
        param_names=list(named_parameters.keys()),
        buffer_names=list(named_buffers.keys()),
        trace_joint=trace_joint,
        num_user_fw_outs=num_fw_outs,
        loss_index=output_loss_index,
    )

def aot_export_joint_simple(
    func: Callable,
    args,
    *,
    trace_joint: bool,
    # It looks like the main consequence of this API is that for dynamic shapes,
    # it will assume that parms/buffers are static.
    # With the new inferred dynamic shapes API, maybe this doesn't matter?
    num_params_buffers: int = 0,
    decompositions: Optional[Dict] = None,
) -> torch.fx.GraphModule:
    """
    A simplified version of export. Used by higher order operators.

    This function makes a high-level "no calling convention changes" guarantee:
    - If no inputs require grad (so we export an inference graph),
      there are *no* calling convention change between the exported graph, and "func".
    - If at least one input requires grad (so we trace out and export a joint fw-bw graph),
      Then if you were partition the graph into a separate forward and backward graph,
      The forward graph will have no calling convention changes compared to "func".

    The above also relies on some strong restrictions around which functions this API accepts:
    (1) `args` cannot contain any pytrees (they must have been pytree_flattened already)
    (2) `func` cannot mutate any inputs
    (3) The outputs of `func` cannot alias any inputs.

    Note: this function is only lightly tested today. It will probably be tested more heavily by higher order ops.
    """
    if trace_joint:
        ctx = nullcontext
    else:
        # Run under no_grad, so our tracing machinery only traces an inference graph.
        ctx = torch.no_grad

    with ctx():
        fx_g, metadata, in_spec, out_spec = _aot_export_function(
            func,
            args,
            decompositions=decompositions,
        )
    # At this point, we can just directly return the (joint or inference graph) that we traced.
    # First though: a bunch of assertions to make sure that our graph doesn't require
    # any calling convention changes compared to the original function.
    # These restrictions are *in addition to* the general restrictions on export.

    # No input mutations
    if len([x for x in metadata.input_info if x.mutates_data or x.mutates_metadata]) != 0:
        raise RuntimeError(f"aot_export_joint_simple does not support input mutations. {str(metadata)}")
    # No output aliasing
    if len([x for x in metadata.output_info if x.output_type != OutputType.non_alias]) != 0:
        raise RuntimeError(f"aot_export_joint_simple does not support outputs that alias inputs. {str(metadata)}")
    # No pytrees
    if type(in_spec) == pytree.LeafSpec:
        raise RuntimeError(f"aot_export_joint_simple requires inputs to be a single list/tuple. in_spec={str(in_spec)}")
    if len([x for x in in_spec.children_specs if type(x) != pytree.LeafSpec]) != 0:
        raise RuntimeError(f"aot_export_joint_simple requires individual inputs not to be pytrees. in_spec={str(in_spec)}")
    if type(out_spec) == pytree.LeafSpec:
        raise RuntimeError(f"aot_export_joint_simple requires outputs to be a single list/tuple. out_spec={str(out_spec)}")
    if len([x for x in out_spec.children_specs if type(x) != pytree.LeafSpec]) != 0:
        raise RuntimeError(f"aot_export_joint_simple requires individual outputs not to be pytrees. out_spec={str(out_spec)}")
    # TODO: we might have to temporarily patch config.functionalize_rng
    # so that it doesn't run when we're exporting a higher order op.

    if config.debug_assert:
        # Smoke test that after partitioning, we can run the forward without any calling convention changes.
        fw_module, bw_module = aot_config.default_partition(
            fx_g, args, num_fwd_outputs=len(fw_metadata.output_infos)
        )
        # Attempt to run the fw_module with the original user inputs
        fake_mode = detect_fake_mode(args)
        if fake_mode is None:
            fake_mode = FakeTensorMode()
        with fake_mode:
            fw_module(*args)
    return fx_g

# Private for now because we aren't providing a contract on what to return
# for joint graphs (we could when there's a clearer use case)
# In the future, we may need to add more export API's that provide their own strong guarantees.
# This is meant as a general helper function for handling various export-y use cases.
def _aot_export_function(
    func: Callable,
    args,
    *,
    num_params_buffers: int = 0,
    decompositions: Optional[Dict] = None,
    # If we're exporting a joint graph and we don't want any tangent inputs in the graph
    # (because we are backpropping through a scalar 1 loss),
    # we need to explicitly specify not to include tangents in the graph.
    # It's not enough just to check that our tangent is a scalar, since we also
    # need to know if it is a 1 (no need to make it a graph input), or something else
    # (requiring it to be a graph input).
    # We don't know this info at trace time though, so we need to make it an explicit config.
    no_tangents: bool = False,
) -> Tuple[torch.fx.GraphModule, ViewAndMutationMeta, pytree.TreeSpec, pytree.TreeSpec]:
    dynamic_shapes = False
    for x in args:
        if isinstance(x, FakeTensor):
            dynamic_shapes = x.fake_mode.shape_env is not None
            break

    flat_fn, out_spec = create_tree_flattened_fn(func, args)
    flat_args, in_spec = pytree.tree_flatten(args)

    # The export use case doesn't care about several bits of AOTConfig
    # (1) compilers (we just export the graph)
    # (2) partitioners (export is only full graph, user can partition themselves)
    aot_config = AOTConfig(
        fw_compiler=None,
        bw_compiler=None,
        inference_compiler=None,
        partition_fn=None,
        decompositions=decompositions,
        num_params_buffers=num_params_buffers,
        aot_id=next(AOT_COUNTER),
        # For now there's no use case involving keeping input mutations in the graph
        # (which we can only do in the inference case anyway).
        # We can add this later if we need to.
        keep_inference_input_mutations=False,
        dynamic_shapes=dynamic_shapes,
        aot_autograd_arg_pos_to_source=None,
        is_export=True,
        no_tangents=no_tangents,
    )

    fx_g, meta = create_aot_dispatcher_function(
        flat_fn,
        flat_args,
        aot_config,
    )
    return fx_g, meta, in_spec, out_spec.spec


compiled_function = aot_function
compiled_module = aot_module<|MERGE_RESOLUTION|>--- conflicted
+++ resolved
@@ -1899,11 +1899,9 @@
             # Run the joint
             f_outs = fn(*f_args)
 
-<<<<<<< HEAD
-        # We support a limited amount of mutation of graph inputs during the backward pass.
-        # (This is used e.g. by Float8, which needs to update buffers during the backward pass)
-        maybe_mutated_tangents: Optional[List[bool]] = None
         if trace_joint:
+            # We support a limited amount of mutation of graph inputs during the backward pass.
+            # (This is used e.g. by Float8, which needs to update buffers during the backward pass)
             # Here, we perform extra checks for primals that were mutated in the **backward**
             # We're doing the checks here instead of doing them with the rest of the input mutation handling because:
             # - We need to detect inputs that were mutated in the backward **separately** from mutations that happened
@@ -1914,6 +1912,7 @@
             #   the bw by running our analysis first on the fw-only graph, and then on the joint graph. This would
             #   require an extra round of tracing though, so it's more efficient to do in-line here.
             assert isinstance(args, tuple) and len(args) == 2 and isinstance(args[0], list)
+            # Only look at mutations that happened to forward inputs (e.g. fw buffers that were saved for bw)
             primals_before = args[0]
             primals_after = pytree.tree_map(from_fun, f_args[0])
             for before, after, inpt_info in zip(primals_before, primals_after, meta.input_info):
@@ -1926,12 +1925,18 @@
                 if was_updated(before, after) and not inpt_info.mutates_data:
                     assert not inpt_info.requires_grad, \
                         "Found a graph input that requires_grad and was mutated in the backward. This is not supported"
+                    # Otherwise, put the mutation in the graph
                     before.copy_(after)
-
-        if aot_config.keep_inference_input_mutations and not trace_joint:
-=======
+            # Now that we covered mutations to *forward* inputs during the backward,
+            # we also need to cover mutations to *backward-only* inputs during the backward (e.g. mutation to a grad_out).
+            # Today, we will just error in all cases of this happening unless someone needs us to support it.
+            tangents_before = args[1]
+            tangents_after = pytree.tree_map(from_fun, f_args[1])
+            for before, after in zip(tangents_before, tangents_after):
+                assert not was_metadata_updated(before, after) and not was_updated(before, after), \
+                    "Found an input to the backward that was mutated during the backward pass. This is not supported"
+
         if aot_config.keep_inference_input_mutations:
->>>>>>> d169f51e
             # Note: This is a bit annoying. There's a layering issue here, where:
             # (1) functionalization needs to operate on **synthetic base** inputs, before unpacking them into the "real" inputs.
             # (2) For keep_input_mutations, we support tracing a call to copy_() directly on mutated inputs.
