--- conflicted
+++ resolved
@@ -25,7 +25,6 @@
 from torch.torch_version import TorchVersion, Version
 
 from setuptools.command.build_ext import build_ext
-import packaging.version
 
 IS_WINDOWS = sys.platform == 'win32'
 IS_MACOS = sys.platform.startswith('darwin')
@@ -402,19 +401,11 @@
         return
 
     cuda_str_version = cuda_version.group(1)
-<<<<<<< HEAD
-    cuda_ver = packaging.version.parse(cuda_str_version)
-    if torch.version.cuda is None:
-        return
-
-    torch_cuda_version = packaging.version.parse(torch.version.cuda)
-=======
     cuda_ver = Version(cuda_str_version)
     if torch.version.cuda is None:
         return
 
     torch_cuda_version = Version(torch.version.cuda)
->>>>>>> b3308c48
     if cuda_ver != torch_cuda_version:
         # major/minor attributes are only available in setuptools>=49.4.0
         if getattr(cuda_ver, "major", None) is None:
@@ -1140,7 +1131,7 @@
         extra_compile_args_dlink += [f'-L{x}' for x in library_dirs]
         extra_compile_args_dlink += [f'-l{x}' for x in dlink_libraries]
 
-        if (torch.version.cuda is not None) and packaging.version.parse(torch.version.cuda) >= packaging.version.parse('11.2'):
+        if (torch.version.cuda is not None) and TorchVersion(torch.version.cuda) >= '11.2':
             extra_compile_args_dlink += ['-dlto']   # Device Link Time Optimization started from cuda 11.2
 
         extra_compile_args['nvcc_dlink'] = extra_compile_args_dlink
@@ -1456,13 +1447,9 @@
             raise RuntimeError(f"Compile PreCompile Header fail, command: {pch_cmd}") from e
 
     extra_cflags_str = listToString(extra_cflags)
-<<<<<<< HEAD
-    extra_include_paths_str = " ".join([f'-I{include}' for include in extra_include_paths])
-=======
     extra_include_paths_str = " ".join(
         [f"-I{include}" for include in extra_include_paths] if extra_include_paths else []
     )
->>>>>>> b3308c48
 
     lib_include = os.path.join(_TORCH_PATH, 'include')
     torch_include_dirs = [
@@ -2348,16 +2335,8 @@
     if with_cuda:
         cuda_compile_rule = ['rule cuda_compile']
         nvcc_gendeps = ''
-<<<<<<< HEAD
-        # --generate-dependencies-with-compile was added in CUDA 10.2.
-        # Compilation will work on earlier CUDA versions but header file
-        # dependencies are not correctly computed.
-        required_cuda_version = packaging.version.parse('11.0')
-        if torch.version.cuda is not None and packaging.version.parse(torch.version.cuda) >= required_cuda_version:
-=======
         # --generate-dependencies-with-compile is not supported by ROCm
         if torch.version.cuda is not None:
->>>>>>> b3308c48
             cuda_compile_rule.append('  depfile = $out.d')
             cuda_compile_rule.append('  deps = gcc')
             # Note: non-system deps with nvcc are only supported
