--- conflicted
+++ resolved
@@ -287,17 +287,11 @@
         assert self.reused_as.get_name() not in V.graph.removed_buffers
         return self
 
-    def codegen(self, code: IndentedBuffer, delete_old=True):
+    def codegen(self, code: IndentedBuffer):
         assert self.node.get_name() not in V.graph.removed_buffers
         assert self.reused_as.get_name() not in V.graph.removed_buffers
         code.writeline(
-<<<<<<< HEAD
-            self.wrapper.make_buffer_reuse(
-                self.node, self.reused_as, delete_old=delete_old
-            )
-=======
             self.wrapper.make_buffer_reuse(self.node, self.reused_as, self.delete_old)
->>>>>>> 6cfd73b8
         )
 
 
@@ -1017,34 +1011,19 @@
         return f"{self.declare}{new_name} = {old_name}{self.ending}  {self.comment} {comment}"
 
     def make_buffer_free(self, buffer):
-        name = buffer.get_name()
-        if name in self.freed:
-            return ""
-        else:
-            self.freed.add(name)
-            return f"del {buffer.get_name()}"
+        return f"del {buffer.get_name()}"
 
     def make_free_by_names(self, names_to_del: List[str]):
-        return (
-            f"del {', '.join(name for name in names_to_del if name not in self.freed)}"
-        )
+        return f"del {', '.join(name for name in names_to_del)}"
 
     def codegen_exact_buffer_reuse(self, old_name: str, new_name: str, del_line: str):
         return f"{self.declare}{new_name} = {old_name}{del_line}{self.ending}  {self.comment} reuse"
 
-<<<<<<< HEAD
-    def make_buffer_reuse(self, old, new, delete_old=True):
+    def make_buffer_reuse(self, old, new, delete_old: bool):
         assert old.get_dtype() == new.get_dtype()
         old_name = old.get_name()
         new_name = new.get_name()
         del_line = ";"
-=======
-    def make_buffer_reuse(self, old, new, delete_old: bool):
-        assert old.get_dtype() == new.get_dtype()
-        old_name = old.get_name()
-        new_name = new.get_name()
-        del_line = ""
->>>>>>> 6cfd73b8
         if old_name not in V.graph.get_output_names() and delete_old:
             del_line = f"; {self.make_buffer_free(old)}"
 
@@ -1255,10 +1234,8 @@
         if config.aot_inductor.abi_compatible:
             self.header.splice("#include <torch/csrc/inductor/aoti_torch/c/shim.h>")
         else:
-            from .memory_planning import ALIGN_BYTES
-
             self.header.splice(
-                f"""
+                """
                 #include <ATen/ATen.h>
                 #include <ATen/core/dispatch/Dispatcher.h>
                 #include <ATen/native/BinaryOps.h>
@@ -1266,9 +1243,20 @@
                 #include <torch/csrc/inductor/inductor_ops.h>
                 #define reinterpret_tensor torch::inductor::_reinterpret_tensor
                 #define alloc_from_pool torch::inductor::_alloc_from_pool
-                #define align(x) torch::inductor::_align(x, {ALIGN_BYTES})
                 """
             )
+
+        from .memory_planning import ALIGN_BYTES
+
+        # Round up to the nearest multiple of ALIGN_BYTES
+        # ALIGN_BYTES must be a power of 2
+        self.header.splice(
+            f"""
+            static int64_t align(int64_t nbytes) {{
+              return (nbytes + {ALIGN_BYTES} - 1) & -{ALIGN_BYTES};
+            }}
+        """
+        )
 
     def mark_output_type(self):
         # mark output type to unwrap tensor back to python scalar
@@ -1724,6 +1712,9 @@
             else f"{buffer.get_name()}.reset();"
         )
 
+    def make_free_by_names(self, names_to_del: List[str]):
+        return " ".join(f"{name}.reset();" for name in names_to_del)
+
     def codegen_exact_buffer_reuse(self, old_name: str, new_name: str, del_line: str):
         if config.aot_inductor.abi_compatible:
             return f"auto {new_name} = std::move({old_name});  // reuse"
@@ -1837,10 +1828,6 @@
             f"{self.declare}{name} = {self.namespace}empty_strided("
             f"{size}, {stride}, at::TensorOptions({tensor_device}).dtype({dtype})){self.ending}"
         )
-
-    def make_free_by_names(self, names_to_del: List[str]):
-        # TODO will RAIIAtenTensorHandle handle this for us?
-        return ""
 
     def codegen_alloc_from_pool(self, name, offset, dtype, shape, stride) -> str:
         if config.aot_inductor.abi_compatible:
