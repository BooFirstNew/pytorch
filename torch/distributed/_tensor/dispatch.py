--- conflicted
+++ resolved
@@ -92,98 +92,8 @@
         if op_call in self._custom_op_handlers:
             return self._custom_op_handlers[op_call](op_call, args, kwargs)  # type: ignore[operator]
 
-<<<<<<< HEAD
-        # extract local tensor and sharding infos and run sharding propagation
-        runtime_schema_info = self.sharding_propagator.op_to_schema_info.get(
-            op_call, None
-        )
-
-        if runtime_schema_info is not None and runtime_schema_info.needs_pytree:
-            # flatten args/kwargs when necessary
-            tree_args, args_spec = pytree.tree_flatten(args)
-            args_list: Sequence[object] = tree_args
-        else:
-            args_list, args_spec = args, None
-
-        args_schema: List[object] = []
-        kwargs_schema: Dict[str, object] = {}
-        local_args: List[object] = []
-        local_kwargs: Dict[str, object] = {}
-        mesh: Optional[DeviceMesh] = None
-
-        for arg in args_list:
-            if isinstance(arg, dtensor.DTensor):
-                args_schema.append(arg._spec)
-                local_args.append(arg._local_tensor)
-                if mesh is not None:
-                    if mesh != arg.device_mesh:
-                        raise NotImplementedError(
-                            f"{op_call}: DTensor does not support cross-mesh operation yet!"
-                        )
-                else:
-                    mesh = arg.device_mesh
-            elif isinstance(arg, torch.Tensor):
-                if arg.ndim == 0 and mesh is not None:
-                    # scalar tensor can be safely treated as replicated
-                    args_schema.append(
-                        DTensorSpec(
-                            mesh,
-                            (Replicate(),) * mesh.ndim,
-                            tensor_meta=TensorMeta(
-                                shape=arg.shape, stride=arg.stride(), dtype=arg.dtype
-                            ),
-                        )
-                    )
-                    local_args.append(arg)
-                else:
-                    raise RuntimeError(
-                        f"{op_call}: got mixed torch.Tensor and DTensor, need to convert all"
-                        " torch.Tensor to DTensor before calling distributed operators!"
-                    )
-            else:
-                args_schema.append(arg)
-                local_args.append(arg)
-
-        for k, v in kwargs.items():
-            if isinstance(v, dtensor.DTensor):
-                kwargs_schema[k] = v._spec
-                local_kwargs[k] = v._local_tensor
-                if mesh is not None:
-                    if mesh != v.device_mesh:
-                        raise NotImplementedError(
-                            f"{op_call}: DTensor does not support cross-mesh operation yet!"
-                        )
-                else:
-                    mesh = v.device_mesh
-            elif isinstance(v, torch.Tensor):
-                raise RuntimeError(
-                    f"{op_call}: got mixed torch.Tensor and DTensor, need to convert all"
-                    " torch.Tensor to DTensor before calling distributed operators!"
-                )
-            else:
-                kwargs_schema[k] = v
-                local_kwargs[k] = v
-
-        assert mesh is not None, f"found no DeviceMesh from dtensor args for {op_call}!"
-        op_info = OpInfo(
-            mesh,
-            OpSchema(
-                op_call,
-                pytree.tree_unflatten(args_schema, args_spec)
-                if args_spec
-                else tuple(args_schema),
-                kwargs_schema,
-                schema_info=runtime_schema_info,
-            ),
-            args_schema,
-            tuple(local_args),
-            local_kwargs,
-            args_spec,
-        )
-=======
         # extract local tensor and sharding infos to a OpInfo
         op_info = self.unwrap_to_op_info(op_call, args, kwargs)
->>>>>>> 140c54e6
 
         self.sharding_propagator.propagate(op_info)
         output_sharding = op_info.output_sharding
