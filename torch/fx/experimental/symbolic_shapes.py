import builtins
import collections
import functools
import inspect
import itertools
import logging
import math
import operator
import re
import sys
import threading
import traceback
from collections import defaultdict
from contextlib import contextmanager
from dataclasses import dataclass, field
from enum import Enum
from functools import lru_cache
from typing import Any, cast, Callable, Dict, List, Optional, Sequence, Set, Tuple, Type, Union, Iterable

import torch
import torch.fx
import torch.fx.traceback as fx_traceback
from torch.fx.experimental import _config as config

from torch.fx.experimental.recording import (
    FakeTensorMeta,
    ShapeEnvEvent,
    record_shapeenv_event,
    replay_shape_env_events,
    shape_env_check_state_equal
)
from torch.fx.experimental.sym_node import SymNode, SymTypes

# NB: The sym_* functions are used via getattr() and must be imported here.
from torch import SymBool, SymFloat, SymInt
from torch._guards import ShapeGuard, Source, TracingContext
from torch.utils._python_dispatch import is_traceable_wrapper_subclass
from torch.utils._sympy.functions import FloorDiv, Mod, IsNonOverlappingAndDenseIndicator
from torch.utils._sympy.solve import try_solve
from torch.utils._sympy.value_ranges import bound_sympy, SymPyValueRangeAnalysis, ValueRanges, ValueRangeError
from torch.utils._sympy.singleton_int import SingletonInt
from torch.utils._traceback import format_frame, CapturedTraceback
from torch._utils_internal import signpost_event

from torch._logging import LazyString

InputList = List
DimList = List

log = logging.getLogger(__name__)

class GuardOnDataDependentSymNode(RuntimeError):
    pass

import sympy
from sympy.printing.str import StrPrinter
from sympy.printing.precedence import precedence

aten = torch._ops.ops.aten  # type: ignore[has-type]

__all__ = [
    "has_symbolic_sizes_strides", "create_contiguous", "ShapeEnv", "is_concrete_int",
    "guard_int", "guard_float", "guard_scalar",
    "hint_int", "SYMPY_INTERP", "free_symbols", "is_symbol_binding_fx_node",
    "is_concrete_bool", "SHAPEENV_EVENT_KEY", "CURRENT_NODE_KEY",
<<<<<<< HEAD
    "has_free_symbols", "sym_eq", "CreateSymbolicPolicy", "FreshCreateSymbolicPolicy", "KnownCreateSymbolicPolicy"
=======
    "has_free_symbols", "sym_eq", "CreateSymbolicPolicy", "FreshCreateSymbolicPolicy",
>>>>>>> b169f041
]

# FX node metadata keys for symbolic shape FX graph.
SHAPEENV_EVENT_KEY = "shapeenv_event"
CURRENT_NODE_KEY = "current_node"

# These are modules that contain generic code for interacting with ShapeEnv
# which are unlikely to identify a particular interesting guard statement
@lru_cache(None)
def uninteresting_files():
    import torch._inductor.sizevars
    import torch._library.abstract_impl
    mods = [
        sys.modules[__name__],
        torch.fx.experimental.recording,
        torch.fx.experimental.sym_node,
        torch,
        torch._inductor.sizevars,
        torch._library.abstract_impl,
    ]
    return {inspect.getfile(m) for m in mods}

# We don't bother with the metaclass as all of the dispatching logic happens
# entirely from Python
#
# Didn't bother with ancestors for now, unlikely to have multiple modes for
# symints right now

class ConstraintViolationError(RuntimeError):
    pass

def has_symbolic_sizes_strides(elem):
    return elem._has_symbolic_sizes_strides

def create_contiguous(shape):
    strides = [1]
    for dim in reversed(shape[:-1]):
        strides.append(dim * strides[-1])
    return list(reversed(strides))

def hint_int(a, fallback=None):
    """
    Retrieve the hint for an int (based on the underlying real values as observed
    at runtime).  If no hint is available (e.g., because data dependent shapes),
    if fallback is not None, use that instead (otherwise raise an error).
    """
    if isinstance(a, torch.SymInt):
        return a.node.require_hint(fallback)
    assert type(a) is int, a
    return a

def has_hint(a):
    if isinstance(a, SymTypes):
        return a.node.has_hint()
    return True

def is_concrete_int(a: Union[int, SymInt]):
    r""" Utility to check if underlying object
    in SymInt is concrete value. Also returns
    true if integer is passed in.

    Args:
        a (SymInt or int): Object to test if it int
    """
    assert isinstance(a, (SymInt, int))

    if isinstance(a, int):
        return True

    if isinstance(a.node.expr, sympy.core.numbers.Integer):
        return True

    return False

def is_concrete_bool(a: Union[bool, SymBool]):
    r""" Utility to check if underlying object
    in SymBool is concrete value. Also returns
    true if integer is passed in.
    Args:
        a (SymBool or bool): Object to test if it bool
    """
    assert isinstance(a, (SymBool, bool))

    if isinstance(a, bool):
        return True

    if isinstance(a.node.expr, (sympy.logic.boolalg.BooleanTrue, sympy.logic.boolalg.BooleanFalse)):
        return True

    return False

# Returns True if every size dim on the tensor has a hint
# TODO: Should this include strides too?  For now it doesn't matter,
# that's quite an obscure case
def tensor_has_hints(t):
    return all(has_hint(s) for s in t.size())

def _iterate_exprs(val: Union[SymInt, torch.Tensor]) -> Iterable[sympy.Expr]:
    if isinstance(val, SymTypes):
        # This allow applies to the jagged layout NestedTensor case as
        # singleton ints are not symbolic
        if is_symbolic(val):
            yield val.node.expr
    elif isinstance(val, sympy.Expr):
        yield val
    elif isinstance(val, (int, float, bool)):
        pass
    elif isinstance(val, torch.Tensor):
        yield from _iterate_exprs(val.size())
        yield from _iterate_exprs(val.stride())
        yield from _iterate_exprs(val.storage_offset())
    elif isinstance(val, (tuple, list)):
        for s in val:
            yield from _iterate_exprs(s)
    else:
        raise AssertionError(f"cannot extract sympy expressions from {val} {type(val)}")

def free_symbols(val: Union[SymInt, torch.Tensor]) -> Set[sympy.Symbol]:
    itr = _iterate_exprs(val)
    # we need at least 1 to call union, so we hand code the identity
    try:
        first_expr = next(itr)
    except StopIteration:
        return set()

    return first_expr.free_symbols.union(*(e.free_symbols for e in itr))

def has_free_symbols(val: Union[SymInt, torch.Tensor]) -> bool:
    """Faster version of bool(free_symbols(val))"""
    return not all(e.is_number for e in _iterate_exprs(val))

# Like free_symbols, but filtered to only report unbacked symbols
def free_unbacked_symbols(x):
    # NB: keep synced with is_unbacked_symint
    return {s for s in free_symbols(x) if s.name.startswith("i")}

# WARNING: Don't use this on Dynamo produced graphs, they don't have meta
# setup!
def is_symbol_binding_fx_node(node) -> Optional[sympy.Symbol]:
    if (
        node.op == "placeholder" and
        "val" in node.meta and
        isinstance(node.meta["val"], torch.SymInt) and
        isinstance(node.meta["val"].node.expr, sympy.Symbol)
    ):
        return node.meta["val"].node.expr
    return None

def find_symbol_binding_fx_nodes(graph):
    return {
        node.meta["val"].node.expr: node
        for node in graph.nodes
        if is_symbol_binding_fx_node(node)
    }

def definitely_true(a):
    """
    Returns True only if we can tell that a is True, possibly introducing
    a guard in the process.  If a depends on some unbacked SymInt, we may
    return False even though there may exist a possible value of the SymInt
    that would cause the expression to return True.

    When is it appropriate to use definitely_true?  First, if you can use
    a higher level combinator like parallel_or/parallel_and, prefer using
    those instead, they are definitely safe (modulo short-circuiting).
    Second, it can be used if the program would behave equivalently if
    definitely_true always returned False (parallel_or/parallel_and are
    examples of this pattern, modulo short-circuiting).  Finally, it even
    be OK if the program wouldn't behave equivalently, so long as the
    change is semantics preserving.  It can be semantics preserving if
    the program errors in more cases than it did previously (but otherwise
    behaves identically), or if it changes some quantity in a way that
    doesn't matter (e.g., strides often fall in this bucket.)
    """
    if isinstance(a, SymBool):
        if a.node.has_hint():
            return guard_bool(a)
        else:
            return False
    return bool(a)

def definitely_false(a):
    """
    Returns True only if we can tell that a is False, possibly introducing
    a guard in the process.  If a depends on some unbacked SymInt, we may
    return False even though there may exist a possible value of the SymInt
    that would cause the expression a to be False.  See definitely_true
    for more usage guidance.
    """
    if isinstance(a, SymBool):
        if a.node.has_hint():
            return not guard_bool(a)
        else:
            return False
    return not bool(a)

# TODO: could improve parallel_or/parallel_and by avoiding guards
# if there exists a quantity that can be handled un-guardedly.  However,
# for backed SymInts, avoiding guards doesn't really matter in practice,
# so I chose not to do it.

def parallel_or(*args):
    """
    Evaluate the logical OR of several arguments, avoiding guarding on
    unbacked SymInts if another argument is definitely True.
    """
    if any(definitely_true(a) for a in args):
        return True
    return any(args)

def parallel_and(*args):
    """
    Evaluate the logical FALSE of several arguments, avoiding guarding on
    unbacked SymInts if another argument is definitely False.
    """
    if any(definitely_false(a) for a in args):
        return False
    return all(args)

def sym_eq(x, y):
    """
    Like ==, but when run on list/tuple, it will recursively test equality
    and use sym_and to join the results together, without guarding.
    """
    if (isinstance(x, tuple) and isinstance(y, tuple)) or (isinstance(x, list) and isinstance(y, list)):
        if len(x) != len(y):
            return False
        return functools.reduce(operator.and_, map(sym_eq, x, y), True)
    elif isinstance(x, (int, torch.SymInt)) and isinstance(y, (int, torch.SymInt)):
        return x == y
    else:
        raise AssertionError(f"unexpected sym_eq between {type(x)} {type(y)}")

def guard_scalar(a):
    if isinstance(a, (SymBool, bool)):
        return guard_bool(a)
    elif isinstance(a, (SymInt, int)):
        return guard_int(a)
    elif isinstance(a, (SymFloat, float)):
        return guard_float(a)
    else:
        raise AssertionError(f"unrecognized scalar {a}")


@record_shapeenv_event()
def _constrain_symbol_range(shape_env, s: sympy.Symbol, compiler_min: int, compiler_max: int, runtime_min: int, runtime_max: int):
    log.debug("_constrain_symbol_range %s [%s, %s] [%s, %s]", s, compiler_min, compiler_max, runtime_min, runtime_max)
    if r := shape_env.var_to_range.get(s, None):
        shape_env.var_to_range[s] = ValueRanges(
            builtins.max(r.lower, compiler_min), builtins.min(r.upper, compiler_max)
        )
    else:
        shape_env.var_to_range[s] = ValueRanges(compiler_min, compiler_max)

    if r := shape_env.runtime_var_to_range.get(s, None):
        shape_env.runtime_var_to_range[s] = ValueRanges(
            builtins.max(r.lower, runtime_min), builtins.min(r.upper, runtime_max)
        )
    else:
        shape_env.runtime_var_to_range[s] = ValueRanges(runtime_min, runtime_max)


def _advise_is_size(a):
    """
    Don't use this directly; use torch._check_is_size instead.

    This is a softer version of _constrain_range_for_size (with min=0,
    max=Inf).  Instead of forcibly constraining a variable (and erroring if we
    failed to constrain it), it will simply advise us that a size is
    constrained in some way.  We will always defer a runtime assert for this
    constraint if we cannot prove it at compile-time, but we we only
    *sometimes* learn useful extra information at compile-time with this
    information.  This is in contrast to constrain_range_for_size, where if
    you don't call that on a fresh unbacked symint, chances are we will choke.

    TODO: Make Dynamo handle this appropriately if this is seen in Dynamo-ed
    code.  Right now this is only really used in code with AOTAutograd trace
    through, so it is not a big problem that this isn't supported, but in
    principle all of this code should be Dynamo'able too.

    TODO: I didn't support min/max because I didn't have a use case where this
    actually helped.  In principle we can support it, it just makes the
    implementation below more complicated.
    """

    # This must always succeed, because the sole allowed caller _check_is_size
    # was responsible for expect_true'ing this
    assert a >= 0

    # NB: it's important not to constrain range for size for *hinted* SymInts,
    # because it is not only unsound, it will immediately trip our asserts
    # that hints have to be consistent with static analysis!  If you somehow
    # have an unbounded SymInt that later constrains to 1, this will be
    # inconsistent with the range
    if (
        isinstance(a, SymInt)
        and isinstance(a.node, SymNode)
        and not a.node.has_hint()
        and isinstance(a.node.expr, sympy.Symbol)
    ):
        _constrain_range_for_size(a)

@record_shapeenv_event()
def _constrain_range_for_size(a, min: Optional[int] = None, max: Optional[int] = None):
    """
    This function is NOT INTENDED to be used by itself.
    """

    if isinstance(a, (SymFloat, SymBool)):
        raise ValueError("Constraining SymFloat/SymBool is nyi")

    assert isinstance(a, SymInt), "can only constrain range for SymInt"
    assert isinstance(a.node.expr, sympy.Symbol), "constraining non-Symbols NYI"

    if min is None:
        min = 0
    if max is None:
        max = sympy.oo

    if max <= 2:
        raise ValueError(f"Maximum value to constrain_as_size must be greater than 2, but was {max}")

    if max < min:
        raise ValueError(
            "Maximum value to constrain_as_size can't be less than the specified min value, "
            "received min={min} and max={max}"
        )

    compiler_min = 2 if min < 2 else min

    _constrain_symbol_range(
        a.node.shape_env,
        a.node.expr,
        compiler_min=compiler_min,
        compiler_max=max,
        runtime_min=min,
        runtime_max=max
    )


# inclusive both ways
@record_shapeenv_event()
def constrain_range(a, *, min: Optional[int], max: Optional[int] = None):
    """
    Applies a constraint that the passed in SymInt must lie between min-max
    inclusive-inclusive, WITHOUT introducing a guard on the SymInt (meaning
    that it can be used on unbacked SymInts).  If min/max are None, we assume
    that the dimension is unbounded in that direction.  Repeated application
    of constrain_range intersects the ranges.  This is a fairly low level API
    that doesn't have a lot of safety guarantees (TODO: provide higher level
    APIs).

    Currently, we use this API in the following circumstance: when we allocate
    an unbacked SymInt, denoting an integer quantity which is data dependent,
    we ordinarily do not know anything about what values it may take.  This
    means that any sort of guard on it will immediately fail.  However, in
    many cases, we know something about the unbacked SymInt: for example, we
    know that nonzero(x).size(0) must be >= 0.  We use constrain_range to
    narrow the possible range, declaring that negative symbols are impossible.
    This permits to definitely answer True to queries like 'nnz >= 0', even if
    we don't know what the actual (hinted) value of 'nnz' is.  In fact, we
    actually use constrain_range to unsoundly discharge common guards: for an
    unbacked SymInt produced by nonzero, we will also assume that it is not
    equal to 0/1 (even though these are perfectly possible values at runtime),
    because we generally expect graphs that are valid for N=2 to also be valid
    for N=1.

    .. warning::
        If you use constrain_range in the context of tracing, we do NOT check
        that the constraint was actually valid at runtime!  In fact, we
        cannot (easily) do so, as we currently unsoundly assume that unbacked
        SymInt can never be zero/one, even if it may actually take on these
        values at runtime (we assume that a graph that is valid for N=2 will
        also be valid for N=1).
    """
    if min is None:
        min = -sympy.oo
    if max is None:
        max = sympy.oo

    if max < min:
        raise ValueError(
            "Maximum value to constrain_as_size can't be less than the specified min value, "
            "received min={min} and max={max}"
        )

    if isinstance(a, int):
        if not (min <= a <= max):
            raise ValueError(f"Invalid value {a} for range [{min}:{max}]")
        return

    if isinstance(a.node.expr, sympy.Integer):
        if not (min <= int(a.node.expr) <= max):
            raise ValueRangeError(f"Invalid value {int(a.node.expr)} for range [{min}:{max}]")
        return
    assert isinstance(a.node.expr, sympy.Symbol), "constraining non-Symbols NYI"

    # TODO: Shouldn't we install a guard if the symbol is backed?  Or is the
    # semantics that this is an "unchecked" assert (but it this actually
    # something useful?  Might be better to restrict only for unbacked
    # SymInt).
    _constrain_symbol_range(
        a.node.shape_env,
        a.node.expr,
        compiler_min=min,
        compiler_max=max,
        runtime_min=min,
        runtime_max=max
    )


@record_shapeenv_event()
def constrain_unify(a, b):
    """
    Given two SymInts, constrain them so that they must be equal.  NB:
    this will not work with SymInts that represent nontrivial expressions
    (yet!)
    """
    # TODO: Maybe dedupe this with _maybe_guard_eq?
    if not isinstance(a, SymInt):
        if not isinstance(b, SymInt):
            assert a == b
        else:
            assert isinstance(b.node.expr, sympy.Symbol), "constraining non-Symbols NYI"
            shape_env = b.node.shape_env
            shape_env.replacements[b.node.expr] = sympy.Integer(a)
    else:
        # TODO: Actually, we can support this as long as one of them is a symbol.
        # NB: We can't actually do "unification" as our operators are not
        # injective
        assert isinstance(a.node.expr, sympy.Symbol), "constraining non-Symbols NYI"
        shape_env = a.node.shape_env
        if not isinstance(b, SymInt):
            shape_env.replacements[a.node.expr] = sympy.Integer(b)
        else:
            assert a.node.shape_env is b.node.shape_env
            assert isinstance(b.node.expr, sympy.Symbol), "constraining non-Symbols NYI"
            new_var = shape_env._find(a.node.expr)
            shape_env.replacements[b.node.expr] = new_var

# Assume that a boolean is true for the purposes of subsequent symbolic
# reasoning.  This will keep track of corresponding runtime checks to verify
# that the result is upheld: either as a regular guard, or as a special set
# of asserts which are triggered when an unbacked SymInt is allocated.
#
# DO NOT use this function for these cases:
#
#  - This is inappropriate for "branching" conditions (where both
#    true and false result in valid programs).  We will always assume
#    the condition evaluates true, and so it will never be possible
#    to trace the false condition when you use it.  For true branching
#    on unbacked SymInts, you must use torch.cond; if you incorrectly
#    use expect_true in this case, you will make the false branch
#    unreachable (as we will simply assume that only the true branch
#    is ever exercised).
#
#  - This is inappropriate for situations where you know some other system
#    invariant guarantees that this property holds, since you don't
#    really need to insert a runtime check in that case.  Use something
#    like constrain_range in that case.
#
# This API has a hitch.  To avoid having to reimplement error reporting
# capabilities, this function CAN return False.  The invariant is that
# the surrounding code must raise an error when this function returns
# False.  This is quite low level, so we recommend using other functions
# like check() which enforce this in a more intuitive way.
#
# By the way, this name is a nod to the __builtin_expect macro,
# which is used similarly (but unlike __builtin_expect, you MUST fail
# in the unlikely branch.)  (I think expect is a good name; in recent
# versions of C++, this is replaced with [[likely]], which is weaker
# and not accurate for this function!)
def expect_true(a, skip: int = 0):
    if isinstance(a, SymBool):
        # TODO: check perf implications of this
        frame = inspect.currentframe()
        for _ in range(skip + 1):  # always run this loop at least once
            frame = frame.f_back
        return a.node.expect_true(frame.f_code.co_filename, frame.f_lineno)
    assert type(a) is bool, a
    return a

def guard_bool(a):
    if isinstance(a, SymBool):
        return a.node.guard_bool("", 0)  # NB: uses Python backtrace
    assert type(a) is bool, a
    return a

def guard_int(a):
    if isinstance(a, SymInt):
        return a.node.guard_int("", 0)  # NB: uses Python backtrace
    assert type(a) is int, a
    return a

def guard_float(a):
    if isinstance(a, SymFloat):
        return a.node.guard_float("", 0)  # NB: uses Python backtrace
    assert isinstance(a, float), a
    return a

# Given a GraphModule, return all the FakeTensors for all the placeholders
def fx_placeholder_vals(gm):
    return [n.meta['val'] for n in gm.graph.nodes if n.op == "placeholder"]

def fx_placeholder_targets(gm):
    return [n.target for n in gm.graph.nodes if n.op == "placeholder"]

# Given a GraphModule and arguments to run it with, evaluate that the guards
# for its associated ShapeEnv are satisfied by the passed arguments.  This
# WILL check for duck sizing.
def eval_guards(gm, *args, ignore_static=True):
    return gm.shape_env.evaluate_guards_for_args(fx_placeholder_vals(gm), args, ignore_static=ignore_static)

def bind_symbols(gm, *args):
    return gm.shape_env.bind_symbols(fx_placeholder_vals(gm), args)

def _assert_bound_is_rational(expr: sympy.Expr, bound: ValueRanges):
    """
    We assert that the bounds are either Boolean, or not finite, or can be computed
    in exact prevision via rational arithmetic.
    The only exception to this is the rare case when the user calls `sqrt(s0)`
    sqrt is turned into sympy.Pow so we just match for that (it matches more things, but still)
    """
    assert bound.lower.is_rational or bound.lower.is_Boolean or not bound.lower.is_finite or expr.has(sympy.Pow), (bound, expr)
    assert bound.upper.is_rational or bound.upper.is_Boolean or not bound.upper.is_finite or expr.has(sympy.Pow), (bound, expr)

class DimDynamic(Enum):
    """
    Controls how to perform symbol allocation for a dimension.  It is always
    sound to default this to DYNAMIC, but the policies DUCK and STATIC can
    result in better trace-time and compile-time performance, as they reduce
    the number of allocated symbols and generally make your graph more static.

    NB: If we notice you've applied a constraint to the dimension, we will
    force it to DYNAMIC for simplicity.

    DimDynamic is controlled by a variety of higher level UX features.
    Currently:

    - In eager mode, the default policy is DUCK.
        - The default is changed to STATIC with assume_static_by_default.
        - An individual dim is marked DYNAMIC if you mark_dynamic_dim.
    - In export mode, the default policy is STATIC.
        - An individual dim is marked DYNAMIC if you mention it as dynamic_dim
          in the constraints kwarg.
    """
    # Treat the dimension symbolically
    DYNAMIC = 0
    # Treat the dimension symbolically, but if its hint matches another
    # dynamic dimension, unify the two symbols ("duck sizing")
    DUCK = 1
    # Treat the dimension statically based on its hint
    STATIC = 2


# NB: These constraints affect both clients and backends: given some
# constraint C, the client must pass inputs that satisfy the constraint,
# while a backend must not introduce guards BEYOND this constraint.
# For clarity, we document the implications on both sides for both the client
# and the backend.
#
# NB: These constraints are on a *single* dimension.  In principle, we could
# also have multi-dimension constraints, but our guess is that this is not
# actually useful and so we are not supporting it right now.
#
# NB: Strict constraints are typically only suitable for export, as in eager
# a backend like inductor may validly introduce extra, discretionary guards
# to improve performance of code.  A StrictMinMaxConstraint would be brittle
# under future optimizations performed by inductor; we don't guarantee
# eager code with StrictMinMaxConstraint will keep working in the future!

@dataclass(frozen=True)
class Constraint:
    warn_only: bool

@dataclass(frozen=True)
class StrictMinMaxConstraint(Constraint):
    """
    For clients: the size at this dimension must be within 'vr' (which
    specifies a lower and upper bound, inclusive-inclusive) AND it
    must be non-negative and should not be 0 or 1 (but see NB below).

    For backends: there must not be any guards on this dimension which
    are not implied by the given lower and upper bound.  Regardless of
    the lower bound, the backend can assume the size is non-negative
    and that it is not 0 or 1.

    An unbounded StrictMinMaxConstraint can be thought of as a strict version
    of "RelaxedUnspecConstraint".

    NB: Export will often unsoundly assume that a graph works for 0/1, even
    though at trace time we assumed size is not 0 or 1.  The idea is that
    if we produce a graph that works for a range of values, it will be OK
    for N=0/1 too.
    """
    vr: ValueRanges

    def render(self, source: Source):
        # TODO: better printing for -oo and oo
        return f"{self.vr.lower} <= {source.name()} <= {self.vr.upper}"

@dataclass(frozen=True)
class RelaxedUnspecConstraint(Constraint):
    """
    For clients: no explicit constraint; constraint is whatever is implicitly
    inferred by guards from tracing.

    For backends: there must exist at least TWO possible values for the
    size at this dimension which satisfy the guards for this dimension.

    In other words, this constraint helps us distinguish between "we don't
    care if this dimension specializes or not" versus "this dimension must be
    unspecialized."  However, this constraint doesn't say very much about what
    specialization is permitted; for example, if we guard on a size being
    even, this would still be acceptable under an unspec constraint.  This
    makes RelaxedUnspecConstraint useful for eager mode, where your backend compiler
    may add constraints to otherwise dynamic dimensions; we can't assert that
    there are NO guards as this is brittle because compilers should be able to
    add extra constraints.  If you want to assert that there are no guards,
    use StrictMinMaxConstraint with an unbounded ValueRanges.
    """
    def render(self, source: Source):
        return f"RelaxedUnspecConstraint({source.name()})"

# NB: None here indicates the client constraint is whatever is implicitly
# inferred by guards from tracing, and that a backend can add whatever guards
# it wants (including fully specializing the value).
DimConstraint = Union[StrictMinMaxConstraint, RelaxedUnspecConstraint, None]

@dataclass(frozen=True)
class EqualityConstraint(Constraint):
    """
    Given pairs of sources corresponding to pairs of dynamic dimensions that
    are specified equal, represent them in a union-find data structure so that
    we can efficiently check whether two such sources are transitively equal.
    """
    source_pairs: List[Tuple[Source, Source]]

    def __post_init__(self):
        object.__setattr__(self, "_parents", {})
        for source1, source2 in self.source_pairs:
            self._union(self._find(source1), self._find(source2))

    def _find(self, source):
        if source in self._parents:
            return self._find(self._parents[source])
        else:
            return source

    def _union(self, root1, root2):
        if root1 != root2:
            self._parents[root1] = root2

    def render(self):
        buf = ", ".join(
            f"{source1.name()} == {source2.name()}"
            for (source1, source2) in self.source_pairs
        )
        return "{" + buf + "}"

    def is_equal(self, source1, source2):
        return self._find(source1) == self._find(source2)

<<<<<<< HEAD

def assert_policy(policy):
    assert isinstance(policy, CreateSymbolicPolicy), "Invalid policy object"
    assert type(policy) != CreateSymbolicPolicy, "Illegal usage of policy ABC"

=======
>>>>>>> b169f041
@dataclass(frozen=True)
class CreateSymbolicPolicy:
    """
    Data structure specifying how we should create symbols in
    ``create_symbolic_sizes_strides_storage_offset``; e.g., should
    they be static or dynamic.

    This is an abstract base class because we are probably going to add
    another version of this that says "use exactly these SymInts, don't
    allocate fresh symbols."
    """
    pass


@dataclass(frozen=True)
class FreshCreateSymbolicPolicy(CreateSymbolicPolicy):
    """
    Create symbols in ``create_symbolic_sizes_strides_storage_offset`` via
    a policy determination as given by ``DimDynamic`` and ``DimConstraint``.
    This will cause fresh symbols to be allocated
    """
    dynamic_sizes: DimList[DimDynamic]
    constraint_sizes: DimList[DimConstraint] = None
    # TODO: add storage offset and stride policy

    def __post_init__(self):
        if self.constraint_sizes is None:
            object.__setattr__(self, 'constraint_sizes', [None] * len(self.dynamic_sizes))

<<<<<<< HEAD

@dataclass(frozen=True)
class KnownCreateSymbolicPolicy(FreshCreateSymbolicPolicy):
    """
    Create symbols in ``create_symbolic_sizes_strides_storage_offset`` via
    a policy determination as given by a cache of Source:Symbol. A cache hit
    will reuse a stored symbol, and a cache miss will write to this cache.

    This behaves like FreshCreateSymbolicPolicy, except the cache supersedes the
    other values - dynamic_sizes and constraint_sizes will not be read if we cache
    hit.

    It is the cache owners responsibility to maintain the lifecycle of the cache
    w/r/t different shape_envs, clearing, etc.

    """
    source_to_symint_node_cache : Dict["TensorPropertySource", SymInt] = None

    def __post_init__(self):
        # The None default is annoying, but required because of dataclass limitations
        assert self.source_to_symint_node_cache is not None


=======
>>>>>>> b169f041
def is_symbolic(val: Union[int, SymInt, float, SymFloat, bool, SymBool]) -> bool:
    if isinstance(val, (int, float, bool)):
        return False
    return val.node.is_symbolic()

IndicatorTypes = (IsNonOverlappingAndDenseIndicator,)

@lru_cache(256)
def safe_expand(r):
    if hasattr(r, 'expand'):
        try:
            return sympy.expand(r)
        except RecursionError:
            log.warning("RecursionError in sympy.expand(%s)", r)
            return r
    else:
        return r

def error():
    raise AssertionError("shouldn't be hit")


# TODO: Deduplicate this with torch/_prims_common/__init__.py
def eval_is_non_overlapping_and_dense(sizes, strides):
    return int(guard_bool(_eval_is_non_overlapping_and_dense(sizes, strides)))

def _eval_is_non_overlapping_and_dense(sizes, strides):
    dim = len(sizes)

    # Short-circuits for tensors of rank one, which are
    # non-overlapping and "dense" if their stride is one
    # or it is a 0/1 element tensor
    if dim == 1:
        return strides[0] == 1 or sizes[0] < 2

    # Checks that there exists a permutation of the strides s.t. the tensor would be contiguous
    # Sorts (length, stride) pairs by stride
    lengths_and_strides = sorted(
        zip(sizes, strides), key=operator.itemgetter(1)
    )

    # Unlike the C++ code, we don't move the 0/1 size dimensions to the
    # end.  So we have to keep going for this code.
    expected_stride = 1
    for length, stride in lengths_and_strides:

        if length == 1:
            continue

        if stride != expected_stride:
            return False

        expected_stride *= length

    return True


def cast_symbool_to_symint_guardless(symbool: torch.SymBool) -> torch.SymInt:
    int_sym = sympy.Piecewise((1, symbool.node.expr), (0, True))
    return symbool.node.shape_env.create_symintnode(int_sym, hint=int(symbool.node.require_hint()))

SYMPY_INTERP = {
    'Abs': operator.abs,
    'Eq': operator.eq,
    'Ne': operator.ne,
    'Gt': operator.gt,
    'Lt': operator.lt,
    'Le': operator.le,
    'Ge': operator.ge,
    'Min': min,
    'Max': max,
    'Mod': operator.mod,
    'FloorDiv': operator.floordiv,
    'TrueDiv': operator.truediv,
    'IsNonOverlappingAndDenseIndicator': eval_is_non_overlapping_and_dense,
    'floor': math.floor,
    'ceiling': math.ceil,
    'cast_symbool_to_symint_guardless': cast_symbool_to_symint_guardless,
}


def _lru_cache(fn, maxsize=None):
    """
    Wrapper around lru_cache that clears when new info about shapes has been
    updated.

    Use lru_cache if the output is always the same, regardless of the
    constraints we know now (i.e. evaluate_expr)

    Use _lru_cache otherwise.

    Also note that this depends on _update_version_counter being called on the
    shape environment whenever the constraints are updated, otherwise the cache
    will not be cleared.
    """
    fn_cache = lru_cache(maxsize)(fn)
    prior_version = 0

    if config.validate_shape_env_verison_key:
        prior_key = None

        @functools.wraps(fn)
        def wrapper(self, *args, **kwargs):
            nonlocal prior_version, prior_key
            if prior_key is None:
                prior_key = self._get_key()

            if prior_version != self._version_counter:
                fn_cache.cache_clear()
                prior_version = self._version_counter
                prior_key = self._get_key()
            else:
                assert prior_key == self._get_key(), \
                    "ShapeEnv cache key changed without version being updated!"

            return fn_cache(self, *args, **kwargs)

    else:

        @functools.wraps(fn)
        def wrapper(self, *args, **kwargs):
            nonlocal prior_version
            if prior_version != self._version_counter:
                fn_cache.cache_clear()
                prior_version = self._version_counter

            return fn_cache(self, *args, **kwargs)

    wrapper.cache_clear = fn_cache.cache_clear
    wrapper.cache_info = fn_cache.cache_info  # type: ignore[attr-defined]
    return wrapper


# This is pretty similar to ShapeGuard but it also comes with a message,
# and is exclusively used for things that MUST be true (unlike guards,
# which can evaluate False, in which case you just choose not to use
# a particular specialization)
@dataclass(frozen=True)
class RuntimeAssert:
    expr: sympy.Expr
    msg: str = field(repr=False)
    stack: str = field(repr=False)


class ShapeGuardPrinter(StrPrinter):
    def __init__(
        self,
        symbol_to_source,
        source_ref,
        var_to_sources,
    ):
        super().__init__()
        self.symbol_to_source = symbol_to_source
        self.source_ref = source_ref
        self.var_to_sources = var_to_sources

    def _print_Symbol(self, expr) -> str:
        assert isinstance(expr, sympy.Symbol), str(type(expr))

        def repr_symbol_to_source():
            return repr({
                symbol: [s.name() for s in sources]
                for symbol, sources in self.symbol_to_source.items()
            })

        assert self.symbol_to_source.get(expr), (
            f"{expr} (could be from {[s.name() for s in self.var_to_sources[expr]]}) "
            f"not in {repr_symbol_to_source()}.  If this assert is failing, it could be "
            "due to the issue described in https://github.com/pytorch/pytorch/pull/90665"
        )
        return self.source_ref(self.symbol_to_source[expr][0])


class LoggingShapeGuardPrinter(ShapeGuardPrinter):
    def __init__(self, var_to_sources):
        super().__init__(var_to_sources, lambda n: n.name(), var_to_sources)


class DynamicDimConstraintPrinter(StrPrinter):
    """
    Printer for dynamic dim constraints.
    - Instead of t.size()[d] it prints dynamic_dim(t, d)
    - Instead of Eq(_, _), Mod(_, _), etc. it prints _ == _, _ % _, etc.

    We use this to suggest code for specifying dynamic dim constraints.
    """
    def __init__(self, symbol_to_source, source_name_to_debug_name):
        super().__init__()
        self.symbol_to_source = symbol_to_source
        self.source_name_to_debug_name = source_name_to_debug_name

    def print_source(self, source) -> str:
        if self.source_name_to_debug_name:
            return source.name()
        return f"dynamic_dim({source.base.name()}, {source.idx})"

    def _print_Symbol(self, expr) -> str:
        assert isinstance(expr, sympy.Symbol), str(type(expr))

        return self.print_source(self.symbol_to_source[expr][0])

    def _print_Relational(self, expr):
        return '{} {} {}'.format(
            self.parenthesize(expr.lhs, precedence(expr)),
            expr.rel_op,
            self.parenthesize(expr.rhs, precedence(expr))
        )


class DimConstraints:
    """
    Custom solver for a system of constraints on symbolic dimensions.
    Solutions are "static" values or simplified "dynamic" constraints.
    """

    def __init__(self, symbol_to_source, var_to_val, marked_dynamic, source_name_to_debug_name):
        # We try to solve systems of inequalities with 1 free variable.
        self._univariate_inequalities: Dict[sympy.Symbol, Set[sympy.Expr]] = defaultdict(set)
        # Among them, we prioritize solving for a free variable that has equalities.
        # NOTE: _symbols_with_equalities is always a subset of _univariate_inequalities.keys()
        # and removing a symbol from the former => removing it from the latter.
        self._symbols_with_equalities: Set[sympy.Symbol] = set()
        # A solution of a free variable with equalities becomes a substitution.
        # We use these substitutions to simplify other constraints.
        # NOTE: removing a symbol from _symbols_with_equalities => adding it to _substitutions.
        self._substitutions: Dict[sympy.Symbol, sympy.Integer] = {}

        # In general, constraints may have // and % operations.
        # Of course, // can be expressed in terms of / and %.
        # Our inequality solver can handle / but not %. So we need to transform them away.
        # We do so by using the values of variables as hints to evaluate %.
        # For soundness we record additional congruence guards and solve them separately.
        self._var_to_val: Dict[sympy.Symbol, sympy.Integer] = var_to_val
        self._congruences: Set[sympy.Expr] = defaultdict(set)

        # We do not try to (directly) solve inequalities with > 1 free variables.
        # NOTE: free variables in these inequalities cannot also be in _substitutions.
        self._multivariate_inequalities: Set[sympy.Expr] = set()

        # We park external equalities between free variables here.
        self._symbolic_equivalences: List[Tuple[Source, sympy.Expr]] = []

        # Solutions come in two forms:
        # - (static) specializations
        # - (dynamic) inequalities / congruences
        self._static_results: Set[str] = set()
        self._dynamic_results: Set[str] = set()

        # printer for solutions
        self._dcp = DynamicDimConstraintPrinter(symbol_to_source, source_name_to_debug_name)

        # inconsistencies found on substituting with concrete values / static solutions
        self._inconsistencies: List[str] = []

        # symbols that are marked dynamic
        self._marked_dynamic = marked_dynamic

    def rewrite_with_congruences(self, s, expr):
        """
        Eliminate expressions of the form b // d and b % d while adding congruences of the form b % d == k.
        This leaves rational operators (in particular of the form b / d) that our inequality solver can handle.
        We solve the added congruences separately (using our congruence solver, see below).
        """
        def mod_handler(*args):
            # Suppose that we have an expression of the form b % d with free variable s.
            # Using the value of s as a "hint," we can evaluate b % d to a value k.
            # Then we can rewrite b % d to k while adding the guard b % d == k.

            # NOTE(avik): This abstraction is provably sound but, in general, incomplete. It is complete IFF
            # the original expression always evaluates to a constant value (i.e., it does not vary with s).
            # In other words,
            # - solutions of s with the rewritten expression are guaranteed to also be solutions of s with
            #   the original expression;
            # - while it may be possible to find solutions of s with the original expression that are not
            #   solutions with the rewritten expression, in that case the original expression cannot evaluate
            #   to the same value for all solutions of s.
            #
            # Should we be worried about this incompleteness? No, because of the following reasons:
            # 1. It unblocks dramatic simplification that would not be otherwise possible with current tech
            #    (i.e., "don't let perfect be the enemy of the good").
            # 2. We already have a tradition of using hints to add guards in the compiler for making progress.
            # 3. We have not yet seen a counterexample arise in practice! In particular, any congruence guards
            #    we generate (or simplify to) seem to be of the form b % d == k where k is a constant.
            #
            # Here's a theoretical counterexample: 3*s % (s + 1) == s - 2, that is satisfied by all s >= 2.
            # With any hint (say) s = k, we'd rewrite this to: 3*s % (s + 1) == k - 2. But, substituting, we
            # would then get k - 2 == s - 2, and thus s = k as the (only, constant) solution!
            base, divisor = args
            base, divisor = self.rewrite_with_congruences(s, base), self.rewrite_with_congruences(s, divisor)
            mod_reduced = base.subs(self._var_to_val) % divisor.subs(self._var_to_val)
            congruence = (base - mod_reduced) % divisor
            if congruence != 0:
                self._congruences[s].add(congruence)
            return mod_reduced

        def floor_div_handler(*args):
            # Suppose that we have an expression of the form b // d with free variable s.
            # Using the value of s, we can evaluate b % d to a value k.
            # Then we can rewrite b // d to (b - k) / d, while adding the guard b % d == k.

            # NOTE(avik): This is exactly equivalent to rewriting b // d as (b - (b % d)) / d
            # and eliminating b % d as above.
            base, divisor = args
            base, divisor = self.rewrite_with_congruences(s, base), self.rewrite_with_congruences(s, divisor)
            mod_reduced = base.subs(self._var_to_val) % divisor.subs(self._var_to_val)
            congruence = (base - mod_reduced) % divisor
            if congruence != 0:
                self._congruences[s].add(congruence)
            return (base - mod_reduced) / divisor

        if expr.has(Mod):
            expr = expr.replace(Mod, mod_handler)
        if expr.has(FloorDiv):
            expr = expr.replace(FloorDiv, floor_div_handler)
        return expr

    def add(self, expr) -> bool:
        # Add an expression to the set of constraints.
        # Return whether the expression is a trivial constraint (i.e., an obvious tautology).
        if expr == sympy.true:
            return True
        orig_expr = expr
        orig_reduced = orig_expr.subs(self._var_to_val)
        # TODO(avik): https://github.com/pytorch/pytorch/issues/101093
        # It is possible that `expr` will fail the consistency check because of
        # precision errors. Specifically, on substituting its free symbols with
        # their concrete values, we might end up comparing floats. Until we have
        # a fix for this issue, we delay raising such failures. See solve().
        if orig_reduced == sympy.false:
            self._inconsistencies.append(f"{orig_expr} is inconsistent!")
        free_symbols = expr.free_symbols
        assert free_symbols, f"Did not expect constraint with no free variables: {expr}"
        if len(free_symbols) > 1:
            # multivariate: record and move on
            self._multivariate_inequalities.add(expr)
        else:
            # univariate: can solve these immediately
            s = next(iter(free_symbols))
            # eliminate // and % (see documentation of `rewrite_with_congruences` above)
            expr = self.rewrite_with_congruences(s, expr)
            if expr == sympy.true:
                return True
            reduced = expr.subs(self._var_to_val)
            if reduced == sympy.false:
                self._inconsistencies.append(
                    f"{expr}, obtained by rewriting {orig_expr} with congruences, "
                    "is inconsistent!"
                )
            if isinstance(expr, sympy.Eq):
                # special status for symbols that have equalities (see `solve` below)
                self._symbols_with_equalities.add(s)
            self._univariate_inequalities[s].add(expr)
        return False

    def add_equality(self, source, expr):
        if expr.is_number:
            # specialization, right here
            self._static_results.add(f"{source.name()} == {expr}")
        else:
            # these will resolve to either specializations or dynamic equality constraints
            self._symbolic_equivalences.append((source, expr))

    def reduce_congruences(self):
        reduced_congruences = {}
        for s, congruences in self._congruences.items():
            remainder_modulus_pairs = []
            congruences_to_check = set()
            for congruence in congruences:
                base, divisor = congruence.args
                # We are given a congruence of the form base % divisor == 0 with a free variable s. So:
                # - we transform this into an equation of the form base = divisor * tmp;
                # - we solve this equation for s to get a linear solution with free variable tmp.
                tmp = sympy.Symbol("tmp", integer=True)
                symbol, solution = sympy.solve_linear(base - divisor * tmp, symbols=[s])
                # See https://docs.sympy.org/latest/modules/solvers/solvers.html#sympy.solvers.solvers.solve_linear
                # for how to interpret the results.
                if s == symbol:
                    # This means the solution is of the form s = modulus*tmp + remainder.
                    modulus, remainder = sympy.polys.polytools.div(solution, tmp)
                    if isinstance(modulus, sympy.Integer) and isinstance(remainder, sympy.Integer):
                        # Make sure 0 <= remainder <= modulus.
                        remainder = remainder % modulus
                        remainder_modulus_pairs.append((remainder, modulus))
                        continue
                # This means that we did not get a unique solution to the equation.
                # No problem, we will check it.
                congruences_to_check.add(congruence)
            # Finally we solve for a congruence s such that s = r_i mod m_i for each (r_i, m_i).
            # The solution will be a congruence of the form s = r mod m.
            # NOTE(avik): Since the given m_i may not be pairwise coprime, we can't just use CRT.
            if remainder_modulus_pairs:
                remainder, modulus = sympy.ntheory.modular.solve_congruence(*remainder_modulus_pairs)
                reduced_congruences[s] = {(s - remainder) % modulus}
                substitution = {s: modulus * sympy.Symbol("tmp", integer=True) + remainder}
                reduced_congruences[s].update(
                    congruence for congruence in congruences_to_check
                    if not sympy.checksol(congruence, substitution)
                )
            else:
                reduced_congruences[s] = congruences_to_check

        return reduced_congruences

    def raise_inconsistencies(self):
        if self._inconsistencies:
            msg = "\n".join(self._inconsistencies)
            self._inconsistencies.clear()
            raise ValueError(f"The following inconsistencies were found:\n{msg}")

    def _force_specialization(self, s):
        val = self._var_to_val[s]
        self._static_results.add(f"{self._dcp.symbol_to_source[s][0].name()} == {val}")
        self._substitutions[s] = val

    def specialize_divisor_symbols(self):
        for expr in self._multivariate_inequalities:
            for atom in expr.atoms(FloorDiv, Mod):
                _, divisor = atom.args
                for s in divisor.free_symbols:
                    self._force_specialization(s)

        multivariate_inequalities = self._multivariate_inequalities
        self._multivariate_inequalities = set()
        for expr in multivariate_inequalities:
            self.add(expr.subs(self._substitutions))
        self.raise_inconsistencies()
        self._univariate_inequalities = {
            s: exprs
            for s, exprs in self._univariate_inequalities.items()
            if s not in self._substitutions
        }
        self._congruences = {
            s: congruences
            for s, congruences in self._congruences.items()
            if s not in self._substitutions
        }

    def solve(self, disable_congruences=True, disable_equivalences=True):
        self.raise_inconsistencies()
        # as long as there are symbols with equalities, solve for them
        # NOTE(avik): this is guaranteed to terminate (#iterations <= #symbols)
        while(self._symbols_with_equalities):
            s = self._symbols_with_equalities.pop()
            exprs = self._univariate_inequalities.pop(s)
            solution = sympy.solvers.inequalities.reduce_inequalities(exprs, s)
            if isinstance(solution, sympy.And):
                solution = next((arg for arg in solution.args if isinstance(arg, sympy.Eq)), solution)
            assert isinstance(solution, sympy.Eq), f"Expected an equality constraint for {s}, got {solution}"
            symbol, val = solution.args
            assert symbol == s, f"Expected a constraint on {s} instead of on {symbol}"
            # because this is univariate, the solution is a specialization
            self._static_results.add(f"{self._dcp.symbol_to_source[s][0].name()} == {val}")
            # add this as a substitution to simplify other constraints
            self._substitutions[s] = val

            # simplify multivariate inequalities: some of them will now become univariate!
            multivariate_inequalities = self._multivariate_inequalities
            self._multivariate_inequalities = set()
            for expr in multivariate_inequalities:
                self.add(expr.subs(s, self._substitutions[s]))
            self.raise_inconsistencies()

        self.specialize_divisor_symbols()

        # solve linear congruences
        # NOTE(avik): We do not need to solve them for symbols that have already been specialized.
        reduced_congruences = self.reduce_congruences()
        for s, congruences in reduced_congruences.items():
            for congruence in congruences:
                # any congruence that cannot be checked becomes a dynamic constraint as well
                if s not in self._substitutions or not sympy.checksol(congruence, {s: self._substitutions[s]}):
                    if disable_congruences:
                        self._force_specialization(s)
                        self._univariate_inequalities.pop(s, None)
                    else:
                        self._dynamic_results.add(self._dcp.doprint(sympy.Eq(congruence, 0)))

        # remaining symbols have only pure inequalities (no equalities)
        for s, exprs in self._univariate_inequalities.items():
            try:
                solution = sympy.solvers.inequalities.reduce_inequalities(exprs, s)
                # because this is univariate, the solution is a dynamic (range) constraint
                if isinstance(solution, sympy.And):
                    for arg in solution.args:
                        self._dynamic_results.add(self._dcp.doprint(arg))
                else:
                    self._dynamic_results.add(self._dcp.doprint(solution))
            except NotImplementedError as e:
                log.warning("Failed to reduce inequalities: %s", e)
                for expr in exprs:
                    self._dynamic_results.add(self._dcp.doprint(expr))

        # simplify symbolic equivalences: some of them will now become specializations!
        symbolic_equivalences = self._symbolic_equivalences
        self._symbolic_equivalences = []
        for source, expr in symbolic_equivalences:
            if disable_equivalences and not isinstance(expr, sympy.Symbol):
                for s in expr.free_symbols:
                    self._force_specialization(s)
                    sexpr = self._dcp._print_Symbol(s)
                    self._dynamic_results = {r for r in self._dynamic_results if sexpr not in r}
            self.add_equality(source, expr.subs(self._substitutions))

        # remaining symbolic equivalences become dynamic equality constraints
        for source, expr in self._symbolic_equivalences:
            self._dynamic_results.add(f"{self._dcp.print_source(source)} == {self._dcp.doprint(expr)}")

    def forced_specializations(self):
        def debug_name(src):
            name = src.name()
            if self._dcp.source_name_to_debug_name:
                return f"{self._dcp.source_name_to_debug_name[name]} = {name}"
            else:
                return name

        return {
            debug_name(self._dcp.symbol_to_source[s][0]): val
            for s, val in self._substitutions.items()
            if s in self._marked_dynamic
        }

    def remove_redundant_dynamic_results(self):
        candidates_for_removal = []
        dynamic_results = set()
        for dc in self._dynamic_results:
            # Instead of 2 <= dynamic_dim(...) simply suggest dynamic_dim(...).
            # There is no change in behavior since 2 is the default lower bound.
            dc_ = re.sub(r"2 <= dynamic_dim(.+)", r"dynamic_dim\1", dc)
            if dc != dc_:
                candidates_for_removal.append(dc_)
            else:
                dynamic_results.add(dc_)
        for dc in candidates_for_removal:
            # remove dynamic_dim(t, 0) as a constraint when dynamic_dim(t, 0) also
            # appears as part of another constraint
            found = False
            for other_dc in dynamic_results:
                if dc in other_dc:
                    found = True
            if not found:
                dynamic_results.add(dc)
        self._dynamic_results = dynamic_results

    def prettify_results(
        self,
        original_signature: inspect.Signature,
        constraint_violation_error=None,
        forced_specializations=None,
    ):
        if self._dcp.source_name_to_debug_name:
            def transform(s):
                for k, v in self._dcp.source_name_to_debug_name.items():
                    s = s.replace(k, v)
                return s

            results = defaultdict(dict)

            def flip(op):
                if op == "<=":
                    return ">="
                if op == ">=":
                    return "<="
                if op == "<":
                    return ">"
                if op == ">":
                    return "<"
                assert op == "=="
                return op

            def relation_with_digit(expr, op, digit):
                if op == "<=":
                    results[expr]["max"] = digit
                elif op == "<":
                    results[expr]["max"] = digit - 1
                elif op == ">=":
                    results[expr]["min"] = digit
                elif op == ">":
                    results[expr]["min"] = digit + 1
                else:
                    assert op == "=="
                    results[expr]["eq"] = digit

            for s in self._static_results.union(self._dynamic_results):
                t = transform(s)
                if t == s:
                    continue
                left, op, right = t.split(" ")
                if op == "==" and left == right:
                    continue
                if right.isdigit():
                    relation_with_digit(left, op, int(right))
                elif left.isdigit():
                    relation_with_digit(right, flip(op), int(left))
                else:
                    assert op == "=="
                    results[left]["eq"] = right

            buf = ""
            debug_names = set()
            if forced_specializations:
                debug_names.update(k.split(" = ")[0] for k in forced_specializations.keys())
                buf += (
                    f"Specializations unexpectedly required ({', '.join(debug_names)})! "
                    "For more information, run with TORCH_LOGS=dynamic.\n"
                )
                for s, val in forced_specializations.items():
                    buf += f"  - {s} must be specialized to {val} because the guards generated for it are too complex.\n"

            dims = []
            others = []
            match = None
            if constraint_violation_error:
                match = re.search(r"Constraints violated \((.*)\)", constraint_violation_error.args[0])
            if match is not None:
                debug_names.update(match.expand(r'\1').split(', '))

            for k, c in results.items():
                if k not in debug_names:
                    continue
                if "eq" in c:
                    other = c["eq"]
                    if isinstance(other, int):
                        others.append(f"{k} = None  # {other}")
                    else:
                        others.append(f"{k} = {other}")
                else:
                    min_ = c.get("min", None)
                    if min_ == 2:
                        min_ = None
                    max_ = c.get("max", None)
                    if min_ is not None and max_ is not None:
                        dims.append(f"{k} = Dim('{k}', min={min_}, max={max_})")
                    elif min_ is not None:
                        dims.append(f"{k} = Dim('{k}', min={min_})")
                    elif max_ is not None:
                        dims.append(f"{k} = Dim('{k}', max={max_})")
                    else:
                        dims.append(f"{k} = Dim('{k}')")

            buf += "\nSuggested fixes:\n  "
            buf += "\n  ".join(dims + others)

            return buf

        # Note: Model inputs are wrapped as LocalSource in dynamo.
        # LocalSource.name() wraps the name with L[""]. We use regular
        # expression to do the replacement to avoid traversing up
        # the source hierarchy manually.
        def extract_and_rewrite_local(dc):
            match = re.search(r"L\['(.+?)'\]", dc)
            if match is None:
                return
            arg = match.expand(r'\1')
            dc = re.sub(r"L\['(.+?)'\]", r'\1', dc)
            return arg, dc

        def group(results, args_index):
            groups = defaultdict(list)
            for dc in results:
                local = extract_and_rewrite_local(dc)
                if local is None:
                    # This can happen, e.g., with `assume_constant_result`.
                    # In that case, we drop the constraint.
                    # TODO(avik) Maybe we should generate an assertion here?
                    continue
                arg, dc = local
                if arg in args_index:
                    groups[args_index[arg]].append(dc)
                else:
                    # This can happen, e.g., with decorators that change the signature.
                    # In that case, we drop the constraint. Seems hard to do better. :/
                    # TODO(avik) Maybe warn that `arg` in not in `signature`?
                    continue
            sorted_groups = []
            for idx, dcs in sorted(groups.items()):
                _, arg = idx
                sorted_groups.append((arg, sorted(dcs)))
            return sorted_groups

        signature = original_signature.replace(return_annotation=inspect.Signature.empty)
        args_index = {}
        for i, arg in enumerate(signature.parameters.keys()):
            args_index[arg] = (i, arg)

        def print_results(grouped, indent, result_fn):
            nonlocal buf

            space = False
            for arg, results in grouped:
                if space:
                    buf += "\n"
                else:
                    space = True
                buf += f"\n{indent}# {arg}:"
                for result in results:
                    buf += f"\n{indent}{result_fn(result)}"

        buf = ""
        if forced_specializations:
            buf += (
                "Some dynamic dimensions need to be specialized because "
                "the constraints inferred for them are too complex to specify.\n"
            )
            for s, val in forced_specializations.items():
                buf += f"  - {s}, which was marked dynamic, must be specialized to {val}.\n"
        indent = 4 * " "
        if self._static_results:
            grouped_static_results = group(self._static_results, args_index)
            buf += "\nThe following dimensions have been specialized and CANNOT be dynamic."
            buf += f"\n```\ndef specializations{str(signature)}:"
            print_results(
                grouped_static_results,
                indent,
                lambda result: f"assert {result}",
            )
            buf += "\n```\n"
        if self._dynamic_results:
            grouped_dynamic_results = group(self._dynamic_results, args_index)
            buf += "\nThe following dimensions CAN be dynamic."
            buf += "\nPlease use the following code to specify the constraints they must satisfy:"
            buf += f"\n```\ndef specify_constraints{str(signature)}:"
            buf += f"\n{indent}return ["
            print_results(
                grouped_dynamic_results,
                indent * 2,
                lambda result: f"{result},",
            )
            buf += f"\n{indent}]\n```\n"
        return buf



TLS = threading.local()


class ShapeEnv:
    # This is a wrapper over the actual __init__ function.
    #
    # Where to add a new constructor parameter to ShapeEnv?
    # =====================================================
    # This __init__ function should be used only for parameters related to event recording.
    # These are parameters that we don't wish to pass down the road to new ShapeEnv instances
    # created from replaying events.
    #
    # If you wish to add a parameter to the constructor of ShapeEnv, unrelated to event
    # recording, do so in the _init function.
    def __init__(
        self, *,
        should_record_events: Optional[bool] = None,
        tracked_fakes: Optional[List[Any]] = None,
        **kwargs
    ) -> None:
        self._init(**kwargs)

        # Disable event recording when replaying.
        kwargs["should_record_events"] = False

        from torch.fx.experimental.validator import translation_validation_enabled
        self._translation_validation_enabled = translation_validation_enabled()

        # If not specified, enable event recording if both:
        #   - Translation validation is on
        #   - Translation validation bisection is not disabled
        self.should_record_events = (
            should_record_events
            if should_record_events is not None
            else (
                self._translation_validation_enabled
                and not config.translation_validation_no_bisect
            )
        )

        # Enable event recording check if both:
        #   - It should record events
        #   - The recording check is enabled
        self.check_recorded_events = (
            self.should_record_events and config.check_shape_env_recorded_events
        )

        # This will make sure we only record the top-level function call.
        self.is_recording = not self.should_record_events
        # Keep track of the list of tracked fakes.
        self.tracked_fakes = tracked_fakes
        # List of events for reconstructing ShapeEnv at arbitrary points in time.
        self.events: List[ShapeEnvEvent] = (
            [ShapeEnvEvent(ShapeEnv, kwargs=kwargs)] if self.should_record_events else []
        )

    def _init(
        self, *,
        allow_scalar_outputs=True,
        allow_dynamic_output_shape_ops=True,
        # NB: These are legacy configuration that help us make good choices
        # when the constraint/dynamic dims are not explicitly passed to us.
        # Ideally we will fix all call sites to be explicit and not have
        # implicit choices, but this apparently was pretty involved.
        assume_static_by_default=False,
        # Note - On 0/1 specialization
        #
        # The following options affect decisions we make about eager
        # specialization.  Disabling them will increase trace time (as we do
        # more symbolic reasoning) and can also harm the quality of generated
        # code (because inductor may not be able to specialize for bounds
        # being equal--although if we later respecialize because of a guard,
        # your code may be just as good as it was before.)
        #
        # When True, eagerly specialize input sizes which have 0/1.
        specialize_zero_one=True,
        # When True, assume input sizes which have the same size are
        # symbolically equal.
        duck_shape=True,
        # For debugging
        co_fields=None,
    ):
        # Not directly used by ShapeEnv; indirectly used by FakeTensor
        self.allow_scalar_outputs = allow_scalar_outputs
        self.allow_dynamic_output_shape_ops = allow_dynamic_output_shape_ops
        self.guards: List[ShapeGuard] = []
        # Maps symbolic ints to their original concrete values
        # Currently populated from tensors
        self.var_to_val: Dict[sympy.Symbol, sympy.Integer] = {}
        # Maps symbolic ints to their min/max range.  These ranges
        # are conservative: the int MUST fall in the range, but the
        # range may contain ints which may not actually appear in
        # practice
        self.var_to_range: Dict[sympy.Symbol, ValueRanges] = {}
        self.source_name_to_debug_name: Dict[str, str] = {}
        # Maps symbolic ints to their min/max range for runtime checks.
        # This is because we assume a graph generated with N=2 is general enough
        # for N < 2. Therefore, it will be too strict to assert N=2 at runtime.
        self.runtime_var_to_range: Dict[sympy.Symbol, ValueRanges] = {}
        self.var_to_sources: Dict[sympy.Symbol, List[Source]] = {}
        self.var_to_stack: Dict[sympy.Symbol, CapturedTraceback] = {}
        # Maps symbolic ints to the guards that refine their lower/upper
        # bound. If one of them is None, it means that there are no guards
        # that refine that respective bound.
        self.var_to_guards: Dict[sympy.Symbol, Tuple[Optional[ShapeGuard], Optional[ShapeGuard]]] = {}
        # Maps from sympy ints to expressions representing them
        # Populated from equality guards (i.e. a.shape[0] == b.shape[0])
        self.replacements: Dict[sympy.Symbol, sympy.Expr] = {}  #
        # Set holds a % b expressions that evaluate to 0.
        self.divisible: Set[sympy.Expr] = set()
        # Duck-shaping says that if two input tensors have the same size,
        # they get assigned the same symbolic variable
        self.val_to_var: Dict[int, sympy.Expr] = {}
        if specialize_zero_one:
            self.val_to_var = {0: sympy.Integer(0), 1: sympy.Integer(1)}
        self.unbacked_symfloat_counter = itertools.count()
        self.unbacked_symint_counter = itertools.count()
        # Similar to guards, but these MUST evaluate to true and can
        # only be evaluated at runtime midway through (i.e., they always
        # involve unbacked symints)
        #
        # For efficiency reasons, we index in the following way.  Suppose you have
        # a runtime assert i0 + i1 <= s1.  We pick the most recently allocated
        # symbol in the source expression and add the assert to the list for
        # that symbol e.g., {i1: [i0 + i1 <= s1]}.
        #
        # We access the runtime asserts in two situations:
        #
        #   - When we are guarding on an expression, we will attempt to
        #     statically evaluate it, in case the unbacked SymInts can
        #     simplify away.  If we have a runtime assert, we may be able
        #     to discharge the guard entirely.  We only need to attempt
        #     runtime asserts that mention freevars of the expression in
        #     question.
        #
        #   - When we are performing codegen (in Inductor for eager, or
        #     when finalizing the export FX graph), we need to know what
        #     extra runtime asserts to insert.  Whenever an unbacked
        #     SymInt comes into scope, all runtime asserts involving it
        #     become eligible for insertion (so long as all of their other
        #     free unbacked symbols are also in scope).  We technically
        #     can handle any choice of key by kicking inexpressible asserts
        #     to the next unbacked symbol to wait on, but if we choose the
        #     latest key, an assert will only show up at the moment when
        #     we can actually codegen it.
        self.deferred_runtime_asserts: Dict[sympy.Symbol, List[RuntimeAssert]] = {}
        # This exists so we can efficiently invalidate the cache (it's used as
        # part of the cache key); otherwise we'd have to iterate through
        # deferred_runtime_asserts to compute its length
        self.num_deferred_runtime_asserts = 0
        self.assume_static_by_default = assume_static_by_default
        self.specialize_zero_one = specialize_zero_one
        self.duck_shape = duck_shape
        self.log = log
        self.log.info("create_env")
        self.frozen = False
        self.dim_constraints: Optional[DimConstraints] = None
        self.counter = collections.Counter()
        # A selection of important fields on co_field; solely used for
        # signpost_event
        self.co_fields = co_fields if co_fields else {}

        # Version counter used to invalidate cached values
        self._prev_cache_key = self._get_key()
        self._version_counter = 0

        # Cache for FX nodes.
        # Maps an already built node a tuple of:
        #   1. node's target
        #   2. list of arguments
        # This drastically reduces the size of the FX graph, avoiding
        # duplicated nodes.
        self.fx_node_cache: Dict[Tuple[Callable, Tuple[Any, ...]], torch.fx.Node] = {}
        self.source_to_symbol: Dict[str, sympy.Symbol] = {}

        from torch.fx.experimental.validator import translation_validation_enabled
        self._translation_validation_enabled = translation_validation_enabled()

        if self._translation_validation_enabled:
            from torch.fx.experimental.validator import TranslationValidator

            self.validator = TranslationValidator()
            self.graph = torch.fx.Graph()
            # Create an output graph and start inserting before that.
            # This is needed when 'deepcopy'-ing this object.
            self.graph.inserting_before(self.graph.output(None))

            # Mapping of each node name to the node itself.
            #
            # This is useful for matching an FX node from a recorded ShapeEnv.graph
            # to the FX node of the ShapeEnv we are running the event on.
            #
            # Whenever you add a node to self.graph, you must add a mapping to this
            # variable. Otherwise, the built FX graph on the replayed ShapeEnv will
            # not be valid.
            self.name_to_node: Dict[str, torch.fx.Node] = {}

    def check_equal(self, other: "ShapeEnv") -> None:
        # ShapeEnv fields that are not relevant for the outcome of
        # ShapeEnv.produce_guards call:
        #   - Debugging variables
        #   - Translation validation related variables
        #   - Events recording related variables
        non_state_variable_names = (
            "counter",
            "log",
            "var_to_stack",
            "fx_node_cache",
            "graph",
            "validator",
            "check_recorded_events",
            "should_record_events",
            "is_recording",
            "tracked_fakes",
            "events",
            "source_name_to_debug_name",
            "_prev_cache_key",
            "_version_counter",
        )

        # Mapping of the value of each to-be-compared field into the values that
        # should actually be compared.
        #
        # You should modify this if, for example, the field that holds state and
        # debugging information. e.g. ShapeGuard holds the actual guard (sympy.Expr)
        # and the stack when it was added to the set of guards. In order to compare
        # it, we throw away the stack information.
        def map_value(key: str, value: Any) -> Any:
            if key in ("unbacked_symfloat_counter", "unbacked_symint_counter"):
                from copy import copy

                # For itertools.count(), we compare the next integer returned
                # by the count iterators. Not that we need to copy the iterator
                # first. Otherwise we are mutating the object.
                return next(copy(value))
            elif key == "guards":
                # Transform the list of ShapeGuard into a list of expressions.
                return [g.expr for g in value]
            elif key == "var_to_guards":
                # Transform the tuple of optional ShapeGuards of each entry into
                # a tuple of optional expressions.
                return {
                    s: (
                        lb.expr if lb is not None else None,
                        ub.expr if ub is not None else None,
                    )
                    for s, (lb, ub) in value.items()
                }
            elif key == "deferred_runtime_asserts":
                # Transform the list of RuntimeAsserts into a list of expressions.
                return {s: [ra.expr for ra in ras] for s, ras in value.items()}
            elif key == "name_to_node":
                # Compare just the set of keys is the same.
                return set(value.keys())
            return value

        shape_env_check_state_equal(self, other, non_state_variable_names, map_value)

    def snapshot_tracked_fakes(self) -> Optional[List[Any]]:
        if self.tracked_fakes is None:
            return None

        from torch._dynamo.variables.builder import TrackedFake

        def maybe_transform_fake(fake: TrackedFake):
            inner_fake = fake.fake \
                if isinstance(fake.fake, torch.SymInt) \
                else FakeTensorMeta.from_fake(fake.fake)
            # Even though TrackedFake accepts either a Union[SymInt, FakeTensor], here we give it a
            # FakeTensorMeta for two reasons:
            #   1. this is all the information we need when recording ShapeEnvEvents.
            #   2. it works even if each TrackedFake changes its metadata.
            return TrackedFake(inner_fake, fake.source, fake.constraint_dims)  # type: ignore[arg-type]

        return [maybe_transform_fake(fake) for fake in self.tracked_fakes]

    def inc_tracked_fakes_length(self) -> None:
        self.tracked_fakes_length += 1

    def set_tracked_fakes_length(self, i: int) -> None:
        self.tracked_fakes_length = i

    def last_event_index(self) -> int:
        return len(self.events) - 1

    @contextmanager
    def recording(self):
        self.is_recording = True
        try:
            yield
        finally:
            self.is_recording = False

    @record_shapeenv_event()
    def freeze(self):
        self.frozen = True

    def _create_symbol_for_source(self, source: Source) -> Optional[sympy.Symbol]:
        if not self._translation_validation_enabled:
            return None
        srcname = source.name()
        if source not in self.source_to_symbol:
            self.source_to_symbol[srcname] = sympy.Symbol(srcname, integer=True)
        return self.source_to_symbol[srcname]

    def _add_z3var(self, symbol: sympy.Symbol, type: Type) -> None:
        if self._translation_validation_enabled:
            self.validator.add_var(symbol, type)

    def _add_target_expr(self, expr) -> None:
        if self._translation_validation_enabled:
            self.validator.add_target_expr(expr)

    def _add_assertion(self, expr) -> None:
        if self._translation_validation_enabled:
            self.validator.add_assertion(expr)

    def _check_translation_validate(self) -> None:
        if self._translation_validation_enabled:
            self.validator.validate()

    @record_shapeenv_event()
    def create_fx_call_function(
            self,
            op: Callable,
            args: Tuple,
    ) -> Tuple[Optional[torch.fx.Node], bool]:
        # Cache this tuple in order to avoid duplicated nodes.
        node_key = (op, args)
        # Flags whether the returned node was cached or not.
        fresh = False

        if self._translation_validation_enabled and node_key not in self.fx_node_cache:
            from torch.fx.experimental.validator import z3op

            # Presence of None in the arguments implies that we should ignore this operation.
            if any(a is None for a in args):
                # We check if we are not mixing SymNode that should not be ignored
                # (fx_node is not None) with those that should (fx_node is None).
                assert all(not isinstance(a, torch.fx.Node) for a in args)
                return None, fresh

            fresh = True
            lifted_op = z3op(op, self.validator)

            # If translation validation is enabled, all arguments must have its
            # own FX node.
            assert all(a is not None for a in args), f"missing arg in FX graph ({op.__name__}): {args}"
            node = self.fx_node_cache[node_key] = self.graph.call_function(lifted_op, args)
            self.name_to_node[node.name] = node

        return self.fx_node_cache.get(node_key, None), fresh

    def create_fx_placeholder_and_z3var(
            self,
            symbol: sympy.Symbol,
            type: Type,
    ) -> Optional[torch.fx.Node]:
        if not self._translation_validation_enabled:
            return None

        node_key = (self.graph.placeholder, (symbol,))

        # Check if we haven't added this symbol already.
        # If so, skip the placeholder creation, as it
        # generates invalid Python code.
        if node_key not in self.fx_node_cache:
            # Add a Z3 variable according to 'type'.
            self._add_z3var(symbol, type)
            # Create the FX placeholder out of a mangled name.
            mangled_name = re.sub(r'[^a-zA-Z0-9]', '_', re.sub(r'[()]', '', symbol.name))
            node = self.fx_node_cache[node_key] = self.graph.placeholder(mangled_name)
            self.name_to_node[node.name] = node
            # Attach the 'symbol' to the placeholder so that we can retrieve
            # the Z3 variable later.
            node.meta["symbol"] = symbol

        return self.fx_node_cache[node_key]

    def remove_fx_node(self, node: Optional[torch.fx.Node]) -> None:
        if self._translation_validation_enabled and node is not None:
            self.name_to_node.pop(node.name)
            self.graph.erase_node(node)

    def add_fx_node_metadata(self, node: torch.fx.Node) -> None:
        from torch._dynamo.utils import get_current_node

        if self.should_record_events:
            node.meta[SHAPEENV_EVENT_KEY] = self.last_event_index()
            node.meta[CURRENT_NODE_KEY] = get_current_node()

    def _suppress_guards_tls(self):
        return getattr(TLS, "suppress_guards", False)

    @record_shapeenv_event()
    def suppress_guards_enter(self):
        TLS.suppress_guards = True

    @record_shapeenv_event()
    def suppress_guards_exit(self):
        TLS.suppress_guards = False

    @contextmanager
    def suppress_guards(self):
        self.suppress_guards_enter()
        try:
            yield
        finally:
            self.suppress_guards_exit()

    def _get_key(self):
        """
        Defines the current "state" of the guards we've accumulated in this ShapeEnv.
        Determines when we need to invalidate our cache
        """
        return (len(self.replacements), len(self.divisible), self.num_deferred_runtime_asserts)

    def _update_version_counter(self):
        # The shape environment is queried orders of magnitude more often than
        # it is changed, so we summarise the cache key into a linearly
        # increasing version counter which is cheaper to check in _lru_cache

        # Only update version counter if the state actually changed
        cur_key = self._get_key()
        if self._prev_cache_key != cur_key:
            self._prev_cache_key = cur_key
            self._version_counter += 1

    def _produce_dyn_sizes(self,
                           ex_size: Sequence[int],
                           source: Source,
                           policy: CreateSymbolicPolicy
                           ) -> List[sympy.Expr]:
        return self._produce_dyn_sizes_from_int_tuple(tuple(ex.size()), source, policy)

    def _produce_dyn_sizes_from_int_tuple(self,
                                          tensor_size: Tuple[int],
                                          source: Source,
                                          policy: CreateSymbolicPolicy,
                                          ) -> List[sympy.Expr]:
        assert all(not is_symbolic(val) for val in tensor_size), f"Expect size to be a plain tuple of ints but got {tensor_size}"
        from torch._dynamo.source import TensorPropertySource, TensorProperty
<<<<<<< HEAD
        assert_policy(policy)
=======
        assert isinstance(policy, FreshCreateSymbolicPolicy)
>>>>>>> b169f041
        dynamic_dims = policy.dynamic_sizes
        constraint_dims = policy.constraint_sizes
        size = []
        for i, val in enumerate(tensor_size):
            size.append(self.create_symbol(
                val, TensorPropertySource(source, TensorProperty.SIZE, i), dynamic_dims[i], constraint_dims[i]
            ))
        return size

    def create_symbolic_sizes_strides_storage_offset(
        self,
        ex: torch.Tensor,
        source: Source,
        *,
        policy: Optional[CreateSymbolicPolicy] = None,
    ):
        """
        Returns a list of symbolic sizes and strides for the given tensor.
        We try our best to express stride in terms of the sizes, so as to not
        introduce new symbolic variables.
        """

        # Dynamo may want to wrap FakeTensors with SymInt sizes up e.g. make_fx(opt_f(), tracing_mode="symbolic").
        # We create symbols in shape_env using the backed hints behind SymInt.

        # Case 1: when SymInt is backed, dynamo can proceed with FakeTensors that have concrete shape.
        # produce_guards will trigger specializations on the outer stuff

        # Case 2: when the SymInt is unbacked, we will throw an data dependent error in require_hint().
        #
        # It's probably good for now but it's important to note that this approach has implications for
        # the original shape_env when checking guards in different order.

        # Example:
        # ---------
        # Consider a function "opt_f" as shown below:

        # @torch.compile()
        # def opt_f(x: bool, y: Tensor):
        #   if x == True:
        #     return y + torch.randn([4])
        #   else:
        #     return y
        # Depending on the sequence of calls, we might install two different sets of guards:

        # 1. opt_f(False, y):
        #    - "x == False" (always works for any size y)

        # 2. opt_f(True, y):
        #    - Triggers recompilation and results in guards like:
        #      - "x == True and y.size(0) == 4"
        #      - (or "y.size(0) == 4 and x == True")

        # The order of checking the guards matters. In this specific example:
        # If True branch guard check precedes False branch and for True branch, y.size(0) check precedes x == True,
        # we may have an unnessary shape speciliazation for y.
        assert not ex.is_nested

        def maybe_specialize_sym_int_with_hint(maybe_sym) -> int:
            assert isinstance(maybe_sym, (int, torch.SymInt))
            if is_symbolic(maybe_sym):
                assert maybe_sym.node.shape_env is not self, \
                    "expect the symbol is created from an shape env other than current one."
                return maybe_sym.node.require_hint()
            return maybe_sym

        ex_size = tuple(maybe_specialize_sym_int_with_hint(sz) for sz in ex.size())
        ex_stride = tuple(maybe_specialize_sym_int_with_hint(sd) for sd in ex.stride())
        ex_storage_offset = maybe_specialize_sym_int_with_hint(ex.storage_offset())

        return self._create_symbolic_sizes_strides_storage_offset(
            ex_size,
            ex_stride,
            ex_storage_offset,
            [_is_dim_dynamic(ex, i) for i in range(ex.dim())],
            source,
            policy=policy,
        )

    @record_shapeenv_event()
    def _create_symbolic_sizes_strides_storage_offset(
        self,
        ex_size: Sequence[int],
        ex_stride: Sequence[int],
        ex_storage_offset: int,
        is_dim_dynamic: Sequence[bool],
        source: Source,
        *,
        policy: Optional[CreateSymbolicPolicy] = None,
    ):
        dim = len(ex_size)

        # Reimplement the legacy behavior
        if policy is None:
            constraint_dims = [None] * dim
            dynamic_dims = []
            for i in range(dim):
                # NB: This is encapsulation breaking!  Legacy behavior was
                # bad.
                if is_dim_dynamic[i]:
                    r = DimDynamic.DYNAMIC
                elif self.assume_static_by_default:
                    r = DimDynamic.STATIC
                else:
                    r = DimDynamic.DUCK
                dynamic_dims.append(r)
            dynamic_dims = [DimDynamic.DUCK] * dim
<<<<<<< HEAD
            # Policy is None - set one
            policy = FreshCreateSymbolicPolicy(dynamic_sizes=dynamic_dims, constraint_sizes=constraint_dims)
        # We got a FreshCreateSymbolicPolicy
        assert_policy(policy)
=======
            policy = FreshCreateSymbolicPolicy(dynamic_sizes=dynamic_dims, constraint_sizes=constraint_dims)

        assert isinstance(policy, FreshCreateSymbolicPolicy)
>>>>>>> b169f041
        constraint_dims = policy.constraint_sizes
        dynamic_dims = policy.dynamic_sizes

        # TODO: make this configurable from outside policy; we made a policy
        # decision here where if all sizes are static, we are going to
        # specialize all of the inner strides/offset too. We don't have to
        # do this.
        # TODO: This should be DYNAMIC, using DUCK for BC
        dynamic_strides = DimDynamic.STATIC if all(r == DimDynamic.STATIC for r in dynamic_dims) else DimDynamic.DUCK

        assert len(dynamic_dims) == dim, f"{len(dynamic_dims)} != {dim}"
        assert len(constraint_dims) == dim

        from torch._dynamo.source import TensorPropertySource, TensorProperty
        size: List[sympy.Expr] = self._produce_dyn_sizes_from_int_tuple(ex_size, source, policy)
        stride: List[Optional[sympy.Expr]] = [None] * len(size)
        for i, val in enumerate(ex_stride):
            if val in (0, 1):
                stride[i] = sympy.Integer(val)
        while any(x is None for x in stride):
            candidates = {
                ex_size[i] * ex_stride[i]: size[i] * stride[i]
                for i in range(len(size))
                if stride[i] is not None and ex_stride[i] >= 0
            }
            # iterate over unbound strides in sorted order
            val_list = sorted(
                [(ex_stride[i], i) for i in range(len(stride)) if stride[i] is None]
            )
            for _, i in val_list:
                if stride[i] is None and ex_stride[i] in candidates:
                    stride[i] = candidates[ex_stride[i]]
                    candidates[ex_size[i] * ex_stride[i]] = size[i] * stride[i]

            if any(x is None for x in stride):
                # bind the smallest unbound stride to a new variable
                val, i = min(
                    [
                        (ex_stride[i], i)
                        for i in range(len(stride))
                        if stride[i] is None
                    ]
                )
                stride[i] = self.create_symbol(
                    val,
                    TensorPropertySource(source, TensorProperty.STRIDE, i),
                    dynamic_dim=dynamic_strides,
                    constraint_dim=None,
                )
        assert all(x is not None for x in stride)

        sym_sizes = [
            self.create_symintnode(sym, hint=hint, source=TensorPropertySource(source, TensorProperty.SIZE, i), policy=policy)
            for i, (sym, hint) in enumerate(zip(size, ex_size))
        ]
        sym_stride = []
        for i, stride_expr in enumerate(stride):
            # NB: Don't duck size the stride; instead use the expression
            # we computed
            assert stride_expr is not None
            sym_stride.append(self.create_symintnode(
                stride_expr, hint=ex_stride[i], source=TensorPropertySource(source, TensorProperty.STRIDE, i),
            policy=policy))
        sym_storage_offset = self.create_symintnode(self.create_symbol(
            ex_storage_offset,
            TensorPropertySource(source, TensorProperty.STORAGE_OFFSET),
            dynamic_dim=DimDynamic.DYNAMIC,
            constraint_dim=None,
        ), hint=ex_storage_offset, source=TensorPropertySource(source, TensorProperty.STORAGE_OFFSET), policy=policy)
        return tuple(sym_sizes), tuple(sym_stride), sym_storage_offset

    # If you know what the current hint value of the SymInt to be created
    # is, pass it into hint.  Otherwise, pass None and we will make our best
    # guess
    @record_shapeenv_event()
    def create_symintnode(
            self,
            sym: "sympy.Expr",
            *,
            hint: Optional[int],
            source: Optional[Source] = None,
            policy: Optional[CreateSymbolicPolicy] = None,
    ):
        source_name = source.name() if source else None
        if isinstance(policy, KnownCreateSymbolicPolicy) and source_name:
            if source_name in policy.source_to_symint_node_cache:
                return policy.source_to_symint_node_cache[source_name]

        if self._translation_validation_enabled and source is not None:
            # Create a new symbol for this source.
            symbol = self._create_symbol_for_source(source)
            assert symbol is not None

            # Create a new FX placeholder and Z3 variable for 'symbol'.
            fx_node = self.create_fx_placeholder_and_z3var(symbol, int)

            # Add an equality assertion for the newly created symbol and 'sym'.
            self._add_assertion(sympy.Eq(symbol, sym))
        else:
            fx_node = None

        if isinstance(sym, sympy.Integer):
            if hint is not None:
                assert int(sym) == hint
            out = int(sym)
        else:
            out = SymInt(SymNode(sym, self, int, hint, fx_node=fx_node))
        if isinstance(policy, KnownCreateSymbolicPolicy) and source_name:
            policy.source_to_symint_node_cache[source_name] = out
        return out

    @record_shapeenv_event()
    def create_unspecified_symint_and_symbol(self, value, source, dynamic_dim):
        return self.create_symintnode(
            self.create_unspecified_symbol(
                value,
                source=source,
                dynamic_dim=dynamic_dim,
            ),
            hint=value,
            source=source,
        )

    def create_symboolnode(self, sym: "sympy.Expr"):
        # This function is only being used in serialization, so we do not track it
        # for validation.
        return SymBool(SymNode(sym, self, bool, None))

    @record_shapeenv_event()
    def create_unbacked_symfloat(self):
        symbol: sympy.Symbol = sympy.Symbol(f"f{next(self.unbacked_symfloat_counter)}")
        self.counter["create_unbacked_symbol"] += 1
        self.var_to_stack[symbol] = CapturedTraceback.extract(skip=1)
        self.var_to_range[symbol] = ValueRanges.unknown()

        # Create a new FX placeholder and Z3 variable for 'symbol'.
        fx_node = self.create_fx_placeholder_and_z3var(symbol, float)

        return SymFloat(SymNode(symbol, self, float, None, fx_node=fx_node))

    @record_shapeenv_event()
    def create_unbacked_symint(self):
        symbol: sympy.Symbol = sympy.Symbol(f"i{next(self.unbacked_symint_counter)}", integer=True)
        self.counter["create_unbacked_symbol"] += 1
        self.var_to_stack[symbol] = CapturedTraceback.extract(skip=1)
        vr = self.var_to_range[symbol] = self._default_unspecified_value_range()

        # Create a new FX placeholder and Z3 variable for 'symbol'.
        fx_node = self.create_fx_placeholder_and_z3var(symbol, int)

        fsummary, user_tb, maybe_user_loc = self._get_stack_summary()
        log.info("create_unbacked_symbol %s [%s, %s]%s (%s)", symbol, vr.lower, vr.upper, maybe_user_loc, format_frame(fsummary))

        return SymInt(SymNode(symbol, self, int, None, fx_node=fx_node))

    def is_unbacked_symint(self, symbol: sympy.Symbol) -> bool:
        # NB: keep synced with free_unbacked_symbols
        return str(symbol).startswith("i")

    @record_shapeenv_event()
    def create_unbacked_symbool(self):
        symbol: sympy.Symbol = sympy.Symbol(f"i{next(self.unbacked_symint_counter)}", integer=True)
        self.counter["create_unbacked_symbol"] += 1
        self.var_to_stack[symbol] = CapturedTraceback.extract(skip=1)
        self.var_to_range[symbol] = ValueRanges(0, 1)

        # Create a new FX placeholder and Z3 variable for 'symbol'.
        fx_node = self.create_fx_placeholder_and_z3var(symbol, bool)

        return SymBool(SymNode(sympy.Eq(symbol, 1), self, bool, None, fx_node=fx_node))

    @record_shapeenv_event()
    def create_unspecified_symbol(
        self,
        val: Union[int, SymInt],
        source: Source,
        dynamic_dim: DimDynamic = DimDynamic.DUCK,
        constraint_dim: DimConstraint = None,  # NB: includes None
    ) -> "sympy.Expr":
        # 'positive' is None for unspecified symbols, since we can't
        # assume that it will be neither positive nor negative.

        # We don't want to specialize zero one val for unspecified symbol
        # so that we can always get a new symbol despite val.
        return self.create_symbol(val, source, dynamic_dim, constraint_dim, positive=None, do_not_specialize_zero_one=True)

    @record_shapeenv_event()
    def create_symbol(
        self,
        val: int,
        source: Source,
        dynamic_dim: DimDynamic = DimDynamic.DUCK,
        constraint_dim: DimConstraint = None,  # NB: includes None
        positive: Optional[bool] = True,
        do_not_specialize_zero_one: bool = False,
    ) -> "sympy.Expr":
        if do_not_specialize_zero_one:
            specialize_zero_one = False
        else:
            specialize_zero_one = self.specialize_zero_one

        assert isinstance(source, Source), f"{type(source)} {source}"
        assert not (positive and val < 0), f"positive set for negative value: {val}"
        # It's always sound to allocate a symbol as DYNAMIC.  If the user
        # constrained the symbol, force the policy to DYNAMIC, because our
        # constraint code will do weird stuff if, e.g., it's duck shaped
        if constraint_dim is not None:
            dynamic_dim = DimDynamic.DYNAMIC

        if dynamic_dim is DimDynamic.STATIC:
            # We don't expect to ever reach here even the user specifies
            # dynamic=False, because automatic_dynamic skipped for
            # nested tensors.
            return sympy.Integer(val)

        elif dynamic_dim is DimDynamic.DUCK:
            # duck_shape can be used to globally turn off duck shaping, even
            # if it was requested
            duck = self.duck_shape
        elif dynamic_dim is DimDynamic.DYNAMIC:
            duck = False
        else:
            raise AssertionError(f"unhandled dynamic_dim {dynamic_dim}")

        if val in (0, 1) and specialize_zero_one:
            r = self.val_to_var[val]
        elif not duck or val not in self.val_to_var:
            # If we're not duck shaping, we always create a new symbol
            # Even if we're duck shaping, if we haven't seen this particular
            # value before, we also create a new symbol
            sympy_expr = sympy.Symbol(f"s{len(self.var_to_val)}", positive=positive, integer=True)
            # We always associate vars to vals
            if isinstance(val, int):
                self.var_to_val[sympy_expr] = sympy.Integer(val)
            else:
                # Only used for jagged layout nested tensors
                self.var_to_val[sympy_expr] = SingletonInt(val.node.singleton_int(), coeff=val.node.singleton_coeff())

            # Do the appending later, because we always want to populate this
            self.var_to_sources[sympy_expr] = []
            # Create a Z3 variable for the new symbol.
            self._add_z3var(sympy_expr, int)

            if duck:
                # Make sure to reuse this symbol for subsequent duck shaping
                self.val_to_var[val] = sympy_expr

            if isinstance(val, int):
                if positive:
                    # Add assertions for the newly created symbols
                    self._add_assertion(sympy_expr > 1)

                    # Apply default range, which assumes not zero-one
                    self.var_to_range[sympy_expr] = self._default_value_range()
                else:
                    self.var_to_range[sympy_expr] = self._default_unspecified_value_range()

                # Small performance optimization: if we have a min-max constraint,
                # we can proactively narrow to that range
                if isinstance(constraint_dim, StrictMinMaxConstraint):
                    assert not duck
                    self.var_to_range[sympy_expr] &= constraint_dim.vr

                vr = self.var_to_range[sympy_expr]

                if val not in vr:
                    raise ConstraintViolationError(f"{val} not in range [{vr.lower}, {vr.upper}]")

                # Initialize default runtime range to match compile time range,
                # for backed SymInts (this is allowed to diverge for unbacked)
                self.runtime_var_to_range[sympy_expr] = vr

                range_str = f"[{vr.lower}, {vr.upper}]"
            else:
                # Skip var_range logic for SingletonInt
                # Only used for jagged layout nested tensors
                range_str = ""

            r = sympy_expr
            self.log.info("create_symbol %s = %s for %s %s", sympy_expr, val, source.name(), range_str)
            self.counter["create_symbol"] += 1
        else:
            # This implements duck-shaping: input sizes that match are assigned
            # the same symint
            r = self.val_to_var[val]
            self.log.debug("create_symbol %s duck sized %s", r, source.name())

        if isinstance(r, sympy.Symbol):
            self.var_to_sources[r].append(source)

        return r

    def debug_name(self, source):
        src_name = source.name()
        return self.source_name_to_debug_name.get(src_name, src_name)

    def render_range_for_constraint_violation(self, source, c):
        if isinstance(c, StrictMinMaxConstraint):
            lower, upper = c.vr.lower, c.vr.upper
            default = self._default_value_range()
            if lower <= default.lower:
                lower = None
            if upper >= default.upper:
                upper = None
            c_render = f"{self.debug_name(source)} = {source.name()} in the specified range"
            if lower is not None and upper is not None:
                c_render += f" {lower} <= {self.debug_name(source)} <= {upper}"
            elif lower is None and upper is not None:
                c_render += f" {self.debug_name(source)} <= {upper}"
            elif lower is not None and upper is None:
                c_render += f" {lower} <= {self.debug_name(source)}"
            return c_render
        return c.render(source)

    # Generates a list of guards strings which, when evaluated in a context that
    # defines tensors for all the sources, returns True or False depending
    # on if the guards in the list evaluated to True or not.  Primarily used by Dynamo,
    # but this is also helpful for manual testing of guards (see
    # evaluate_guards_for_args)
    #
    # For convenience in testing, a source is allowed to be a str,
    # in which case we will assume it is a LocalSource
    #
    # simplified lets you omit duck sizing, equality and 0/1 guards.
    # This is useful for testing when you don't care about the boilerplate
    # guards, and it may be helpful for user output too (be careful though;
    # some equality guards are nontrivial!  It would be nice to get simplified
    # output to print them too).  It's private because it's not
    # intended for normal use
    def produce_guards(
        self,
        placeholders,
        sources,
        source_ref=lambda n: n.name(),
        *,
        # An input is either a SymInt (in which case you directly have
        # DimConstraint) or a Tensor (in which case you have a
        # DimList[DimConstraint]).  Whenever Optional is accepted, that
        # just means there are no constraints
        constraint_inputs: Optional[InputList[Union[DimConstraint, Optional[DimList[DimConstraint]]]]] = None,
        equalities_inputs: Optional[Set[Tuple[Source, Source]]] = None,
        _simplified=False,
        # Indicates if we should produce guards for known static values.
        ignore_static=True,
    ) -> List[str]:
        self.log.info("produce_guards")

        # Check if we get to the same ShapeEnv state by replaying the recorded events.
        # This will create a new ShapeEnv instance, and call all recorded function
        # calls on this new instance. Finally, it will check whether this new instance
        # has equal state.
        #
        # It's important that we do it in the begining of this function, since it modifies
        # self.dim_constraints through its execution. Changes that happen in this method
        # aren't interesting, since this is the function call we wish to reproduce at the
        # end. If we wish to simply reproduce ShapeEnv instances even after this call,
        # this method should also be recorded.
        if self.check_recorded_events:
            shape_env = replay_shape_env_events(self.events)
            self.check_equal(shape_env)

        assert len(placeholders) == len(sources)
        Tensorlike = (torch.Tensor, FakeTensorMeta)

        # Expand optional inputs, or verify invariants are upheld
        if constraint_inputs is None:
            constraint_inputs = [
                [None] * t.dim() if isinstance(t, Tensorlike) else None for t in placeholders
            ]
        else:
            assert len(constraint_inputs) == len(placeholders)
            for i, (t, constraint) in enumerate(zip(placeholders, constraint_inputs)):
                if isinstance(t, Tensorlike):
                    if constraint is None:
                        constraint_inputs[i] = [None] * t.dim()
                    else:
                        assert len(constraint) == t.dim()
                else:
                    assert isinstance(t, (SymInt, int))
                    assert not isinstance(constraint, list)

        # It took a lot of sweat to figure out the algorithm here.  Let's
        # explain how it works.
        #
        # The ShapeEnv lifecycle looks something like this:
        #
        # - For each input, you either generate a fresh Sympy symbol (s0) to
        #   represent its value (a binding site), or you reuse some
        #   preexisting symbol or expression, skipping the symbol allocation
        #   (e.g., duck sizing to a preexisting symbol, or expressing a
        #   stride as a multiplication of a separate stride and size.)
        #   Naively, you might expect to bind a fresh Sympy symbol for
        #   every input, but this is fairly wasteful as most of these
        #   symbols immediately simplify away, and if you don't eagerly
        #   specialize, e.g., 0/1 symbols, you end up with very complicated
        #   expressions that are not optimizable in practice.
        #
        # - You perform some compute on these symbols, occasionally
        #   introducing guards on boolean expressions on these symbols.
        #   In particular, whenever we guard on equality (_maybe_guard_eq),
        #   we can simplify shapes; e.g., when s0 == s1 * 2, we can now
        #   replace all occurrences of s0 with s1 * 2.  Sometimes, a
        #   boolean expression evaluation doesn't introduce a guard, as
        #   the guard is already entailed by the simplifications we have
        #   applied.
        #
        # - In the end, you have a bunch of replacements (saying how to
        #   simplify shapes) and a bunch of guards (all the equality guards
        #   are trivial, because they're covered by the replacements).
        #
        # From the ShapeEnv, we must generate a Python expression that, when
        # evaluated on a set of inputs, tells us whether or not these boolean
        # expressions would have evaluated in the same way.  However,
        # we cannot easily compute this, as we elide recording boolean
        # expressions when we think they are vacuously true.  Thus, we seek
        # an approximation: we must generate an expression, if true, would have
        # produced an "equivalent" ShapeEnv, which would answer guard
        # expressions in the same way.
        #
        # Our notion of equivalence is a bit subtle.  For example, consider
        # the ShapeEnv created from an input of size (5, 4) versus (4, 4)
        # (no other guards.)  Duck sizing would generate (s0, s1) in the first
        # case but (s0, s0) in the second.  We do NOT assume that size
        # variables are disjoint; so in fact a graph that assumes the input
        # could be (s0, s1) subsumes (s0, s0) (setting s0 == s1), but not
        # vice versa.  However, consider an analogous case (1,) versus (2,).
        # Duck sizing generates (1,) and (s0,); the (s0,) graph does NOT
        # subsume the (1,) graph because we assume that any size variables
        # is NOT 0/1 (and make simplifications according to this; e.g., if
        # we queried s0 == 0, we would immediately return False without
        # returning a guard.)
        #
        # So, it is perhaps easier to flip things on their head: the guard
        # expressions we generate here say what simplifications are valid,
        # and what are not.  Below, we explain each of the guard expressions
        # we generate

        # TODO: Make this more efficient by binding all the size/stride/offsets
        # to locals before performing tests on them.

        from torch._dynamo.source import TensorPropertySource, TensorProperty, NegateSource

        # Actual codegen must be delayed as we don't necessarily know what
        # the symbol mapping is
        input_guards = []

        symbol_to_source = collections.defaultdict(list)
        symbol_to_constraints = collections.defaultdict(set)
        constraint_violations : List[Tuple[bool, Callable[[], str]]] = []

        def record_constraint_violation(warn_only, debug_name, msg, hint=None):
            constraint_violations.append(
                (warn_only, debug_name, lambda: f"{msg}{hint()}" if hint else msg)
            )

        def is_dim(src):
            return isinstance(src, TensorPropertySource) and src.prop is TensorProperty.SIZE

        if equalities_inputs:
            source_index = {}
            for i, src in enumerate(sources):
                source_index[src.name()] = i

            def get_symbol(tensor_dim_src):
                fake = placeholders[source_index[tensor_dim_src.base.name()]]
                symint = fake.shape[tensor_dim_src.idx]
                assert isinstance(symint, torch.SymInt)
                return symint.node.expr

            for src1, src2 in equalities_inputs.source_pairs:
                s1, s2 = get_symbol(src1), get_symbol(src2)
                concrete_val = self.evaluate_expr(sympy.Eq(s1, s2))
                if not concrete_val:
                    raise ConstraintViolationError(
                        f"{src1.name()} = {self.var_to_val[s1]}"
                        " is not equal to "
                        f"{src2.name()} = {self.var_to_val[s2]}"
                    )

        # How do we know what the value of s0 is?  Fresh variables can only be
        # bound by inputs, so there MUST be some other input which binds the
        # variable.  If there is no such input, this is an error in our
        # system.  We record where all symbols come from, to help you diagnose
        # why those symbols didn't occur.
        #
        # In fact, generally speaking it is only possible for the "outermost"
        # user of a ShapeEnv to evaluate the guards, because some inputs may
        # not be available to inner levels.  For example, Dynamo can guard on
        # tensors that never actually become graph arguments (they are
        # pruned).  In this case, only Dynamo knows about these arguments.
        def track_symint(source, val, constraint=None):
            log.debug("track_symint %s %s %s", LazyString(source.name), val, constraint)
            assert not isinstance(val, SymInt) or is_symbolic(val)

            if isinstance(val, SymInt) and val.node.maybe_as_int() is not None:
                val = val.node.maybe_as_int()

            if isinstance(val, SymInt):
                s = val.node.expr
                if isinstance(s, sympy.Symbol):
                    symbol_to_source[s].append(source)
                    if constraint is not None:
                        symbol_to_constraints[s].add(constraint)
                elif isinstance(-s, sympy.Symbol):
                    symbol_to_source[-s].append(NegateSource(source))
                else:
                    constraint_violated = False
                    if isinstance(constraint, StrictMinMaxConstraint):
                        constraint_violated = True
                    elif isinstance(constraint, RelaxedUnspecConstraint):
                        if s.is_number:
                            i = int(s)
                            # Don't complain about 0/1 specialization, we
                            # expect to have to compile in this case anyway
                            if i not in (0, 1):
                                constraint_violated = True
                        else:
                            # TODO: Maybe non-strict constraint shouldn't error
                            # here?  Check what happens in practice
                            constraint_violated = True
                    if constraint_violated:
                        def hint(s):
                            sexpr = ShapeGuardPrinter(symbol_to_source, source_ref, self.var_to_sources).doprint(s)
                            return f"{sexpr}."

                        var_with_range = self.render_range_for_constraint_violation(source, constraint)
                        msg = (
                            f"Not all values of {var_with_range} are valid because "
                            f"{self.debug_name(source)} was inferred to be equal to "
                        )
                        record_constraint_violation(
                            constraint.warn_only,
                            self.debug_name(source),
                            msg,
                            hint=functools.partial(hint, s),
                        )

                input_guards.append((source, s))
            else:
                s = sympy.Integer(val)
                input_guards.append((source, s))
                constraint_violated = False
                if isinstance(constraint, StrictMinMaxConstraint):
                    constraint_violated = True
                elif isinstance(constraint, RelaxedUnspecConstraint):
                    # Don't complain about 0/1 specialization, we
                    # expect to have to compile in this case anyway
                    if val not in (0, 1):
                        constraint_violated = True
                if constraint_violated:
                    var_with_range = self.render_range_for_constraint_violation(source, constraint)
                    msg = (
                        f"Not all values of {var_with_range} are valid because "
                        f"{self.debug_name(source)} was inferred to be a constant ({val})."
                    )
                    record_constraint_violation(constraint.warn_only, self.debug_name(source), msg)

        for t, source, constraint in zip(placeholders, sources, constraint_inputs):
            if isinstance(source, str):
                from torch._dynamo.source import LocalSource
                source = LocalSource(source)
            assert isinstance(source, Source)
            if t is None:
                continue
            if isinstance(t, (SymInt, int)):
                track_symint(source, t)
                continue
            assert isinstance(t, Tensorlike)
            sources_and_tensors = [(source, t)]
            if is_traceable_wrapper_subclass(t):
                # If our placeholder is a tensor subclass, then the "true" symints
                # come from the subclass's inner tensors.
                attrs, _ = t.__tensor_flatten__()
                from torch._dynamo.source import AttrSource
                inner_sources_and_tensors = [(AttrSource(source, attr), getattr(t, attr)) for attr in attrs]
                if t.is_nested:
                    # For NestedTensors we need to track BOTH symints on the outer
                    # tensor and tensor because we'd like to guard on the ragged
                    # size but the symint representing ragged size is not in terms
                    # of the symints on the inner tensors.
                    sources_and_tensors.extend(inner_sources_and_tensors)
                else:
                    # For other tensor subclasses, only track the symints from
                    # the inner tensors
                    sources_and_tensors = inner_sources_and_tensors

            for src, curr_t in sources_and_tensors:
                for i, ss in enumerate(curr_t.size()):
                    property_source = TensorPropertySource(src, TensorProperty.SIZE, i)
                    track_symint(property_source, ss, constraint[i])
                if not t.is_nested:
                    for i, ss in enumerate(curr_t.stride()):
                        track_symint(TensorPropertySource(src, TensorProperty.STRIDE, i), ss)
                    track_symint(TensorPropertySource(src, TensorProperty.STORAGE_OFFSET), curr_t.storage_offset())

        # 1. Every input must equal the final simplified symbolic expression
        #    stored on the placeholder.  Given a placeholder (s0*2, s1),
        #    if we have an input (2, 3), we must show s0*2 == 2 and s1 == 3.
        #    This does a lot of work: it covers duck sizing and equality guards.
        exprs = []
        self.dim_constraints = DimConstraints(
            symbol_to_source,
            self.var_to_val,
            set(symbol_to_constraints.keys()),
            self.source_name_to_debug_name,
        )

        if not _simplified:
            for source, expr in input_guards:
                if self._translation_validation_enabled:
                    # Ignore sources that were not turned into SymInts.
                    srcname = source.name()
                    if srcname in self.source_to_symbol:
                        self._add_target_expr(sympy.Eq(self.source_to_symbol[srcname], expr))

                # Small optimization
                if (
                    isinstance(expr, sympy.Symbol) and
                    symbol_to_source.get(expr) and
                    source == symbol_to_source[expr][0]
                ):
                    continue

                # This logic excludes static values found on tensors from guarding, because
                # dynamo's check_tensor_fn does that (see guards.cpp).
                # However, for non tensor sources, we still need to guard here.
                if ignore_static and isinstance(source, TensorPropertySource):
                    if expr.is_number:
                        self.log.debug("Skipping guard %s", f"{source_ref(source)} == {expr}")
                        continue

                if is_dim(source):
                    self.dim_constraints.add_equality(source, expr)

                sexpr = ShapeGuardPrinter(symbol_to_source, source_ref, self.var_to_sources).doprint(expr)
                exprs.append(f"{source_ref(source)} == {sexpr}")
                if (
                    isinstance(expr, sympy.Symbol) and
                    expr in symbol_to_constraints and
                    isinstance(source, TensorPropertySource)
                    and source.prop is TensorProperty.SIZE
                    and equalities_inputs and
                    not equalities_inputs.is_equal(source, symbol_to_source[expr][0])
                ):
                    msg = (
                        f"The values of {self.debug_name(source)} = {source.name()} and "
                        f"{self.debug_name(symbol_to_source[expr][0])} = {symbol_to_source[expr][0].name()} "
                        "must always be equal."
                    )
                    record_constraint_violation(equalities_inputs.warn_only, self.debug_name(source), msg)
                # NB: Not necessary to report constraint violations here:
                # constraints are guaranteed to be on symbols (we've already
                # caught constants and non-atomic expressions), so we only
                # have relational constraints, but we don't support those
                # at the moment

        # 2. Every guard must evaluate to True (but remember many guards
        #    like s0 == s1*2 because trivial due to simplification)
        issued = set()

        def issue_guard(guard: ShapeGuard) -> None:
            expr = self.simplify(guard.expr)

            # Avoid re-issueing the same guard.
            if expr in issued:
                return

            issued.add(expr)

            try:
                is_trivial = False
                if any(is_dim(source) for s in expr.free_symbols for source in symbol_to_source[s]):
                    is_trivial = self.dim_constraints.add(expr)
                guard_expr = ShapeGuardPrinter(symbol_to_source, source_ref, self.var_to_sources).doprint(expr)
                exprs.append(guard_expr)
                self._add_target_expr(expr)
                # A non-relational constraint on a single sizevar can violate
                # a constraint
                if not is_trivial and len(expr.free_symbols) == 1:
                    symbol = next(iter(expr.free_symbols))
                    source = symbol_to_source[symbol][0]
                    constraints = symbol_to_constraints[symbol]
                    for c in constraints:
                        if isinstance(c, StrictMinMaxConstraint):
                            var_with_range = self.render_range_for_constraint_violation(source, c)
                            msg = (
                                f"Not all values of {var_with_range} "
                                f"satisfy the generated guard {guard_expr}."
                            )
                            record_constraint_violation(c.warn_only, self.debug_name(source), msg)
                        elif isinstance(c, RelaxedUnspecConstraint):
                            # This is fine, we allow guards here as long as it
                            # didn't constrain it to one value  (we don't
                            # actually know this; this depends on our
                            # ValueRanges reasoning capability)
                            pass
                        else:
                            raise AssertionError(f"unrecognized constraint {c}")
            except Exception:
                self.log.warning("Failing guard allocated at: \n%s", ''.join(guard.stack.format()))
                raise

        # First, issue all the non-trivial guards.
        for guard in self.guards:
            if self._maybe_evaluate_static(guard.expr) is not None:
                continue
            issue_guard(guard)

        # Then, issue the guards that refine the value range of tracked symbols.
        # We need to explicitly issue these guards, since they are the ones that
        # guarantee the symbol's value range. Plus, due to the updated value
        # range, they may be skipped in the previous step.
        for symbol, guards in self.var_to_guards.items():
            if symbol not in symbol_to_source:
                continue
            for guard in guards:
                if guard is not None:
                    issue_guard(guard)

        # 3. Every symbol must be within its value range (this handles 0/1
        # specialization too).  NB: because we never update value ranges
        # except in case of explicit user annotation, these are not included
        # in simplified.  However, when we start updating value ranges
        # these should probably get reported in tests too
        if not _simplified:
            for symbol, sources in symbol_to_source.items():
                r = self.runtime_var_to_range.get(symbol)
                if r is None:
                    if symbol not in self.var_to_range:
                        continue
                    r = self.var_to_range[symbol]

                assert sources
                assert symbol.is_integer
                g_lower, g_upper = self.var_to_guards.get(symbol, (None, None))
                bounds = []
                if r.lower != -sympy.oo and g_lower is None:
                    if any(is_dim(source) for source in sources):
                        self.dim_constraints.add(sympy.Ge(symbol, r.lower))
                    bounds.append(str(r.lower))
                bounds.append(source_ref(sources[0]))
                # NB: This looks like an off-by-one error but it's not: the
                # upper bound may be sys.maxsize - 1 because we intentionally
                # exclude sys.maxsize from our bounds to deal with direct
                # == INT_MAX guards, but it's still dumb to actually test it.
                # Note that you can be off by a pretty large constant and it
                # won't matter because sizes in practice will be no where near
                # the 64-bit limit.
                if r.upper != sympy.oo and r.upper < sys.maxsize - 1 and g_upper is None:
                    if any(is_dim(source) for source in sources):
                        self.dim_constraints.add(sympy.Le(symbol, r.upper))
                    bounds.append(str(r.upper))
                if len(bounds) > 1:
                    exprs.append(" <= ".join(bounds))

        if constraint_violations:
            warn_msgs = []
            error_msgs = []
            debug_names = set()
            for warn_only, debug_name, msg in constraint_violations:
                if warn_only:
                    msg = f"  {len(warn_msgs) + 1}. {msg()}"
                    warn_msgs.append(msg)
                else:
                    msg = f"  - {msg()}"
                    error_msgs.append(msg)
                    debug_names.add(debug_name)
            if len(error_msgs) > 0:
                debug_names = ', '.join(debug_names)
                err = '\n'.join(error_msgs)
                raise ConstraintViolationError(
                    f"Constraints violated ({debug_names})! "
                    "For more information, run with TORCH_LOGS=dynamic.\n"
                    f"{err}"
                )
            elif len(warn_msgs) > 0:
                log.debug("%s Warning only constraints violated", len(warn_msgs))

        signpost_event(
            "dynamic",
            "produce_guards",
            {
                **self.co_fields,
                **self.counter,
                "num_guards": len(exprs),
                "free_symbols": sum(1 for v in symbol_to_source.values() if v),
            },
        )

        if self._translation_validation_enabled:
            from torch.fx.experimental.validator import PopulateValidator

            # Add all deferred runtime assertions; these are not technically
            # handled by produce_guards but we need to put them in the target
            # set
            for ras in self.deferred_runtime_asserts.values():
                for ra in ras:
                    self._add_target_expr(ra.expr)

            # Add value range bound guards for all symbols with no trivial bounds.
            # Reason: '_maybe_evaluate_static' may eliminate guards based on the
            # refined value ranges.
            #
            # NB: do NOT use runtime var ranges, they're unsound!  You will
            # only get correct TV with the compile-time ranges.
            for sym, vr in self.var_to_range.items():
                if vr.lower != -sympy.oo:
                    self._add_target_expr(sympy.Le(vr.lower, sym))
                if vr.upper != sympy.oo:
                    self._add_target_expr(sympy.Le(sym, vr.upper))

            # Before validating, populate the input of the validator with the
            # built FX graph.
            with fx_traceback.preserve_node_meta():
                PopulateValidator(self.graph, self.validator).run()

        self._check_translation_validate()
        return exprs

    def produce_guards_expression(self, placeholders, ignore_static=True):
        """
        Expected to be used with evaluate_guards_expression(). Produces the guards
        for the given placeholders and returns a string expression to be evaluated
        by evaluate_guards_expression given concrete values for the placeholders.
        """
        from torch._dynamo.source import LocalSource
        arg_names = [f"t{i}" for i in range(len(placeholders))]
        guards = self.produce_guards(placeholders, [LocalSource(a) for a in arg_names], ignore_static=ignore_static)
        if guards:
            return " and ".join(guards)
        return None

    def evaluate_guards_expression(self, code, args):
        """
        Expected to be used with produce_guards_expression(). Evaluates an expression
        generated by produce_guards_expression for the given concrete args.
        """
        arg_names = [f"t{i}" for i in range(len(args))]
        return eval(code, SYMPY_INTERP, {"L": dict(zip(arg_names, args))})

    def evaluate_guards_for_args(self, placeholders, args, *, ignore_static=True):
        code = self.produce_guards_expression(placeholders, ignore_static=ignore_static)
        if code:
            return self.evaluate_guards_expression(code, args)
        return True

    def bind_symbols(self, placeholders, args):
        # Given a paired list of placeholders (fake tensors with
        # symbolic sizes) and concrete arguments (regular tensors
        # with real sizes), returns a dictionary mapping each
        # symbol to its real value.  So for example, if you
        # have a placeholder with size (s0, s1), binding
        # (2, 4) to it will give you {s0: 2, s1: 4}.  This is
        # not guaranteed to bind ALL symbols in the ShapeEnv;
        # we can't bind a symbol if it doesn't occur in any placeholder,
        # and symbols that already have replacements won't get bindings.

        # This is a little duplicative with evaluate_guards but
        # it's different enough that it seemed cleanest to make
        # another copy.  This assumes the guards are already checked,
        # though if it's cheap we'll check for shenanigans
        bindings: Dict[sympy.Symbol, int] = {}

        def bind_symint(arg, val):
            if isinstance(val, SymInt):
                s = val.node.expr

                if isinstance(s, sympy.Symbol):
                    if s in bindings:
                        assert bindings[s] == arg, f"{bindings[s]} != {arg}"
                    else:
                        bindings[s] = arg
                elif isinstance(-s, sympy.Symbol):
                    if -s in bindings:
                        assert bindings[-s] == -arg, f"{bindings[-s]} != {-arg}"
                    else:
                        bindings[-s] = -arg

        for t, arg in zip(placeholders, args):
            if t is None:
                continue
            if isinstance(t, SymInt):
                bind_symint(arg, t)
                continue
            assert isinstance(t, torch.Tensor)
            for i, s in enumerate(t.size()):
                bind_symint(arg.size(i), s)
            for i, s in enumerate(t.stride()):
                bind_symint(arg.stride(i), s)
            bind_symint(arg.storage_offset(), t.storage_offset())

        return bindings

    def get_nontrivial_guards(self):
        return [self.simplify(guard.expr) for guard in self.guards if self._maybe_evaluate_static(guard.expr) is None]

    def format_guards(self, verbose=False):
        def format_tb(tb):
            if not verbose:
                return ""
            return f"\n   Guarded at:\n{''.join('   ' + l for l in tb.format())}"

        return '\n'.join(f" - {guard.expr}{format_tb(guard.stack)}" for guard in self.guards)

    def get_shape_groups(self):
        shape_groups = collections.defaultdict(list)
        for k, v in self.replacements.items():
            shape_groups[v].append(k)
        return shape_groups

    @_lru_cache
    def _maybe_evaluate_static(
        self, expr: "sympy.Expr", *, unbacked_only: bool = False, compute_hint: bool = False
    ) -> "Optional[sympy.Expr]":
        """
        Tries to evaluate expr without introducing guards

        If unbacked_only == True, then we only do substitutions on
        unbacked SymInts (leaving regular hinted integers alone).  This could
        result in an expression that still contains backed SymInts, which you
        could then potentially guard on.

        Use compute_hint == True if you are trying to compute a non-binding
        hint for the particular hint values of backed SymInts, e.g., if
        s0 happens to be 3 this run, compute_hint will subsitute s0 with 3.
        """
        expr = self.simplify(expr)

        if compute_hint:
            expr = expr.xreplace(self.var_to_val)

        symbols = list(expr.free_symbols)

        # Apply known runtime asserts
        for s in symbols:
            # Unbacked symints only
            if s in self.var_to_val:
                continue
            subst = {}
            if s in self.deferred_runtime_asserts:
                for ra in self.deferred_runtime_asserts[s]:
                    if compute_hint:
                        e = ra.expr.xreplace(self.var_to_val)
                    else:
                        e = ra.expr
                    subst[e] = sympy.true
                    subst[sympy.Not(e)] = sympy.false
                    # NB: this doesn't match relations if they're flipped; e.g.,
                    # if you have x < 5, we won't get 5 > x.  Holler if this is
                    # a problem
            # NB: this helps us deal with And/Or connectives
            expr = expr.subs(subst)

        # Simplify making use of value range lower bound
        new_shape_env = {}
        new_range_env = {}
        for idx, k in enumerate(symbols):
            if isinstance(self.var_to_val.get(k, None), SingletonInt):
                # Skip var_to_range logic for SingletonInt which is only used
                # for jagged layout NestedTensors today
                continue
            vr = self.var_to_range[k]
            # Don't do anything if we don't have a nontrivial lower bound
            # Also don't do anything if we asked only to simplify unbacked
            # SymInt
            if (
                vr.lower < (-sys.maxsize - 1) // 2 or
                (unbacked_only and k in self.var_to_val)
            ):
                new_range_env[k] = vr
                continue
            # Positive means >= 1
            # Positive - 1 means >= 0
            # Positive + lower - 1 means >= lower
            # The new symbol 's' is "too low", so when we substitute it in
            # we have to increase it by offset (and conversely, the new
            # variables have to have their value range bounds adjusted as
            # well)
            s = sympy.Symbol(f"shape_{idx}", positive=True, integer=True)
            offset = vr.lower - 1
            new_shape_env[k] = s + offset
            new_range_env[s] = SymPyValueRangeAnalysis.add(vr, -offset)

        def replace(expr, repl):
            return expr.xreplace(repl)

        try:
            new_expr = replace(expr, new_shape_env)
        except RecursionError:
            log.warning("RecursionError in sympy.xreplace(%s, %s)", expr, new_shape_env)
            self.counter["sympy_recursion_error"] += 1
            return None

        floor_div_replace = {}
        for atom in new_expr.atoms(FloorDiv):
            floor_div_replace[atom] = sympy.floor(atom.args[0] / atom.args[1])
        new_expr = safe_expand(new_expr.xreplace(floor_div_replace))
        # TODO: when unbacked_only, can sometimes early return even when there
        # are still free symbols
        if new_expr.is_number:
            return new_expr

        # Check if the range can solve it statically
        out = bound_sympy(new_expr, new_range_env)
        _assert_bound_is_rational(new_expr, out)

        if out.is_singleton():
            return out.lower

        return new_expr if unbacked_only else None

    @_lru_cache
    def replace(self, expr: "sympy.Expr") -> "sympy.Expr":
        replacements = {s: self._find(cast(sympy.Symbol, s)) for s in expr.free_symbols}
        return safe_expand(expr.xreplace(replacements))

    @_lru_cache
    def _update_divisible(self):
        new_divisible = set()
        for k in self.divisible:
            res = self.replace(k)
            if not res.is_number:
                new_divisible.add(k)

        self.divisible = new_divisible
        self._update_version_counter()

    @_lru_cache
    def simplify(self, expr: "sympy.Expr") -> "sympy.Expr":
        expr = self.replace(expr)
        # TODO it would seem that this pass is not necessary given the
        # below replacement of // with /, but for nested FloorDivs
        # the non-recursive replacement doesn't work, and
        # recursive makes it hard to look up divisibility,
        # because existing divisibility info has FloorDiv in it, not /
        # for now just do a separate pass to catch common nested case
        if expr.has(FloorDiv):
            self._update_divisible()
            div_replacements = {}
            for atom in expr.atoms(FloorDiv):
                base, divisor = atom.args
                if isinstance(divisor, FloorDiv):
                    base1, divisor1 = divisor.args
                    if self.replace(Mod(base, divisor)) in self.divisible and \
                            base == base1 and self.replace(Mod(base1, divisor1)) in self.divisible:
                        div_replacements[atom] = divisor1
            expr = expr.xreplace(div_replacements)
            expr = safe_expand(expr)
        if expr.has(FloorDiv):
            div_replacements = {}
            pows = expr.atoms(sympy.Pow)
            rationals = expr.atoms(sympy.Rational).difference(expr.atoms(sympy.Integer))
            for fd in expr.atoms(FloorDiv):
                base, divisor = fd.args
                if self.replace(Mod(base, divisor)) in self.divisible:
                    div_replacements[fd] = base / divisor
            new_expr = expr.xreplace(div_replacements)
            new_expr = safe_expand(new_expr)
            new_pows = new_expr.atoms(sympy.Pow)
            new_rationals = new_expr.atoms(sympy.Rational).difference(new_expr.atoms(sympy.Integer))
            # divisions simplified away
            if new_pows.issubset(pows) and new_rationals.issubset(rationals):
                expr = new_expr
        return expr

    @lru_cache(256)
    def size_hint(self, expr: "sympy.Expr", *, allow_none=False):
        """
        Gets a size hint for a given expression from the underlying shapes we had.
        Does not introduce a guard, so only use this when you can guarantee that
        your code is still valid for arbitrary shapes (such as optimization decisions)
        """
        result_expr = safe_expand(expr).xreplace(self.var_to_val)
        if not result_expr.is_number:
            r = self._maybe_evaluate_static(result_expr, compute_hint=True)
            if r is not None:
                return r
            if allow_none:
                return None
            raise self._make_data_dependent_error(result_expr, expr)
        return result_expr

    # NB: keep in sync with size_hint
    @lru_cache(256)
    def has_hint(self, expr: "sympy.Expr"):
        result_expr = safe_expand(expr).xreplace(self.var_to_val)
        return result_expr.is_number or self._maybe_evaluate_static(result_expr) is not None

    def _make_data_dependent_error(self, expr, unhinted_expr):
        # TODO: in a Dynamo context, having user code, and having the
        # name of the local, will be much better
        for s in expr.free_symbols:
            stacktrace = ''.join(self.var_to_stack[s].format())
            self.log.debug("Data dependent variable '%s' allocated at:\n%s", s, stacktrace)
        return GuardOnDataDependentSymNode(
            "It appears that you're trying to get a value out of symbolic int/float "
            "whose value is data-dependent (and thus we do not know the true value.)  "
            f"The expression we were trying to evaluate is {expr} (unhinted: {unhinted_expr}).  "
            "Scroll up to see where each of these data-dependent accesses originally occurred."
            # TODO: Help text about how to use our runtime tests to fix this
            # problem
        )

    def _set_replacement(self, a: "sympy.Symbol", expr: "sympy.Expr") -> None:
        """
        Adds or updates a replacement for a symbol.
        Use this instead of `self.replacements[a] = expr`.
        """
        if config.print_specializations and isinstance(expr, (sympy.Integer, sympy.Float)):
            # specializing to a constant, which is likely unexpected

            # NOTE(avik): It is possible that we try logging the same specialization multiple times, e.g.,
            # when adding a to self.replacements, and again when simplifying an expression containing a.
            # Thus to avoid duplication, checking whether a is in self.replacements isn't enough; if it is,
            # it must not already map to `expr`. Fortunately this check is cheap because `expr` is a constant.
            if a not in self.replacements or expr != self.replacements[a]:
                self.log.warning("Specializing %s to %s", self.var_to_sources[a][0].name(), expr)
                self.log.debug("SPECIALIZATION", stack_info=True)
        log.info("set_replacement %s = %s", a, expr)
        self.replacements[a] = expr
        self._update_version_counter()

        # When specializing 'a == expr', the equality should be also conveyed to
        # Z3, in case an expression uses 'a'.
        self._add_target_expr(sympy.Eq(a, expr))

    def _add_divisible(self, expr: "sympy.Expr"):
        self.divisible.add(expr)
        self._update_version_counter()

    @_lru_cache
    @record_shapeenv_event()
    def _find(self, a: "sympy.Symbol") -> "sympy.Expr":
        """
        Implements a DSU-like algorithm to find the variable that represents a
        Also handles transitive non-identity replacements.

        a: b + c
        c: d
        """
        if a not in self.replacements:
            return a
        res = self.replacements[a]
        cur_replace = {s: self._find(s) for s in res.free_symbols}
        self._set_replacement(a, self.replacements[a].xreplace(cur_replace))
        return self.replacements[a]

    @lru_cache(256)
    def _maybe_guard_eq(self, expr: Union["sympy.Eq", "sympy.Ne"], concrete_bool: bool) -> None:
        """
        Evaluates the result of an eq call. If true, uses information to
        simplify shapes (i.e. a == b or a % 5 == 0)
        """
        assert type(concrete_bool) is bool
        if isinstance(expr, sympy.Eq):
            if not concrete_bool:
                return
        # NB: Apparently this is load bearing; to see what test fails if
        # you comment it out run:
        # python test/functorch/test_aotdispatch.py -k
        # test_aot_autograd_symbolic_module_exhaustive_nn_LazyConv3d_cpu_float32
        elif isinstance(expr, sympy.Ne):
            if concrete_bool:
                return
        free = list(expr.free_symbols)

        assert len(free) > 0, f"The expression should not be static by this point: {expr}"
        # In case of really gnarly expression, we don't blow up
        if len(free) > 5:
            return
        # NB: prioritize unbacked symints for solving by ordering them last
        free = sorted(free, key=lambda x: (self.size_hint(x, allow_none=True) or sys.maxsize, x.name), reverse=True)  # type: ignore[attr-defined]
        lhs = expr.lhs
        rhs = expr.rhs
        if not expr.has(Mod):
            try:
                floor_div_atoms = lhs.atoms(FloorDiv).union(rhs.atoms(FloorDiv))
                if len(floor_div_atoms) > 0 and any(a.divisor != 1 for a in floor_div_atoms):
                    raise NotImplementedError
                # short-circuit when no solving is needed
                if isinstance(lhs, sympy.Symbol) and free_unbacked_symbols(lhs):
                    self._set_replacement(lhs, self._find(rhs))
                elif isinstance(rhs, sympy.Symbol) and free_unbacked_symbols(rhs):
                    self._set_replacement(rhs, self._find(lhs))
                else:
                    r = try_solve(expr, free[0], floordiv_inequality=False)
                    if r is not None and all(t.is_integer for t in sympy.preorder_traversal(r[1])):
                        new_var = self._find(r[1])
                        ok = False
                        if self.is_unbacked_symint(free[0]):
                            # If you have i0 + i1 + i2 = s0, don't substitute i2 =
                            # s0 - i0 - i1.  Arguably this should be OK but the
                            # runtime assert machinery is very delicate right now
                            # so this causes things to fail e.g.,
                            # test_split_unbacked_sizes
                            ok = len(free_unbacked_symbols(new_var)) <= 1
                        else:
                            # Never substitute backed with unbacked
                            ok = len(free_unbacked_symbols(new_var)) == 0
                        if ok:
                            self._set_replacement(cast(sympy.Symbol, free[0]), new_var)
            except NotImplementedError:
                pass
        if expr.has(Mod):
            mod_expr = next(iter(expr.atoms(Mod)))
            try:
                r = try_solve(expr, mod_expr, floordiv_inequality=False)
                if r is not None and r[1] == 0:
                    self._add_divisible(mod_expr)
                    # This is a little bit of extra logic to make things like
                    # torch.empty(i0, q).view(c, -1, q) work out
                    p, q = mod_expr.args
                    if isinstance(q, sympy.Number) and isinstance(p, sympy.Mul) and len(p.args) == 2:
                        c, i0 = p.args
                        # Given Mod(c * i0, q) == 0
                        if (
                            isinstance(c, sympy.Number) and
                            isinstance(i0, sympy.Symbol) and
                            self.is_unbacked_symint(i0)
                        ):
                            # We have Mod(i0, q / c) == 0, which means we can
                            # rewrite i0 as (q / gcd(q, c)) * i1
                            d = q / sympy.gcd(q, c)
                            i1 = self.create_unbacked_symint().node.expr
                            # Propagate the value ranges.  It doesn't really
                            # matter if we use truediv or floordiv, because we
                            # have established divisibility.
                            self.var_to_range[i1] = SymPyValueRangeAnalysis.truediv(
                                self.var_to_range[i0], ValueRanges.wrap(d)
                            )
                            self.runtime_var_to_range[i1] = SymPyValueRangeAnalysis.truediv(
                                self.runtime_var_to_range[i0], ValueRanges.wrap(d)
                            )
                            self._set_replacement(i0, d * i1)

            except NotImplementedError:
                pass
        return

    # See: Note - On 0/1 specialization
    # NB: sys.maxsize is NOT allowed for sizes, because we use MAX_INT
    # as a sentinel sometimes.  Your sizevar isn't going to be
    # anywhere near the max 64-bit integer anyway.
    def _default_value_range(self) -> ValueRanges:
        lower = 2 if self.specialize_zero_one else 0
        return ValueRanges(lower, sys.maxsize - 1)

    def _default_unspecified_value_range(self) -> ValueRanges:
        return ValueRanges(-sys.maxsize - 1, sys.maxsize)

    @_lru_cache
    def _simplify_floor_div(self, expr):
        floor_divs = tuple(expr.atoms(FloorDiv))
        # we expect floor_divs to be exact,
        # and thus add the guards for the exact floordivs,
        # even if tracing doesn't require them otherwise
        for fd in reversed(floor_divs):
            base, divisor = fd.args
            mod_expr = Mod(base, divisor)
            eq_expr = sympy.Eq(mod_expr, 0)
            # add necessary mod guards
            self.evaluate_expr(eq_expr)
        return self.simplify(expr)

    # We're about to add a guard/runtime assert, check if the ShapeEnv is frozen
    # and if so issue a warning
    def _check_frozen(self, expr, concrete_val):
        if self.frozen:
            self.counter["ignored_backward_guard"] += 1
            signpost_event(
                "dynamic",
                "evaluate_expr_frozen",
                {
                    **self.co_fields,
                    "ignored_guard": f"{expr} == {concrete_val}",
                    # no version = original state (this signpost is expected)
                    # version 2 = dynamic backwards is eagerly compiled
                    "version": 2,
                },
            )
            log.warning("Ignored guard %s == %s, this could result in accuracy problems", expr, concrete_val)


    def _get_stack_summary(self):
        fsummary = None
        frame = inspect.currentframe()
        try:
            while frame is not None:
                if frame.f_code.co_filename not in uninteresting_files():
                    fsummary = traceback.FrameSummary(
                        frame.f_code.co_filename,
                        frame.f_lineno,
                        frame.f_code.co_name,
                    )
                    break
                frame = frame.f_back
        finally:
            del frame

        # NB: this stack is truncated, but it's fine because the main
        # stack_info will give you the rest of the info you need
        maybe_user_loc = ""
        user_tb = TracingContext.extract_stack()
        if user_tb:
            maybe_user_loc = " at " + format_frame(user_tb[-1])

        return fsummary, user_tb, maybe_user_loc

    def _log_guard(self, prefix: str, g):
        if self.log.isEnabledFor(logging.INFO):
            fsummary, user_tb, maybe_user_loc = self._get_stack_summary()

            is_debug = self.log.isEnabledFor(logging.DEBUG)
            maybe_extra_debug = ""
            if is_debug and user_tb:
                maybe_extra_debug = (
                    '\nUser Stack (most recent call last):\n' +
                    '  (snipped, see stack below for prefix)\n' +
                    ''.join(traceback.format_list(user_tb))
                )
            self.log.info(
                "%s %s [guard added]%s (%s)%s",
                prefix,
                g,
                maybe_user_loc,
                format_frame(fsummary),
                maybe_extra_debug,
                stack_info=is_debug,
            )

    @lru_cache(256)
    @record_shapeenv_event(save_tracked_fakes=True)
    def evaluate_expr(self, orig_expr: "sympy.Expr", hint=None, fx_node=None):
        """
        Given an expression, evaluates it, adding guards if necessary
        """
        if hint is None:
            concrete_val = self.size_hint(orig_expr)
        else:
            concrete_val = sympy.sympify(hint)

        # Check if:
        #   1. 'translation_validation' is set
        #   2. the corresponding 'fx_node' is not 'None'
        #   3. the guard should not be suppressed
        #
        # If all of the above check, we create an FX node representing the
        # actual expression to be guarded.
        node = None
        fresh = False
        if (
                self._translation_validation_enabled
                and fx_node is not None
                and not self._suppress_guards_tls()
        ):
            if concrete_val is sympy.true:
                node, fresh = self.create_fx_call_function(torch._assert, (fx_node,))
            elif concrete_val is sympy.false:
                neg, _ = self.create_fx_call_function(operator.not_, (fx_node,))
                node, fresh = self.create_fx_call_function(torch._assert, (neg,))
            else:
                eql, _ = self.create_fx_call_function(operator.eq, (fx_node, concrete_val))
                node, fresh = self.create_fx_call_function(torch._assert, (eql,))

            assert node is not None
            # If this is a fresh node, we have to remember the event index that
            # corresponds to this assertion node.
            # Reason: so that, given an assertion node, we can replay the ShapeEnv
            # events until the point where this assertion node was freshly created.
            if fresh:
                self.add_fx_node_metadata(node)

        # After creating the FX node corresponding to orig_expr, we must make sure that
        # no error will be raised until the end of this function.
        #
        # Reason: the translation validation may become invalid otherwise.
        #
        # If an error is raised before the end of this function, we remove the FX node
        # inserted, and re-raise the error.
        guard = None
        tb = None

        try:
            if orig_expr.is_number:
                self.log.debug("eval %s [trivial]", orig_expr)
                # NB: don't test float as there may be precision issues
                if isinstance(hint, (int, bool)):
                    assert orig_expr == hint, f"{orig_expr} != {hint}"
                return orig_expr

            expr = orig_expr

            static_expr = self._maybe_evaluate_static(expr)
            if static_expr is not None:
                self.log.debug("eval %s == %s [statically known]", orig_expr, static_expr)
                # NB: don't test float as there may be precision issues
                if isinstance(hint, (int, bool)):
                    assert static_expr == hint, f"{static_expr} != {hint}"
                return static_expr

            if not (expr.free_symbols <= self.var_to_val.keys()):
                # TODO: dedupe this with _maybe_evaluate_static
                # Attempt to eliminate the unbacked SymInt
                new_expr = self._maybe_evaluate_static(expr, unbacked_only=True)
                if not (new_expr.free_symbols <= self.var_to_val.keys()):
                    raise self._make_data_dependent_error(expr.xreplace(self.var_to_val), expr)
                expr = new_expr

            self._check_frozen(expr, concrete_val)

            if (
                    config.inject_EVALUATE_EXPR_flip_equality_TESTING_ONLY
                    and isinstance(hint, bool)
                    and isinstance(expr, (sympy.Eq, sympy.Ne))
            ):
                expr = sympy.Not(expr)

            if isinstance(expr, (sympy.Eq, sympy.Ne)):
                self._maybe_guard_eq(expr, bool(concrete_val))
                # TODO: If we successfully eliminate a symbol via equality, it
                # is not actually necessary to save a guard for the equality,
                # as we will implicitly generate a guard when we match that
                # input against the symbol
            elif isinstance(concrete_val, sympy.Integer):
                # WARNING: we cannot actually do simplifications on guards
                # on floating point values, because Sympy generally does not
                # think expressions on integers can ever be equal to floating
                # point (e.g., sympy.Eq(s0/6, 0.5) evaluates to False).  Without
                # very clear algebraic laws that hold for floating point, such
                # simplifications are error prone anyway, so be sure not to
                # maybe_guard_eq in those cases.
                self._maybe_guard_eq(sympy.Eq(expr, concrete_val), True)

            if concrete_val is sympy.true:
                g = expr
            elif concrete_val is sympy.false:
                g = sympy.Not(expr)
            else:
                g = sympy.Eq(expr, concrete_val)  # type: ignore[arg-type]

            if not self._suppress_guards_tls():
                stack = CapturedTraceback.extract(skip=1)
                guard = ShapeGuard(g, stack)
                self.guards.append(guard)
        except Exception:
            if fresh:
                self.remove_fx_node(node)
            raise
        else:
            if not self._suppress_guards_tls():
                assert guard is not None

                self.refine_ranges(guard)

                self._log_guard("eval", g)
            else:
                self.log.debug("eval %s [guard suppressed]", g)

        return concrete_val

    def cleanup(self):
        # Break reference cycles.
        # This destroys the stacks. If you really want to keep them, we
        # just need some way to break references on code objects.
        for g in self.guards:
            g.stack.cleanup()
        for s in self.var_to_stack.values():
            s.cleanup()
        for ras in self.deferred_runtime_asserts.values():
            for ra in ras:
                ra.stack.cleanup()

    @record_shapeenv_event(save_tracked_fakes=True)
    def defer_runtime_assert(self, orig_expr: "sympy.Expr", msg, fx_node=None):
        expr = orig_expr

        static_expr = self._maybe_evaluate_static(expr)
        if static_expr is not None:
            self.log.debug("runtime_assert %s == %s [statically known]", orig_expr, static_expr)
            return static_expr

        # Attempt to eliminate the unbacked SymInt
        new_expr = self._maybe_evaluate_static(expr, unbacked_only=True)
        if new_expr.free_symbols <= self.var_to_val.keys():
            # Do a normal guard
            return self.evaluate_expr(new_expr, fx_node=fx_node)
        # NB: Don't use new_expr as expr; it could contain gunk like shape0
        # which we don't want to guard on

        # OK, we're definitely doing a runtime assert now
        if (
            self._translation_validation_enabled
            and fx_node is not None
            and not self._suppress_guards_tls()
        ):
            node, fresh = self.create_fx_call_function(torch._assert, (fx_node,))
            assert node is not None
            if fresh:
                self.add_fx_node_metadata(node)

        self._check_frozen(expr, sympy.true)

        # eliminate symbols on equality tests
        if isinstance(expr, sympy.Eq):
            self._maybe_guard_eq(expr, True)

        if not self._suppress_guards_tls():
            stack = CapturedTraceback.extract(skip=1)
            ra = RuntimeAssert(expr, msg, stack)
            # TODO: Do this in a way that is less janky than int(s.name[1:])
            cands = sorted([s for s in expr.free_symbols if s.name.startswith("i")], key=lambda s: int(s.name[1:]))
            self.deferred_runtime_asserts.setdefault(cands[-1], []).append(ra)
            self.num_deferred_runtime_asserts += 1
            self._update_version_counter()
            # TODO: refine ranges
            # Unfortunately, range refinement is probably going to not
            # work most of the time, because we don't support symbols
            # in ranges.  For example, i0 <= s0 is un-rangeable, because
            # we can't put s0 in the range.  So this is not very high
            # priority at the moment.
            self._log_guard("runtime_assert", expr)
        else:
            self.log.debug("runtime_assert %s [guard suppressed]", expr)

        return True

    # Refines the ranges of the variables present in 'guard'.
    #
    # This function tries to refine the range of the variables inside
    # 'guard' by reasoning about it. Specifically, when 'guard' is a
    # 'sympy.Relational' operation.
    #
    # It does mainly 3 things:
    #   1. Tries to isolate a variable in the left-hand side
    #   2. Compute the value range of the right-hand side
    #   3. Update the value range of the variable, if better
    def refine_ranges(self, guard: ShapeGuard) -> None:
        expr = self.simplify(guard.expr)

        for symbol in expr.free_symbols:
            assert isinstance(symbol, sympy.Symbol)

            if isinstance(self.var_to_val.get(symbol, None), SingletonInt):
                # Skip var_to_range logic for SingletonInt which is only used
                # for jagged layout NestedTensors today
                continue

            r = try_solve(expr, symbol)

            if r is None or not (symbol.is_integer and r[1].is_integer):
                # Range refinement only supports integer symbols for now.
                # There are lots of SymPy bugs when it comes to comparing
                # reals and integers, so we skip that for now.
                continue

            r_expr, rhs = r
            vr = self.var_to_range[symbol]
            lower, upper = vr.lower, vr.upper

            rhs_vr = bound_sympy(rhs, self.var_to_range)
            _assert_bound_is_rational(rhs, rhs_vr)
            lower_guard, upper_guard = self.var_to_guards.get(symbol, (None, None))

            # Let's suppose that we have a preexisting range for x [0, 100].
            # Now, we issue a guard x > y, where the range for y is [50, 150].
            # Then, lower = 0, rhs_vr.lower = 50 and therefore refinement can happen,
            # refining x to [51, 100], since x must be greater than y, but the lowest
            # y could be is 50.
            #
            # sympy.Eq may update both lower and upper bounds.
            # sympy.G{t,e} may update the lower bound, only.
            # sympy.L{t,e} may update the upper bound, only.
            if lower < rhs_vr.lower and isinstance(r_expr, (sympy.Eq, sympy.Ge, sympy.Gt)):
                # Strictly greater relations allow us to refine a bit more, since
                # x < y implies that the lower bound for x is: y + 1.
                lower = rhs_vr.lower + int(isinstance(r_expr, sympy.Gt))
                lower_guard = guard
            if upper > rhs_vr.upper and isinstance(r_expr, (sympy.Eq, sympy.Le, sympy.Lt)):
                upper = rhs_vr.upper - int(isinstance(r_expr, sympy.Lt))
                upper_guard = guard

            # Do nothing if the new value range is no better than what we already have.
            if vr == ValueRanges(lower, upper):
                continue

            # Updates the range and the guards corresponding to each bound of the symbol.
            self.var_to_range[symbol] = ValueRanges(lower, upper)
            self.var_to_guards[symbol] = (lower_guard, upper_guard)
            # Clears the cache, since this update can change the result.
            self._maybe_evaluate_static.cache_clear()

def _is_int(expr):
    return isinstance(expr, SymInt) and expr.node.expr.is_number

# WARNING: This is legacy, DO NOT USE
def _is_dim_dynamic(t, d):
    return hasattr(t, "_dynamo_dynamic_indices") and d in t._dynamo_dynamic_indices<|MERGE_RESOLUTION|>--- conflicted
+++ resolved
@@ -63,11 +63,7 @@
     "guard_int", "guard_float", "guard_scalar",
     "hint_int", "SYMPY_INTERP", "free_symbols", "is_symbol_binding_fx_node",
     "is_concrete_bool", "SHAPEENV_EVENT_KEY", "CURRENT_NODE_KEY",
-<<<<<<< HEAD
     "has_free_symbols", "sym_eq", "CreateSymbolicPolicy", "FreshCreateSymbolicPolicy", "KnownCreateSymbolicPolicy"
-=======
-    "has_free_symbols", "sym_eq", "CreateSymbolicPolicy", "FreshCreateSymbolicPolicy",
->>>>>>> b169f041
 ]
 
 # FX node metadata keys for symbolic shape FX graph.
@@ -731,14 +727,11 @@
     def is_equal(self, source1, source2):
         return self._find(source1) == self._find(source2)
 
-<<<<<<< HEAD
-
-def assert_policy(policy):
+
+def _assert_policy(policy):
     assert isinstance(policy, CreateSymbolicPolicy), "Invalid policy object"
     assert type(policy) != CreateSymbolicPolicy, "Illegal usage of policy ABC"
 
-=======
->>>>>>> b169f041
 @dataclass(frozen=True)
 class CreateSymbolicPolicy:
     """
@@ -768,7 +761,6 @@
         if self.constraint_sizes is None:
             object.__setattr__(self, 'constraint_sizes', [None] * len(self.dynamic_sizes))
 
-<<<<<<< HEAD
 
 @dataclass(frozen=True)
 class KnownCreateSymbolicPolicy(FreshCreateSymbolicPolicy):
@@ -783,17 +775,17 @@
 
     It is the cache owners responsibility to maintain the lifecycle of the cache
     w/r/t different shape_envs, clearing, etc.
-
-    """
+    """
+    tensor_source: Source = None
     source_to_symint_node_cache : Dict["TensorPropertySource", SymInt] = None
 
     def __post_init__(self):
         # The None default is annoying, but required because of dataclass limitations
-        assert self.source_to_symint_node_cache is not None
-
-
-=======
->>>>>>> b169f041
+        assert self.tensor_source is not None
+        if not self.source_to_symint_node_cache:
+            object.__setattr__(self, 'source_to_symint_node_cache', {})
+
+
 def is_symbolic(val: Union[int, SymInt, float, SymFloat, bool, SymBool]) -> bool:
     if isinstance(val, (int, float, bool)):
         return False
@@ -1968,11 +1960,7 @@
                                           ) -> List[sympy.Expr]:
         assert all(not is_symbolic(val) for val in tensor_size), f"Expect size to be a plain tuple of ints but got {tensor_size}"
         from torch._dynamo.source import TensorPropertySource, TensorProperty
-<<<<<<< HEAD
-        assert_policy(policy)
-=======
-        assert isinstance(policy, FreshCreateSymbolicPolicy)
->>>>>>> b169f041
+        _assert_policy(policy)
         dynamic_dims = policy.dynamic_sizes
         constraint_dims = policy.constraint_sizes
         size = []
@@ -2080,16 +2068,10 @@
                     r = DimDynamic.DUCK
                 dynamic_dims.append(r)
             dynamic_dims = [DimDynamic.DUCK] * dim
-<<<<<<< HEAD
             # Policy is None - set one
             policy = FreshCreateSymbolicPolicy(dynamic_sizes=dynamic_dims, constraint_sizes=constraint_dims)
         # We got a FreshCreateSymbolicPolicy
-        assert_policy(policy)
-=======
-            policy = FreshCreateSymbolicPolicy(dynamic_sizes=dynamic_dims, constraint_sizes=constraint_dims)
-
-        assert isinstance(policy, FreshCreateSymbolicPolicy)
->>>>>>> b169f041
+        _assert_policy(policy)
         constraint_dims = policy.constraint_sizes
         dynamic_dims = policy.dynamic_sizes
 
@@ -2152,7 +2134,7 @@
             assert stride_expr is not None
             sym_stride.append(self.create_symintnode(
                 stride_expr, hint=ex_stride[i], source=TensorPropertySource(source, TensorProperty.STRIDE, i),
-            policy=policy))
+                policy=policy))
         sym_storage_offset = self.create_symintnode(self.create_symbol(
             ex_storage_offset,
             TensorPropertySource(source, TensorProperty.STORAGE_OFFSET),
@@ -2174,9 +2156,6 @@
             policy: Optional[CreateSymbolicPolicy] = None,
     ):
         source_name = source.name() if source else None
-        if isinstance(policy, KnownCreateSymbolicPolicy) and source_name:
-            if source_name in policy.source_to_symint_node_cache:
-                return policy.source_to_symint_node_cache[source_name]
 
         if self._translation_validation_enabled and source is not None:
             # Create a new symbol for this source.
@@ -2190,6 +2169,10 @@
             self._add_assertion(sympy.Eq(symbol, sym))
         else:
             fx_node = None
+
+        if isinstance(policy, KnownCreateSymbolicPolicy) and source_name:
+            if source_name in policy.source_to_symint_node_cache:
+                return policy.source_to_symint_node_cache[source_name]
 
         if isinstance(sym, sympy.Integer):
             if hint is not None:
