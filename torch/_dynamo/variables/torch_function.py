from typing import Dict, List

from torch.overrides import _get_overloaded_args, get_default_nowrap_functions
from torch.utils._pytree import tree_flatten
from ..exc import unimplemented
from ..source import AttrSource, GlobalSource
<<<<<<< HEAD
from ..utils import has_torch_function, is_tensor_base_attr_getter
=======
from ..utils import is_tensor_base_attr_getter
>>>>>>> fba796d8
from .base import VariableTracker
from .constant import ConstantVariable
from .lists import TupleVariable
from .tensor import TensorVariable
from .user_defined import UserDefinedClassVariable, UserDefinedObjectVariable


# [Note: __torch_function__] This feature is a prototype and has some rough edges (contact mlazos with issues):
# At a high level, a torch function tensor subclass is represented as a TensorWithTFOverrideVariable, which dispatches
# __torch_function__ on attribute accesses, method calls, and torch API calls.
# The following is not supported:
# - triggering __torch_function__ on tensor subclass non-tensor custom attributes
# - graph breaking on mutating guardable tensor properties within a __torch_function__ context, this can cause
# excessive recompiles in certain degenerate cases
# - Matching the exact eager behavior of *ignoring* __torch_function__ objects in non-tensor argument positions of Torch API calls

# The following is supported:
# - static method impls of __torch_function__ on custom objects; this will trigger on torch API calls with the object as
# any argument
# - triggering __torch_function__ on torch API calls with tensor subclass arguments
# - __torch_function__ calls on base tensor attribute access and method calls for tensor subclass instances
# - matches the dispatch ordering behavior of eager __torch_function__ with subclass/object argumnents in any argument position

# See https://docs.google.com/document/d/1WBxBSvW3NXhRp9ncmtokJloMLCtF4AYNhJaffvHe8Kw/edit#heading=h.vacn73lozd9w
# for more information on the design.

# To enable subclass behavior, add your tensor subclass type to traceable_tensor_subclasses in dynamo/config.py


banned_attrs = [
    fn.__self__.__name__
    for fn in get_default_nowrap_functions()
    if is_tensor_base_attr_getter(fn)
]


def _get_subclass_type(var):
    assert isinstance(var, (TensorWithTFOverrideVariable, UserDefinedObjectVariable))
    if isinstance(var, TensorWithTFOverrideVariable):
        return var.class_type()
    elif isinstance(var, UserDefinedObjectVariable):
        return var.python_type()


def _get_subclass_type_var(tx, var):
    assert isinstance(var, (TensorWithTFOverrideVariable, UserDefinedObjectVariable))
    if isinstance(var, TensorWithTFOverrideVariable):
        return var.class_type_var()
    elif isinstance(var, UserDefinedObjectVariable):
        return var.var_getattr(tx, "__class__")


def call_torch_function(
    tx, torch_function_type, torch_function_var, fn, types, args, kwargs
):
    # signature:
    # def __torch_function__(cls, func, types, args=(), kwargs=None):
    tf_args = (torch_function_type, fn, types, TupleVariable(list(args)))
    return tx.inline_user_function_return(torch_function_var, tf_args, kwargs)


def build_torch_function_fn(tx, value, source):
<<<<<<< HEAD
    from .builder import VariableBuilder

    return VariableBuilder(
        tx,
        AttrSource(AttrSource(source, "__torch_function__"), "__func__"),
    )(value.__torch_function__.__func__)
=======
    from .builder import SourcelessBuilder, VariableBuilder

    if not source:
        return VariableBuilder(
            tx,
            AttrSource(AttrSource(source, "__torch_function__"), "__func__"),
        )(value.__torch_function__.__func__)
    else:
        return SourcelessBuilder()(tx, value.__torch_function__.__func__)
>>>>>>> fba796d8


def can_dispatch_torch_function(tx, args, kwargs):
    if tx.output.torch_function_enabled:
        all_args = tree_flatten(args)[0] + tree_flatten(kwargs)[0]
        return any(has_torch_function(arg) for arg in all_args)
    else:
        return False


def dispatch_torch_function(tx, fn, args, kwargs):
    """Gathers all args that are TensorWithTFOverrideVariable and dispatches based on the ordering in _get_overloaded_args"""

    all_args = tree_flatten(args)[0] + tree_flatten(kwargs)[0]
    overloaded_args = _get_overloaded_args(
        [arg for arg in all_args if has_torch_function(arg)],
        _get_subclass_type,
    )

    for arg in overloaded_args:
        res = arg.call_torch_function(
            tx,
            fn,
            TupleVariable([_get_subclass_type_var(tx, arg) for arg in overloaded_args]),
            args,
            kwargs,
        )

        if not (isinstance(res, ConstantVariable) and res.value is NotImplemented):
            return res

    unimplemented(
        f"All __torch_function__ overrides for call {fn} with args {args} and kwargs {kwargs} returned NotImplemented"
    )


class TensorWithTFOverrideVariable(TensorVariable):
    """
    Represents a tensor subclass instance with a __torch_function__ override.
    """

    def __init__(self, *args, **kwargs):
        self.torch_function_fn = kwargs.pop("torch_function_fn")
        super().__init__(*args, **kwargs)

    @classmethod
    def from_tensor_var(cls, tx, tensor_var, class_type, torch_function_fn):
        import torch

        kwargs = dict(tensor_var.__dict__)
        assert (
            kwargs.pop("class_type") is torch.Tensor
        ), "invalid class type in TensorWithTFOverrideVariable.from_tensor_var"
        var = cls(torch_function_fn=torch_function_fn, class_type=class_type, **kwargs)

        # stash the subclass type to rewrap an output tensor if needed
        # this is needed because the actual type needs to be available
        # each time the compiled artifact is run and outputs a wrapped tensor.
        if var.global_mangled_class_name() not in tx.output.global_scope:
            tx.output.install_global(var.global_mangled_class_name(), class_type)

        return var

    def python_type(self):
        return self.class_type

    def class_type_var(self):
        return UserDefinedClassVariable(
            self.class_type, source=GlobalSource(self.global_mangled_class_name())
        )

    def global_mangled_class_name(self):
        return f"__subclass_{self.class_type.__name__}_{id(self.class_type)}"

    def var_getattr(self, tx, name):
        # [Note: __torch_function__] We currently only support attributes that are defined on
        # base tensors, custom attribute accesses will graph break. We will need to track setting
        # attrs on this object.
        import torch
        from .builder import SourcelessBuilder

        if name in banned_attrs:
            unimplemented(
                f"Accessing {name} on a tensor subclass with a __torch_function__ override is not supported"
            )

        if tx.output.torch_function_enabled:
            get_fn = SourcelessBuilder()(tx, getattr(torch.Tensor, name).__get__)
            return self.call_torch_function(
                tx,
                get_fn,
                TupleVariable([self.class_type_var()]),
                [self],
                {},
            )
        else:
            return super().var_getattr(tx, name)

    def call_torch_function(self, tx, fn, types, args, kwargs):
        return call_torch_function(
            tx,
            self.class_type_var(),
            self.torch_function_fn,
            fn,
            types,
            args,
            kwargs,
        )

    def call_method(
        self,
        tx,
        name,
        args: "List[VariableTracker]",
        kwargs: "Dict[str, VariableTracker]",
    ) -> "VariableTracker":
        # This code block implements inlining the __torch_function__ override
        # of `call_method`.
        if tx.output.torch_function_enabled:
            import torch
            from .builder import SourcelessBuilder

            # [Note: __torch_function__] Currently we only support methods that are defined on tensor
            # we will graph break in other cases this will need a bigger overhaul of extracting methods/comparing them for equality
            func_var = SourcelessBuilder()(tx, getattr(torch.Tensor, name))
            return dispatch_torch_function(tx, func_var, [self] + args, kwargs)
        else:
            return self.tensor_variable.call_method(tx, name, args, kwargs)<|MERGE_RESOLUTION|>--- conflicted
+++ resolved
@@ -4,11 +4,7 @@
 from torch.utils._pytree import tree_flatten
 from ..exc import unimplemented
 from ..source import AttrSource, GlobalSource
-<<<<<<< HEAD
 from ..utils import has_torch_function, is_tensor_base_attr_getter
-=======
-from ..utils import is_tensor_base_attr_getter
->>>>>>> fba796d8
 from .base import VariableTracker
 from .constant import ConstantVariable
 from .lists import TupleVariable
@@ -71,14 +67,6 @@
 
 
 def build_torch_function_fn(tx, value, source):
-<<<<<<< HEAD
-    from .builder import VariableBuilder
-
-    return VariableBuilder(
-        tx,
-        AttrSource(AttrSource(source, "__torch_function__"), "__func__"),
-    )(value.__torch_function__.__func__)
-=======
     from .builder import SourcelessBuilder, VariableBuilder
 
     if not source:
@@ -88,7 +76,6 @@
         )(value.__torch_function__.__func__)
     else:
         return SourcelessBuilder()(tx, value.__torch_function__.__func__)
->>>>>>> fba796d8
 
 
 def can_dispatch_torch_function(tx, args, kwargs):
