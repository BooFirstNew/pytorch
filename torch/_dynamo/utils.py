--- conflicted
+++ resolved
@@ -2127,8 +2127,6 @@
 
     return None
 
-
-<<<<<<< HEAD
 def get_flops_achieved(f):
     """
     Measures and prints the Software FLOPs achieved by a given function.
@@ -2206,8 +2204,8 @@
     avg_time = total_time / num_samples
     bandwidth = (model_size / batch_size) / avg_time / 1e9
     return bandwidth
-=======
-def is_rng_state_getter_or_setter(value):
+
+ def is_rng_state_getter_or_setter(value):
     getters = (
         torch.default_generator.get_state,
         torch.get_rng_state,
@@ -2218,5 +2216,4 @@
         torch.set_rng_state,
         torch.cuda.set_rng_state,
     )
-    return value in (*setters, *getters)
->>>>>>> fe5e63f5
+    return value in (*setters, *getters)