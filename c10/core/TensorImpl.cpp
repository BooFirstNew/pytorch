--- conflicted
+++ resolved
@@ -946,35 +946,7 @@
   }
 }
 
-<<<<<<< HEAD
-bool _compute_contiguous(const ExtraMeta& extra_meta, std::vector<int> order) {
-  if (order.size() != extra_meta.sizes_.size())
-    return false;
-  bool is_contiguous = true;
-  if (extra_meta.numel_ == 0)
-    return is_contiguous;
-  SymInt z = 1;
-  for (auto d : order) {
-    const auto size_d = extra_meta.sizes_.at(d);
-    if (size_d != 1) {
-      if (extra_meta.strides_.at(d) == z) {
-        z *= size_d;
-      } else {
-        is_contiguous = false;
-        break;
-      }
-    }
-  }
-  return is_contiguous;
-}
-
-bool _compute_contiguous(const ExtraMeta& extra_meta) {
-  std::vector<int> order(extra_meta.sizes_.size());
-  std::iota(order.rbegin(), order.rend(), 0);
-  return _compute_contiguous(extra_meta, order);
-}
-
-void clone_symvec(SymIntArrayRef src, SymDimVector& dst) {
+static void clone_symvec(SymIntArrayRef src, SymDimVector& dst) {
   dst.clear();
   dst.reserve(src.size());
   for (size_t i = 0; i < src.size(); i++) {
@@ -982,8 +954,6 @@
   }
 }
 
-=======
->>>>>>> 29810cfb
 // NB: this doesn't check that the sizes/strides/offset are in bound for the
 // storage, and furthermore, it CANNOT do so as in some cases we temporarily
 // violate invariants by first setting sizes/strides, and then updating the
@@ -1014,25 +984,10 @@
   clone_symvec(sizes, extra_meta_->sizes_);
   clone_symvec(strides, extra_meta_->strides_);
   if (storage_offset.has_value())
-<<<<<<< HEAD
     extra_meta_->storage_offset_ = storage_offset->clone();
-
-  SymInt numel = 1;
-  for (const auto& s : sizes) {
-    numel *= s;
-  }
-  extra_meta_->numel_ = numel;
-  extra_meta_->is_contiguous_ = _compute_contiguous(*extra_meta_);
-  extra_meta_->is_channels_last_contiguous_ =
-      _compute_contiguous(*extra_meta_, {1, 3, 2, 0});
-  extra_meta_->is_channels_last_3d_contiguous_ =
-      _compute_contiguous(*extra_meta_, {1, 4, 3, 2, 0});
-=======
-    extra_meta_->storage_offset_ = std::move(*storage_offset);
 
   refresh_numel();
   refresh_contiguous();
->>>>>>> 29810cfb
 }
 
 namespace impl {
