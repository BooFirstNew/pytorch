name: win-test

on:
  workflow_call:
    inputs:
      build-environment:
        required: true
        type: string
        description: Top-level label for what's being built/tested.
      cuda-version:
        required: true
        type: string
        description: What CUDA version to build with, "cpu" for none.
      test-matrix:
        required: true
        type: string
        description: JSON description of what test configs to run.
      sync-tag:
        required: false
        type: string
        default: ""
        description: |
          If this is set, our linter will use this to make sure that every other
          job with the same `sync-tag` is identical.

env:
  GIT_DEFAULT_BRANCH: ${{ github.event.repository.default_branch }}

jobs:
  # This needs to be run right before the test starts so that it can gather the
  # latest labels from the PR
  filter:
    runs-on: [self-hosted, linux.large]
    outputs:
      test-matrix: ${{ steps.filter.outputs.test-matrix }}
      is-test-matrix-empty: ${{ steps.filter.outputs.is-test-matrix-empty }}
    steps:
      - name: Checkout PyTorch
        uses: pytorch/pytorch/.github/actions/checkout-pytorch@master
        with:
          fetch-depth: 1
          submodules: false

      - name: Select all requested test configurations
        id: filter
        uses: ./.github/actions/filter-test-configs
        with:
          github-token: ${{ secrets.GITHUB_TOKEN }}
          test-matrix: ${{ inputs.test-matrix }}

  test:
    needs: filter
    # Don't run on forked repos or empty test matrix
    if: github.repository_owner == 'pytorch' && needs.filter.outputs.is-test-matrix-empty == 'False'
    strategy:
      matrix: ${{ fromJSON(needs.filter.outputs.test-matrix) }}
      fail-fast: false
    runs-on: ${{ matrix.runner }}
    timeout-minutes: 300
    steps:
<<<<<<< HEAD
=======
      - name: Enable git symlinks on Windows
        shell: bash
        run: |
          git config --global core.symlinks true

      - name: Clean up leftover processes on non-ephemeral Windows runner
        shell: powershell
        continue-on-error: true
        run: |
          # This needs to be run before checking out PyTorch to avoid locking the working directory.
          # Below is the list of commands that could lock $GITHUB_WORKSPACE gathered from sysinternals
          # handle tool
          $processes = "python", "ninja", "cl", "nvcc", "cmd"
          Foreach ($process In $processes) {
            Try {
              # https://learn.microsoft.com/en-us/powershell/module/microsoft.powershell.management/stop-process
              Get-Process -Name $process -ErrorAction Stop | Stop-Process -Force
            }
            Catch {
              Write-Output "No leftover $process process, continuing"
              Write-Output $_
            }
          }

          # Try it again https://stackoverflow.com/questions/40585754/powershell-wont-terminate-hung-process
          # for hung processes
          Foreach ($process In $processes) {
            Try {
              (Get-WmiObject -Class Win32_Process -Filter "Name LIKE '${process}%'").terminate()
            }
            Catch {
              Write-Output $_
            }
          }

          Try {
            # Print all the processes for debugging
            Wmic Path Win32_Process Get Caption,Processid,Commandline | Format-List
          }
          Catch {
            # Better to write out whatever exception thrown to help debugging any potential issue
            Write-Output $_
          }

>>>>>>> c6d8d10b
      - name: Setup SSH (Click me for login details)
        uses: pytorch/test-infra/.github/actions/setup-ssh@main
        with:
          github-secret: ${{ secrets.GITHUB_TOKEN }}
          instructions: |
            To forward remote desktop on your local machine ssh as follows:
              ssh -L 3389:localhost:3389 %%username%%@%%hostname%%
            And then change password using `passwd` command.

            To start tests locally, change working folder to \actions-runner\_work\pytorch\pytorch\test,
            Activate miniconda and Visual Studio environment and set PYTHON_PATH, by running:
              call C:\Jenkins\Miniconda3\Scripts\activate.bat C:\Jenkins\Miniconda3
              call "C:\Program Files (x86)\Microsoft Visual Studio\2019\BuildTools\VC\Auxiliary\Build\vcvarsall.bat" x64
              set PYTHONPATH=C:\actions-runner\_work\pytorch\pytorch\build\win_tmp\build

      # [see note: pytorch repo ref]
      - name: Checkout PyTorch
        uses: pytorch/pytorch/.github/actions/checkout-pytorch@master
        with:
          no-sudo: true

      - name: Setup Windows
        uses: ./.github/actions/setup-win
        with:
          cuda-version: ${{ inputs.cuda-version }}

      - name: Start monitoring script
        id: monitor-script
        shell: bash
        continue-on-error: true
        run: |
          # Windows conda doesn't have python3 binary, only python, but it's python3
          ${CONDA_RUN} python -m tools.stats.monitor > usage_log.txt 2>&1 &
          echo "monitor-script-pid=${!}" >> "${GITHUB_OUTPUT}"

      - name: Download PyTorch Build Artifacts
        uses: seemethere/download-artifact-s3@v4
        with:
          name: ${{ inputs.build-environment }}
          path: C:\${{ github.run_id }}\build-results

      - name: Check build-results folder
        shell: powershell
        run: |
          tree /F C:\$Env:GITHUB_RUN_ID\build-results

      - name: Test
        id: test
        shell: bash
        env:
          USE_CUDA: ${{ inputs.cuda-version != 'cpu' && '1' || '0' }}
          INSTALL_WINDOWS_SDK: 1
          PYTHON_VERSION: 3.8
          PYTORCH_RETRY_TEST_CASES: 1
          PYTORCH_OVERRIDE_FLAKY_SIGNAL: 1
          VC_PRODUCT: "BuildTools"
          VC_VERSION: ""
          VS_VERSION: "16.8.6"
          VC_YEAR: "2019"
          AWS_DEFAULT_REGION: us-east-1
          PR_NUMBER: ${{ github.event.pull_request.number }}
          SHA1: ${{ github.event.pull_request.head.sha || github.sha }}
          CUDA_VERSION: ${{ inputs.cuda-version }}
          PYTORCH_FINAL_PACKAGE_DIR: /c/${{ github.run_id }}/build-results/
          BUILD_ENVIRONMENT: ${{ inputs.build-environment }}
          ALPINE_IMAGE: "308535385114.dkr.ecr.us-east-1.amazonaws.com/tool/alpine"
          SHARD_NUMBER: ${{ matrix.shard }}
          NUM_TEST_SHARDS: ${{ matrix.num_shards }}
          TEST_CONFIG: ${{ matrix.config }}
          PR_BODY: ${{ github.event.pull_request.body }}
          TORCH_CUDA_ARCH_LIST: "8.6"
          PYTORCH_TEST_CUDA_MEM_LEAK_CHECK: ${{ matrix.mem_leak_check && '1' || '0' }}
          PYTORCH_TEST_RERUN_DISABLED_TESTS: ${{ matrix.rerun_disabled_tests && '1' || '0' }}
        run: |
          COMMIT_MESSAGES=$(git cherry -v "origin/${GIT_DEFAULT_BRANCH:-master}")

          # sanitize the input commit message and PR body here:
          #
          # trim all new lines from commit messages + PR_BODY to avoid issues with batch environment
          # variable copying. see https://github.com/pytorch/pytorch/pull/80043#issuecomment-1167796028
          COMMIT_MESSAGES="${COMMIT_MESSAGES//[$'\n\r']}"
          PR_BODY="${PR_BODY//[$'\n\r']}"

          # then trim all special characters like single and double quotes to avoid unescaped inputs to
          # wreak havoc internally
          export COMMIT_MESSAGES="${COMMIT_MESSAGES//[\'\"]}"
          export PR_BODY="${PR_BODY//[\'\"]}"

          .ci/pytorch/win-test.sh

      - name: Print remaining test logs
        shell: bash
        if: always()
        run: |
          cat test/**/*.log || true

      - name: Get workflow job id
        id: get-job-id
        uses: ./.github/actions/get-workflow-job-id
        if: always()
        with:
          github-token: ${{ secrets.GITHUB_TOKEN }}

      - name: Stop monitoring script
        if: always() && steps.monitor-script.outputs.monitor-script-pid
        shell: bash
        continue-on-error: true
        env:
          MONITOR_SCRIPT_PID: ${{ steps.monitor-script.outputs.monitor-script-pid }}
        run: |
          kill "$MONITOR_SCRIPT_PID"

      - name: Upload test artifacts
        uses: ./.github/actions/upload-test-artifacts
        if: always() && steps.test.conclusion && steps.test.conclusion != 'skipped'
        with:
          file-suffix: ${{ github.job }}-${{ matrix.config }}-${{ matrix.shard }}-${{ matrix.num_shards }}-${{ matrix.runner }}_${{ steps.get-job-id.outputs.job-id }}

      - name: Parse ref
        id: parse-ref
        run: .github/scripts/parse_ref.py

      - name: Teardown Windows
        uses: ./.github/actions/teardown-win
        if: always()
        timeout-minutes: 120<|MERGE_RESOLUTION|>--- conflicted
+++ resolved
@@ -58,53 +58,11 @@
     runs-on: ${{ matrix.runner }}
     timeout-minutes: 300
     steps:
-<<<<<<< HEAD
-=======
       - name: Enable git symlinks on Windows
         shell: bash
         run: |
           git config --global core.symlinks true
 
-      - name: Clean up leftover processes on non-ephemeral Windows runner
-        shell: powershell
-        continue-on-error: true
-        run: |
-          # This needs to be run before checking out PyTorch to avoid locking the working directory.
-          # Below is the list of commands that could lock $GITHUB_WORKSPACE gathered from sysinternals
-          # handle tool
-          $processes = "python", "ninja", "cl", "nvcc", "cmd"
-          Foreach ($process In $processes) {
-            Try {
-              # https://learn.microsoft.com/en-us/powershell/module/microsoft.powershell.management/stop-process
-              Get-Process -Name $process -ErrorAction Stop | Stop-Process -Force
-            }
-            Catch {
-              Write-Output "No leftover $process process, continuing"
-              Write-Output $_
-            }
-          }
-
-          # Try it again https://stackoverflow.com/questions/40585754/powershell-wont-terminate-hung-process
-          # for hung processes
-          Foreach ($process In $processes) {
-            Try {
-              (Get-WmiObject -Class Win32_Process -Filter "Name LIKE '${process}%'").terminate()
-            }
-            Catch {
-              Write-Output $_
-            }
-          }
-
-          Try {
-            # Print all the processes for debugging
-            Wmic Path Win32_Process Get Caption,Processid,Commandline | Format-List
-          }
-          Catch {
-            # Better to write out whatever exception thrown to help debugging any potential issue
-            Write-Output $_
-          }
-
->>>>>>> c6d8d10b
       - name: Setup SSH (Click me for login details)
         uses: pytorch/test-infra/.github/actions/setup-ssh@main
         with:
