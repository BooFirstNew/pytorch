--- conflicted
+++ resolved
@@ -2300,33 +2300,8 @@
         if name in self.skip_accuracy_checks_large_models_dashboard:
             return record_status("pass_due_to_skip", dynamo_start_stats=start_stats)
 
-<<<<<<< HEAD
-        # Collect the fp64 reference outputs to be used later for accuracy checking.
-        fp64_outputs = None
-        try:
-            model_fp64, inputs_fp64 = cast_to_fp64(
-                self.deepcopy_and_maybe_ddp(model),
-                clone_inputs(example_inputs),
-            )
-            self.init_optimizer(name, current_device, model_fp64.parameters())
-            fp64_outputs = self.run_n_iterations(model_fp64, inputs_fp64)
-            fp64_outputs = tree_map(
-                lambda x: x.to(torch.float64)
-                if isinstance(x, torch.Tensor) and x.is_floating_point()
-                else x,
-                fp64_outputs,
-            )
-        except Exception as e:
-            log.warning(
-                "fp64 golden ref were not generated for %s because of %s. Setting accuracy check to cosine",
-                name,
-                str(e),
-            )
-            self.args.cosine = True
-=======
         with self.pick_grad(name, self.args.training):
             # Collect the fp64 reference outputs to be used later for accuracy checking.
->>>>>>> 6cfd73b8
             fp64_outputs = None
             try:
                 model_fp64, inputs_fp64 = cast_to_fp64(
