#!/usr/bin/env python3
from __future__ import annotations

import abc

import argparse
import collections
import contextlib
import copy
import csv
import dataclasses
import functools
import importlib
import itertools
import logging
import os
import pathlib
import shutil
import signal
import subprocess
import sys
import time
import weakref
from contextlib import contextmanager

from typing import (
    Any,
    Callable,
    Generator,
    List,
    Mapping,
    NamedTuple,
    Optional,
    Sequence,
    Tuple,
    Type,
    TYPE_CHECKING,
)
from unittest.mock import MagicMock

from typing_extensions import Self

if TYPE_CHECKING:
    from torch.onnx._internal.fx import diagnostics

import numpy as np
import pandas as pd
import psutil
import torch
import torch._dynamo
import torch._dynamo.utils
import torch._export
import torch.distributed
import torch.fx._pytree as fx_pytree
import torch.multiprocessing as mp
from scipy.stats import gmean, ttest_ind
from torch._dynamo.profiler import fx_insert_profiling, Profiler
from torch._dynamo.testing import (
    dummy_fx_compile,
    format_speedup,
    reset_rng_state,
    same,
)

try:
    from torch._dynamo.utils import clone_inputs, graph_break_reasons
    from torch._inductor.utils import aot_inductor_launcher, fresh_inductor_cache
except ImportError:
    from _dynamo.utils import clone_inputs, graph_break_reasons
from torch._functorch.aot_autograd import set_model_name
from torch._inductor import config as inductor_config, metrics
from torch._subclasses.fake_tensor import FakeTensorMode

from torch.utils import _pytree as pytree
from torch.utils._pytree import tree_map, tree_map_only

from tqdm.auto import tqdm, trange

try:
    import torch_xla
    import torch_xla.core.xla_model as xm

    # This is to woraround the backward issue https://github.com/pytorch/xla/issues/4174
    torch_xla._XLAC._init_computation_client()
except ImportError:
    # ignore the error if torch_xla is not installed
    pass

log = logging.getLogger(__name__)

# We are primarily interested in TF32
torch.backends.cuda.matmul.allow_tf32 = True

# Suppress torch.profiler spam
os.environ["KINETO_LOG_LEVEL"] = "5"

current_name = ""
current_device = ""
current_onnx_compiler = ""
current_batch_size = None
output_filename = None

MAX_DOWNLOAD_ATTEMPTS = 5


class CI(NamedTuple):
    backend: str  # aot_eager or inductor
    training: bool
    dynamic: bool = False
    device: str = "cuda"


<<<<<<< HEAD
=======
CI_SKIP = collections.defaultdict(list)

CI_SKIP[CI("inductor", training=False, device="cpu")] = [
    # TorchBench
    "drq",  # Need to update torchbench
    "detectron2_fasterrcnn_r_101_c4",
    "detectron2_fasterrcnn_r_101_dc5",
    "detectron2_fasterrcnn_r_101_fpn",
    "detectron2_fasterrcnn_r_50_c4",
    "detectron2_fasterrcnn_r_50_dc5",
    "detectron2_fasterrcnn_r_50_fpn",
    "detectron2_fcos_r_50_fpn",
    "detectron2_maskrcnn_r_101_c4",
    "detectron2_maskrcnn_r_101_fpn",
    "detectron2_maskrcnn_r_50_c4",
    "detectron2_maskrcnn_r_50_fpn",
    "doctr_det_predictor",  # requires newer gcc
    "doctr_reco_predictor",  # requires newer gcc
    "gat",  # does not work with fp32
    "gcn",  # does not work with fp32
    "hf_Bert_large",  # OOM
    "hf_GPT2_large",  # Intermittent failure on CI
    "hf_T5_base",  # OOM
    "mobilenet_v2_quantized_qat",
    "pyhpc_turbulent_kinetic_energy",
    "resnet50_quantized_qat",  # Eager model failed to run(Quantize only works on Float Tensor, got Double)
    "sage",  # does not work with fp32
    # Huggingface
    "MBartForConditionalGeneration",  # Accuracy https://github.com/pytorch/pytorch/issues/94793
    "PLBartForConditionalGeneration",  # Accuracy https://github.com/pytorch/pytorch/issues/94794
    # TIMM
    "cait_m36_384",  # Accuracy
    "pnasnet5large",  # OOM
    "xcit_large_24_p8_224",  # OOM https://github.com/pytorch/pytorch/issues/95984
    "opacus_cifar10",  # Fails to run https://github.com/pytorch/pytorch/issues/99201
]

CI_SKIP[CI("inductor", training=False, dynamic=True, device="cpu")] = [
    *CI_SKIP[CI("inductor", training=False, device="cpu")],
    "pyhpc_isoneutral_mixing",
    "dpn107",
]

>>>>>>> 24427108
CI_SKIP_OPTIMIZER = {
    # TIMM
    "convmixer_768_32",  # accuracy
    "hrnet_w18",  # Stack issue in fx
    # HF
    "pnasnet5large",  # Stack issue in fx
    "MobileBertForMaskedLM",  # Stack issue in fx
    "MobileBertForQuestionAnswering",  # Stack issue in fx
    "PegasusForConditionalGeneration",  # OOM
}

CI_SKIP_DYNAMIC_BATCH_ONLY = {
    "sam",
    # See https://github.com/mindee/doctr/blob/f2114758d529ed8d3d0030581638f0520b6b98d8/doctr/models/detection/core.py#L89
    # It iterates over the batch, which is dynamic, and dynamo chokes
    # We should be able to graphbreak there.
    "doctr_det_predictor",
    "dlrm",
}

DO_NOT_CAST_INPUTS = {"stable_diffusion"}


def model_specified_by_path(path_and_class_str):
    return ":" in path_and_class_str


def load_model_from_path(path_and_class_str):
    configs = {}
    for kvstr in path_and_class_str.split(","):
        k, v = kvstr.split(":")
        configs[k] = v

    for name in ["path", "class"]:
        if name not in configs:
            raise RuntimeError(
                "Invalid --only arguments. Check help message for the correct format"
            )

    path = configs["path"]
    class_name = configs["class"]

    if path[:1] != "/":
        raise RuntimeError(
            "Use absolute path since dynamo may change the current working directory which makes using relative path tricky"
        )

    spec = importlib.util.spec_from_file_location("module_name", path)
    module = importlib.util.module_from_spec(spec)
    spec.loader.exec_module(module)

    model_class = getattr(module, class_name)
    assert issubclass(model_class, torch.nn.Module)
    model = model_class()
    assert hasattr(model, "get_example_inputs")
    inputs = model.get_example_inputs()
    return model, inputs


def output_csv(filename, headers, row):
    if os.path.exists(filename):
        with open(filename) as fd:
            lines = list(csv.reader(fd)) or [[]]
            if headers and len(headers) > len(lines[0]):
                # if prior results failed the header might not be filled in yet
                lines[0] = headers
            else:
                headers = lines[0]
    else:
        lines = [headers]
    lines.append([(f"{x:.6f}" if isinstance(x, float) else x) for x in row])
    with open(filename, "w") as fd:
        writer = csv.writer(fd, lineterminator="\n")
        for line in lines:
            writer.writerow(list(line) + ["0"] * (len(headers) - len(line)))


def nothing(f):
    return f


@functools.lru_cache(None)
def patch_torch_manual_seed():
    """Make torch manual seed deterministic. Helps with accuracy testing."""

    def deterministic_torch_manual_seed(*args, **kwargs):
        from torch._C import default_generator

        seed = 1337
        import torch.cuda

        if not torch.cuda._is_in_bad_fork():
            torch.cuda.manual_seed_all(seed)
        return default_generator.manual_seed(seed)

    torch.manual_seed = deterministic_torch_manual_seed


def synchronize():
    pass


def summarize_graph_break(filename):
    """
    Sorts and de-dupes the graphs breaks on the reason string. Note that this
    function is just a best effort to reduce the logging information. We could
    miss some graph breaks because of de-duping. We can further refine this
    function as need arises.
    """
    log_file = f"{filename.rstrip('.csv')}_graph_breaks.csv"
    if os.path.exists(log_file):
        df = pd.read_csv(log_file)
        df = df.sort_values("reason").drop_duplicates(subset="reason")

        # Specialize for multi tensor sgd as reason is not identical
        multi_tensor_sgd_row = df.loc[df["reason"].str.contains("_multi_tensor_sgd")]
        if len(multi_tensor_sgd_row):
            df = df[
                ~df["reason"].str.contains("_multi_tensor_sgd")
            ]  # Drop all sgd rows
            df = pd.concat(
                [df, pd.DataFrame([multi_tensor_sgd_row.iloc[0]])], axis=0
            )  # Add back a single row
        df.to_csv(f"{log_file.rstrip('.csv')}_deduped.csv", index=False)


def print_summary(filename, print_dataframe=False):
    if not (filename and os.path.exists(filename)):
        return
    data = pd.read_csv(filename)
    if "tag" in data.columns:
        for tag in data.tag.unique():
            if tag == "0.0000":
                continue  # This happens for failed runs
            print(f"\nSummary for tag={tag}:")
            print_summary_table(data[data.tag == tag], print_dataframe=print_dataframe)
    else:
        print_summary_table(data, print_dataframe=print_dataframe)
    summarize_graph_break(filename)


def print_summary_table(data, print_dataframe=False):
    if print_dataframe:
        pd.options.display.max_rows = 1000
        pd.options.display.max_columns = 1000
        pd.options.display.width = 2000
        print(data)
    width = max(map(len, data.columns))
    for col in data.columns:
        try:
            if col in ("dev", "name", "batch_size", "tag"):
                continue
            elif col in ("pct_ops", "pct_time"):
                print(col.ljust(width), f"{data[col].mean():.3%}")
            elif col in ("graphs", "graph_calls", "captured_ops", "total_ops"):
                print(col.ljust(width), f"{data[col].mean():.3f}")
            elif col in ("compilation_latency"):
                print(col.ljust(width), f"mean={data[col].mean():.3f} seconds")
            elif col in ("compression_ratio"):
                print(col.ljust(width), f"mean={data[col].mean():.3f}x")
            elif col in ("accuracy"):
                pass_rate = (data[col] == "pass").mean()
                print(col.ljust(width), f"pass_rate={100*pass_rate:.2f}%")
            else:
                cdata = data[col]
                print(
                    col.ljust(width),
                    f"gmean={gmean(cdata):.2f}x mean={cdata.mean():.3f}x",
                )
        except Exception as e:
            pass


def tensor_is_on_xla(tensors):
    def visit(x: torch.Tensor):
        nonlocal result
        if x.device.type == "xla":
            result = True

    result = False
    tree_map_only(torch.Tensor, visit, tensors)
    return result


def timed(
    model,
    model_iter_fn,
    example_inputs,
    times=1,
    return_result=False,
    collect_outputs=False,
):
    use_xla = tensor_is_on_xla(example_inputs)
    synchronize()

    if use_xla:
        xm.mark_step()
        xm.wait_device_ops()

    time_total = 0
    # Dont collect outputs to correctly measure timing
    for _ in range(times):
        # Put this call inside the loop to reset the seed for each iteration.
        # Don't include reset_rng_state() to correctly measure timing
        reset_rng_state(use_xla)
        t_iter_begin = time.perf_counter()
        result = model_iter_fn(model, example_inputs, collect_outputs=collect_outputs)

        # instead of calling sync on result_list, we should call mark_step.
        # In training case, result_list may be empty, but we want to
        # send all the pending graphs for compilation.
        if use_xla:
            # For the model running on regular torchxla (baseline), we need the
            # mark step to send the accumulated graph for compilation.
            #
            # For the model running with dynamo/torchxla bridge, in training case,
            # we need the mark step to send the optimizer graph out for
            # compilation.
            xm.mark_step()
        t_iter_end = time.perf_counter()
        time_total += t_iter_end - t_iter_begin

    t_0 = time.perf_counter()
    if use_xla:
        xm.wait_device_ops()
    synchronize()
    t_1 = time.perf_counter()
    time_total += t_1 - t_0
    return (time_total, result) if return_result else time_total


def _normalize_bench_inputs(example_inputs) -> Tuple[Tuple[Any], Mapping[str, Any]]:
    # NOTE(bowbao): For huggingface benchmark, example_inputs are formatted as dictionary,
    # and consumed like `model(**example_inputs)`.
    # For other benchmarks, example_inputs are formatted as tuple and consumed
    # like `model(*example_inputs)`.
    if isinstance(example_inputs, dict):
        return (), example_inputs
    else:
        return tuple(example_inputs), {}


def _register_dataclass_output_as_pytree(example_outputs) -> None:
    # NOTE(angelayi): For huggingface benchmark, some example outputs are
    # formatted as a dataclass which pytree cannot consume. So we want
    # to register the pytree implementation here
    example_outputs_flat = pytree.tree_leaves(example_outputs)
    output_dataclass_types = [
        type(out) for out in example_outputs_flat if dataclasses.is_dataclass(type(out))
    ]
    for output_type in output_dataclass_types:
        from torch._export.utils import register_dataclass_as_pytree_node

        register_dataclass_as_pytree_node(
            output_type,
            serialized_type_name=f"{output_type.__module__}.{output_type.__name__}",
        )


class Stats:
    totals = collections.defaultdict(collections.Counter)

    @classmethod
    def reset_counters(cls):
        for k, v in torch._dynamo.utils.counters.items():
            cls.totals[k].update(v)
        ok = torch._dynamo.utils.counters["frames"]["ok"]
        total = torch._dynamo.utils.counters["frames"]["total"]
        torch._dynamo.utils.counters.clear()
        return ok, total

    @classmethod
    def print_summary(cls):
        for k, v in sorted(cls.totals.items()):
            lines = "\n  ".join(map(str, v.most_common(50)))
            print(f"STATS {k}\n  {lines}")

    @classmethod
    def aot_summary(cls):
        return [cls.totals["aot_autograd"]["total"], cls.totals["aot_autograd"]["ok"]]


def coverage_experiment(args, model_iter_fn, model, example_inputs):
    """
    Test operator/model coverage of TorchDynamo and record statistics
    taken from a profiler.  This target is mainly intended to check
    correctness.

    Writes to ./coverage.csv
    """
    profiler = Profiler()
    frozen_model_iter_fn = torch._dynamo.run(model_iter_fn)
    with profiler.prof:
        frozen_model_iter_fn(model, example_inputs)
    coverage_result = profiler.results()
    output_csv(
        output_filename,
        (
            "dev",
            "name",
            "batch_size",
            "graphs",
            "graph_calls",
            "captured_ops",
            "total_ops",
            "pct_ops",
            "pct_time",
        ),
        [
            current_device,
            current_name,
            current_batch_size,
        ]
        + coverage_result.tocsv(),
    )
    return coverage_result


def speedup_experiment_fx2trt(args, model_iter_fn, model, example_inputs):
    """
    Measure speedups over eager using the trt inference backend. TRT backend is based fx graph
    generated by torch._dynamo.
    Writes to ./speedups_fx2trt.csv
    """
    return speedup_experiment(args, model_iter_fn, model, example_inputs)


def recompile_profiler_experiment(args, model_iter_fn, model, example_inputs):
    prof = torch._dynamo.utils.CompilerProfiler()
    opt_model_iter_fn = torch._dynamo.optimize(prof, nopython=args.nopython)(
        model_iter_fn
    )
    opt_model_iter_fn(model, example_inputs)
    output_csv(
        output_filename, ["model", "profiler report"], [current_name, prof.report()]
    )
    met = prof.get_metrics()
    guard_failures = len(met["guard_failures"])
    return [guard_failures]


def randomize_input(inputs):
    if isinstance(inputs, (list, tuple)):
        return type(inputs)([randomize_input(x) for x in inputs])
    elif isinstance(inputs, torch.Tensor):
        if inputs.dtype in (torch.float32, torch.float64):
            torch._dynamo.utils.counters["randomize_input"]["times"] += 1
            return torch.randn_like(inputs)
        elif inputs.dtype == torch.int64:
            # Note: we can not simply tune integer tensors as follows
            #   `return torch.randint_like(inputs, high=inputs.max().item())`
            # This may break some invariants between tensors.
            # E.g. in embedding lookup case, one tensor is the length
            # and another is an indices tensor.
            return inputs
        else:
            raise RuntimeError(
                f"randomize_input need support tensor of type {inputs.dtype}"
            )
    else:
        raise RuntimeError(
            f"randomize_input can not handle input of type {type(inputs)}"
        )


def maybe_mark_step(args):
    if args.trace_on_xla:
        xm.mark_step()


def speedup_experiment(args, model_iter_fn, model, example_inputs, **kwargs):
    """
    Measure speedups over eager.

    Writes to ./speedups.csv
    """
    # if args.dynamic_shapes:
    #     return speedup_experiment_ds(args, model_iter_fn, model, example_inputs)

    timings = np.zeros((args.repeat, 2), np.float64)
    # if we randomize the input, we should also check the result is correct
    should_randomize_input = args.randomize_input

    import contextlib

    from torch._inductor.utils import maybe_profile

    @contextlib.contextmanager
    def maybe_mark_profile(*args, **kwargs):
        prof: torch.profiler.profile = kwargs.pop("p", None)
        mark = kwargs.pop("mark", None)
        if prof:
            with torch.profiler.record_function(mark):
                yield
        else:
            yield

    times = args.iterations_per_run

    # Use higher tolerance for XLA since XLA cause numerical unstability when
    # graph size changes
    tolerance = args.xla_tolerance if args.trace_on_xla else 1e-4
    torch._dynamo.config.repro_tolerance = tolerance

    with maybe_profile(args.export_profiler_trace) as p:
        if args.export_aot_inductor:
            frozen_model_iter_fn = export_aot_inductor(
                model, example_inputs, args.devices[0]
            )
        else:
            frozen_model_iter_fn = torch._dynamo.run(model_iter_fn)

        for rep in trange(args.repeat, desc="running benchmark"):
            inputs = (
                randomize_input(copy.deepcopy(example_inputs))
                if should_randomize_input
                else example_inputs
            )
            # need call mark_step to perform the computation
            # on randomize_input. Otherwise the first call using the
            # inputs will incur high penalty then the next one.
            maybe_mark_step(args)

            # interleave the runs to handle frequency scaling and load changes
            with maybe_mark_profile(p=p, mark="expected"):
                timings[rep, 0], expected_output = timed(
                    model,
                    model_iter_fn,
                    inputs,
                    return_result=True,
                    times=times,
                    collect_outputs=args.collect_outputs,
                )

            # call mark_step between the 2 calls to make the comparison fair.
            maybe_mark_step(args)

            with maybe_mark_profile(p=p, mark="actual"):
                timings[rep, 1], actual_output = timed(
                    model,
                    frozen_model_iter_fn,
                    inputs,
                    return_result=True,
                    times=times,
                    collect_outputs=args.collect_outputs,
                )

    if args.export_profiler_trace:
        name = args.profiler_trace_name + "_" + model.name + ".json"
        name = os.path.join(torch._dynamo.config.base_dir, name)
        p.export_chrome_trace(name)
    median = np.median(timings, axis=0)
    speedup = median[0] / median[1]
    if args.dump_raw_metrics:
        np.save(
            f"{output_filename[:-4]}-raw_timings-{current_name}-{current_device}.npy",
            timings,
        )

    first_headers = ["dev", "name", "batch_size"]
    first_fields = [current_device, current_name, current_batch_size]
    if "tag" in kwargs:
        first_headers.append("tag")
        first_fields.append(kwargs["tag"])
    headers = first_headers + ["speedup", "abs_latency"]
    row = first_fields + [float(speedup), median[1] * 1000]
    msg = f"{speedup:.3f}x"
    if args.baseline:
        headers.extend(
            [
                "baseline",
                "speedup_vs_baseline",
            ]
        )
        df = pd.read_csv(args.baseline)
        try:
            baseline_speedup = df[df["name"] == current_name]["speedup"].item()
            row.extend([baseline_speedup, speedup / baseline_speedup])
            msg = f"{baseline_speedup:.3f}x -> {speedup:.3f}x [{speedup / baseline_speedup:.3f}x]"
        except (KeyError, ZeroDivisionError):
            row.extend(
                [
                    0.0,
                    0.0,
                ]
            )
    if "compilation_latency" in kwargs:
        headers += [
            "compilation_latency",
            "compression_ratio",
            "eager_peak_mem",
            "dynamo_peak_mem",
        ]
        row.append(kwargs["compilation_latency"])
        row.append(kwargs["compression_ratio"])
        row.append(kwargs["eager_peak_mem"])
        row.append(kwargs["dynamo_peak_mem"])
    if "dynamo_stats" in kwargs:
        for k, v in kwargs["dynamo_stats"].items():
            headers.append(k)
            row.append(v)
    output_csv(
        output_filename,
        headers,
        row,
    )
    headers, data = torch._dynamo.utils.compile_times(repr="csv", aggregate=True)
    assert (
        output_filename.find(".csv") > 0
    ), f"expected output_filename to be a .csv, but got {output_filename}"
    output_csv(
        output_filename[:-4] + "_compilation_metrics.csv",
        first_headers + headers,
        first_fields + data,
    )
    return msg


def speedup_experiment_ds(args, model_iter_fn, model, example_inputs):
    """
    Run dynamic shapes benchmarks.

    Requires dynamic shape compatible models, which provide a list of example inputs.

    Warms up using the first input example and then iterates the inputs,
    measuring (and expecting minimal) variance between the runtime for different examples.

    """
    timings = np.zeros((args.repeat, len(example_inputs), 2), np.float64)

    if args.repeat > 5:
        print(
            f"\ndynamic shapes experiments are slow, consider setting --repeat less than {args.repeat}\n"
        )

    nwarmup = 4
    for rep in range(args.repeat):
        # Start each rep fresh, e.g. only warmup on example 0
        torch._dynamo.reset()
        optimized_model_iter_fn = optimize_ctx(model_iter_fn)
        for _ in range(nwarmup):
            optimized_model_iter_fn(model, example_inputs[0])

        for input_idx, inputs in enumerate(example_inputs):
            # interleave the runs to handle frequency scaling and load changes
            timings[rep, input_idx, 0] = timed(
                model, model_iter_fn, inputs, return_result=False
            )
            # different from regular speedup_experiment, we _DO_ want to allow recompilation
            timings[rep, input_idx, 1] = timed(
                model, optimized_model_iter_fn, inputs, return_result=False
            )
    medians = np.median(timings, axis=0)
    speedups = list(medians[:, 0] / medians[:, 1])
    speedups_mean = np.mean(speedups)
    speedups_median = np.median(speedups)
    speedups_var = np.var(speedups)

    # TODO this x[0] is not going to work in general but bert only has 1 input
    shapes = [x[0].shape for x in example_inputs]
    shape_keys = sorted(set(shapes))
    shape_speedups = {
        shape: [
            it[1] for it in filter(lambda it: it[0] == shape, zip(shapes, speedups))
        ]
        for shape in shape_keys
    }
    output_str = (
        f"mean: {speedups_mean:.3f}, median: {speedups_median:.3f}, var: {speedups_var:.3f}"
        + "\nSpeedups by shape: "
        + "\n".join(
            [
                f"{shape}: "
                + ", ".join([f"{speedup: .3g}" for speedup in shape_speedups[shape]])
                for shape in shape_keys
            ]
        )
    )
    output_csv(
        output_filename,
        ("dev", "name", "batch_size", "speedup mean", "speedup median", "speedup var"),
        [
            current_device,
            current_name,
            current_batch_size,
            speedups_mean,
            speedups_median,
            speedups_var,
        ],
    )
    return output_str


def speedup_experiment_onnx(
    onnx_model_cls: Type[OnnxModelFromTorchScript],
    args,
    model_iter_fn,
    model,
    example_inputs,
    **kwargs,
):
    """
    Measure speedups over eager.

    This function is responsible for the following:
        1. Creation of OnnxModel, which handles export, ort initialization.
        2. Creating iobinding with OnnxModel if device is CUDA, which is essential for perf measurement.
        3. Running ORT with OnnxModel.

    Writes to ./{output_filename}, which should be
        `pathlib.Path(self.output_dir) / f"{self.compiler}_{suite}_{self.dtype}_{self.mode}_{self.device}_{self.testing}.csv".

    TODO(bowbao): Record export time and export peak memory usage.
    """
    timings = np.zeros((args.repeat, 2), np.float64)
    is_correct = True
    should_randomize_input = args.randomize_input
    times = args.iterations_per_run

    onnx_model = onnx_model_cls(
        args.output_directory or ".",
        model,
        copy.deepcopy(example_inputs),
        dynamic_shapes=args.dynamic_shapes,
    )

    def create_onnx_input_binded_fn(
        onnx_model: OnnxModelFromTorchScript, pt_inputs, example_outputs
    ):
        # Goal is to move the iobinding creation outside of the timer function.
        iobinding, outputs = onnx_model.create_iobinding(pt_inputs, example_outputs)

        def onnxrt_model_iter_fn(model, inputs, collect_outputs=True):
            onnx_model.run_with_iobinding(iobinding, outputs)
            if collect_outputs:
                return outputs

        return onnxrt_model_iter_fn

    def create_onnx_fn(onnx_model: OnnxModelFromTorchScript, pt_inputs):
        # NOTE: Making perf comparison fair by moving out the i/o adapting part.
        # 1. Pre-adapt `pt_inputs` to `onnx_inputs` here.
        # 2. Drop `onnx_outputs` to `pt_outputs` adapting. Output comparison is not part of perf measurement.
        onnx_inputs = onnx_model.adapt_pt_inputs_to_onnx(pt_inputs)

        def onnxrt_model_iter_fn(model, inputs, collect_outputs=True):
            return onnx_model.run_with_onnx_inputs(onnx_inputs)

        return onnxrt_model_iter_fn

    for rep in range(args.repeat):
        inputs = (
            randomize_input(copy.deepcopy(example_inputs))
            if should_randomize_input
            else example_inputs
        )
        timings[rep, 0], expected_output = timed(
            model,
            model_iter_fn,
            inputs,
            return_result=True,
            times=times,
            collect_outputs=args.collect_outputs,
        )

        if current_device == "cpu" or onnx_model.is_cpu():
            onnxrt_model_iter_fn = create_onnx_fn(onnx_model, inputs)
        else:
            onnxrt_model_iter_fn = create_onnx_input_binded_fn(
                onnx_model, inputs, expected_output
            )

        timings[rep, 1], actual_output = timed(
            model,
            onnxrt_model_iter_fn,
            inputs,
            return_result=True,
            times=times,
            collect_outputs=args.collect_outputs,
        )

    pvalue = ttest_ind(timings[:, 0], timings[:, 1]).pvalue
    median = np.median(timings, axis=0)
    speedup = median[0] / median[1]
    if args.dump_raw_metrics:
        np.save(
            f"{output_filename[:-4]}-raw_timings-{current_name}-{current_device}.npy",
            timings,
        )

    headers = ["dev", "name", "batch_size", "speedup", "abs_latency"]
    row = [
        current_device,
        current_name,
        current_batch_size,
        float(speedup),
        median[1] * 1000,
    ]
    if "compilation_latency" in kwargs:
        headers = headers + ["compilation_latency", "compression_ratio"]
        row.append(kwargs["compilation_latency"])
        row.append(kwargs["compression_ratio"])

    output_csv(
        output_filename,
        headers,
        row,
    )
    headers, data = torch._dynamo.utils.compile_times(repr="csv", aggregate=True)
    assert (
        output_filename.find(".csv") > 0
    ), f"expected output_filename to be a .csv, but got {output_filename}"
    output_csv(
        output_filename[:-4] + "_compilation_metrics.csv",
        ["dev", "name", "batch_size"] + headers,
        [current_device, current_name, current_batch_size] + data,
    )
    return format_speedup(speedup, pvalue, is_correct=is_correct)


def overhead_experiment(*args, model_iter_fn):
    """
    Measure overheads of TorchDynamo by running with no backend (only
    eager+FX), and reporting speedup/slowdown over eager.

    Writes to ./overheads.csv
    """
    return speedup_experiment(*args, model_iter_fn)


def print_fx(gm, example_inputs):
    print(gm.graph)
    return gm


def print_aten_ops(gm, example_inputs):
    from functorch.compile import aot_module

    def trace_printer(gm, _):
        print(gm.graph)
        return gm

    return aot_module(gm, fw_compiler=trace_printer, bw_compiler=trace_printer)


def baselines(models, model_iter_fn, example_inputs, args):
    """
    Common measurement code across all baseline experiments.
    """
    models = list(models)
    for idx, (name, model) in enumerate(models):
        if idx == 0:
            result0 = model_iter_fn(model, example_inputs)
        elif model is not None:
            try:
                result = model_iter_fn(model, example_inputs)
                if same(result0, result):
                    continue
                print(name, "is INCORRECT")
            except Exception:
                log.exception("error checking %s", name)
            models[idx] = (name, None)
    timings = np.zeros((args.repeat, len(models)), np.float64)
    timings.fill(1.0e10)
    for rep in range(args.repeat):
        for idx, (name, model) in enumerate(models):
            if model is not None:
                try:
                    timings[rep, idx] = timed(model, model_iter_fn, example_inputs)
                except Exception:
                    pass
    pvalue = [
        ttest_ind(timings[:, 0], timings[:, i]).pvalue
        for i in range(1, timings.shape[1])
    ]
    median = np.median(timings, axis=0)
    speedup = median[0] / median[1:]
    for idx, (name, model) in enumerate(models[1:]):
        if model is None:
            speedup[idx] = 0.0
    result = " ".join(
        [
            format_speedup(s, p, m is not None)
            for s, p, m in zip(speedup, pvalue, [m for n, m in models[1:]])
        ]
    )
    output_csv(
        output_filename,
        ("dev", "name", "batch_size") + tuple(n for n, m in models[1:]),
        [current_device, current_name, current_batch_size]
        + [f"{x:.4f}" for x in speedup],
    )
    return result


def xla(args, model_iter_fn, model, example_inputs):
    xla_dev = xm.xla_device(devkind=current_device)
    model_xla = copy.deepcopy(model).to("cpu").to(device=xla_dev)
    example_inputs_xla = tree_map_only(
        torch.Tensor, lambda x: x.to("cpu").to(device=xla_dev), example_inputs
    )
    for _ in range(3):  # warmup
        timed(model, model_iter_fn, example_inputs)
        timed(model_xla, model_iter_fn, example_inputs_xla)
    timings = np.zeros((args.repeat, 2), np.float64)
    timings.fill(1.0e10)
    for rep in range(args.repeat):
        timings[rep, 0] = timed(model, model_iter_fn, example_inputs)
        timings[rep, 1] = timed(model_xla, model_iter_fn, example_inputs_xla)

    pvalue = ttest_ind(timings[:, 0], timings[:, 1]).pvalue
    time_baseline, time_xla = np.median(timings, axis=0)
    speedup = time_baseline / time_xla
    output_csv(
        output_filename,
        ("dev", "name", "batch_size", "speedup", "time_baseline", "time_xla"),
        [
            current_device,
            current_name,
            current_batch_size,
            speedup,
            time_baseline,
            time_xla,
        ],
    )
    return format_speedup(speedup, pvalue)


def try_script(model, example_inputs):
    try:
        return torch.jit.script(model)
    except Exception:
        return None


class AOTInductorModelCache:
    cache = dict()

    @classmethod
    def load(cls, model, example_inputs, device):
        key = weakref.ref(model)
        if key not in cls.cache:
            # Register the output dataclass to pytree
            example_args, example_kwargs = _normalize_bench_inputs(example_inputs)
            with torch.no_grad():
                # copy.deepcopy is required to prevent any surprising side-effect,
                # see https://github.com/pytorch/pytorch/issues/113029
                example_outputs = copy.deepcopy(model)(*example_args, **example_kwargs)
            _register_dataclass_output_as_pytree(example_outputs)

            so_path = torch._export.aot_compile(model, example_args, example_kwargs)

            module = torch.utils.cpp_extension.load_inline(
                name="aot_inductor",
                cpp_sources=[aot_inductor_launcher(so_path, device)],
                functions=["run", "get_call_spec"],
                with_cuda=(device == "cuda"),
            )

            cls.cache[key] = module

        return cls.cache[key]


def export(model, example_inputs):
    example_args, example_kwargs = _normalize_bench_inputs(example_inputs)
    example_outputs = model(*example_args, **example_kwargs)
    _register_dataclass_output_as_pytree(example_outputs)

    ep = torch.export.export(model, example_args, example_kwargs)

    def opt_export(_, example_inputs):
        example_args, example_kwargs = _normalize_bench_inputs(example_inputs)
        return ep(*example_args, **example_kwargs)

    return opt_export


def export_aot_inductor(model, example_inputs, device):
    module = AOTInductorModelCache.load(model, example_inputs, device)
    call_spec = module.get_call_spec()
    in_spec = pytree.treespec_loads(call_spec[0])
    out_spec = pytree.treespec_loads(call_spec[1])

    def opt_aot_inductor(_, example_inputs, collect_outputs=False):
        example_args, example_kwargs = _normalize_bench_inputs(example_inputs)

        flat_inputs = fx_pytree.tree_flatten_spec(
            (example_args, example_kwargs), in_spec
        )
        flat_outputs = module.run(flat_inputs)
        return pytree.tree_unflatten(flat_outputs, out_spec)

    return opt_aot_inductor


def download_retry_decorator(download_fn):
    """
    Decorator function for applying retry logic to a download function.

    The wrapped function will be called up to 5 times and raises an exception if the function fails each time.
    After each unsuccessful attempt, there is a delay before the next attempt, which is increased linearly with the number of tries.

    Usage:
    @download_retry_decorator
    def download_function(model_name: str):
        # download logic goes here
    """

    @functools.wraps(download_fn)
    def wrapper(self, *args, **kwargs) -> Any:
        tries = 0
        total_allowed_tries = MAX_DOWNLOAD_ATTEMPTS
        while tries <= total_allowed_tries:
            try:
                model = download_fn(self, *args, **kwargs)
                return model
            except Exception as e:
                tries += 1
                if tries <= total_allowed_tries:
                    wait = tries * 30
                    print(
                        f"Failed to load model: {e}. Trying again ({tries}/{total_allowed_tries}) after {wait}s"
                    )
                    time.sleep(wait)
                else:
                    raise RuntimeError(  # noqa: TRY200
                        f"Failed to load model '{args}' with following error(s): {str(e)}."
                    )

    return wrapper


class OnnxModel(abc.ABC):
    TORCH_TO_NUMPY_DTYPE = {
        torch.float16: np.float16,
        torch.float32: np.float32,
        torch.float64: np.float64,
        torch.uint8: np.uint8,
        torch.int8: np.int8,
        torch.int16: np.int16,
        torch.int32: np.int32,
        torch.int64: np.longlong,
        torch.bool: np.bool_,
    }

    _COMPILER_NAME: str

    def __init__(self, output_directory, model, example_inputs, dynamic_shapes: bool):
        # Hack to get model name.
        from torch._functorch import aot_autograd

        model_name = aot_autograd.model_name
        self.model_dir = self._generate_onnx_model_directory(
            output_directory, self._COMPILER_NAME, model_name
        )
        self.model_path = str(
            self.model_dir / f"{model_name}_{self._COMPILER_NAME}.onnx"
        )

    @classmethod
    def _generate_onnx_model_directory(
        cls, output_directory: str, compiler_name: str, model_name: str
    ) -> pathlib.Path:
        model_path = pathlib.Path(
            output_directory,
            ".onnx_models",
            model_name,
            compiler_name,
        )
        if model_path.exists() and model_path.is_dir():
            shutil.rmtree(model_path)
        model_path.mkdir(parents=True, exist_ok=True)
        return model_path

    @abc.abstractmethod
    def format_pt_inputs(self, pt_inputs: Any) -> Sequence[torch.Tensor]:
        ...

    @abc.abstractmethod
    def format_pt_outputs(self, pt_outputs: Any) -> Sequence[torch.Tensor]:
        ...

    def adapt_pt_inputs_to_onnx(self, pt_inputs) -> Mapping[str, np.ndarray]:
        pt_inputs = self.format_pt_inputs(pt_inputs)
        return {
            ort_input.name: pt_input.cpu().numpy()
            for ort_input, pt_input in zip(self.onnx_session.get_inputs(), pt_inputs)
        }

    def adapt_onnx_outputs_to_pt(self, onnx_outputs: List[np.ndarray]) -> Any:
        pt_outputs = [
            torch.from_numpy(onnx_output).to(current_device)
            for onnx_output in onnx_outputs
        ]
        if len(pt_outputs) == 1:
            return pt_outputs[0]
        return pt_outputs

    def _init_ort_session(self, model_path: str):
        import onnxruntime

        if current_device == "cpu":
            ort_providers = ["CPUExecutionProvider"]
        else:
            # NOTE(bowbao): Reduce OOM by running ORT on another gpu.
            # TODO(bowbao): This works to avoid OOM, but performance is surprisingly very bad.
            cuda_provider_options = {
                "device_id": 1 if torch.cuda.device_count() > 1 else 0,
            }
            ort_providers = [("CUDAExecutionProvider", cuda_provider_options)]
        session_options = onnxruntime.SessionOptions()
        session_options.log_severity_level = 3  # Error

        ort_session = onnxruntime.InferenceSession(
            self.model_path,
            providers=ort_providers,
            sess_options=session_options,
        )
        return ort_session

    def is_cpu(self) -> bool:
        return self.onnx_session.get_providers()[0] == "CPUExecutionProvider"

    def cpu(self) -> Self:
        self.onnx_session.set_providers(["CPUExecutionProvider"])
        return self

    def create_outputs(self, *example_outputs):
        return tuple(torch.empty_like(x) for x in example_outputs)

    def create_iobinding(self, pt_inputs, example_outputs):
        pt_inputs = self.format_pt_inputs(pt_inputs)
        example_outputs = self.format_pt_outputs(example_outputs)

        iobinding = self.onnx_session.io_binding()
        args = [arg.contiguous() for arg in pt_inputs]
        for ort_input, arg in zip(self.onnx_session.get_inputs(), args):
            # NOTE: Run ORT on another cuda device to reduce OOM.
            if torch.cuda.device_count() > 1:
                arg = arg.detach().to("cuda:1")
            device = arg.device
            iobinding.bind_input(
                ort_input.name,
                device.type,
                device.index or 0,
                self.TORCH_TO_NUMPY_DTYPE[arg.dtype],
                arg.size(),
                arg.data_ptr(),
            )

        outputs = self.create_outputs(*example_outputs)
        for ort_output, output in zip(self.onnx_session.get_outputs(), outputs):
            if torch.cuda.device_count() > 1:
                output = output.detach().to("cuda:1")
            device = output.device
            iobinding.bind_output(
                ort_output.name,
                device.type,
                device.index or 0,
                self.TORCH_TO_NUMPY_DTYPE[output.dtype],
                output.size(),
                output.data_ptr(),
            )
        return iobinding, outputs

    def run_with_iobinding(self, iobinding, outputs):
        # 'outputs' are torch empty tensors binded to 'iobinding'.
        self.onnx_session.run_with_iobinding(iobinding)
        return outputs

    def run_with_onnx_inputs(self, onnx_inputs):
        return self.onnx_session.run(None, onnx_inputs)

    @classmethod
    def save_tensor_data(cls, numpy_tensor, output_path):
        from onnx import numpy_helper

        proto_tensor = numpy_helper.from_array(numpy_tensor)
        with open(output_path, "wb") as f:
            f.write(proto_tensor.SerializeToString())

    def run_and_serialize_inputs_outputs(self, pt_inputs):
        onnx_inputs = self.adapt_pt_inputs_to_onnx(pt_inputs)
        onnx_outputs = self.run_with_onnx_inputs(onnx_inputs)

        test_data_dir = self.model_dir / "test_data_set_0"
        test_data_dir.mkdir(parents=True, exist_ok=True)

        for i, onnx_input in enumerate(onnx_inputs.values()):
            self.save_tensor_data(onnx_input, str(test_data_dir / f"input_{i}.pb"))
        for i, onnx_output in enumerate(onnx_outputs):
            self.save_tensor_data(onnx_output, str(test_data_dir / f"output_{i}.pb"))

        return self.adapt_onnx_outputs_to_pt(onnx_outputs)

    def run(self, pt_inputs):
        # NOTE: For CUDA performance testing, use `run_with_iobinding` to exclude memory
        # copying overhead for inputs/outputs between cpu and gpu.
        # Otherwise perf number is inaccurate.
        onnx_inputs = self.adapt_pt_inputs_to_onnx(pt_inputs)
        onnx_outputs = self.run_with_onnx_inputs(onnx_inputs)
        return self.adapt_onnx_outputs_to_pt(onnx_outputs)


class OnnxModelFromTorchScript(OnnxModel):
    """TorchScript based onnx export. `torch.onnx.export`

    TODO(bowbao):
    * large model export failed.
          Onnx Model is larger than 2GB, but exporter makes decision based pt model size, which is
          smaller than 2GB.
    * OOM on slightly larger model.
          Both pt model and ort inference session are on gpu. Attempt has been made to move ORT to
          cuda:1, however ORT perf drop significantly.
          For now running everything with batch_size 1 set in launch script.
    """

    _COMPILER_NAME = "torchscript"

    def __init__(self, output_directory, model, example_inputs, dynamic_shapes: bool):
        if dynamic_shapes:
            raise NotImplementedError("NYI dynamic shapes for OnnxModelFromTorchScript")
        super().__init__(output_directory, model, example_inputs, dynamic_shapes)
        self._export(
            model,
            example_inputs,
            self.model_path,
            opset_version=17,
            do_constant_folding=False,
            verbose=False,
        )
        self.onnx_session = self._init_ort_session(self.model_path)

    def _export(self, model, example_inputs, output_path: str, /, **kwargs) -> None:
        # Hack for huggingface models (kwargs only).
        if isinstance(example_inputs, dict):

            class WrapperModel(torch.nn.Module):
                def __init__(self, model, keys):
                    super().__init__()
                    self.model = model
                    self.keys = keys

                def forward(self, *args):
                    return self.model(**dict(zip(self.keys, args)))

            model = WrapperModel(model, list(example_inputs.keys()))

        torch.onnx.export(
            model,
            self.format_pt_inputs(example_inputs),
            output_path,
            **kwargs,
        )

    def format_pt_inputs(self, pt_inputs):
        # NOTE(bowbao): For huggingface benchmark, pt_inputs are formatted as dictionary,
        # and consumed like `model(**pt_inputs)`.
        # For other benchmarks, pt_inputs are formatted as tuple and consumed
        # like `model(*pt_inputs)`.
        if isinstance(pt_inputs, dict):
            pt_inputs = list(pt_inputs.values())
        if isinstance(pt_inputs, torch.Tensor):
            pt_inputs = (pt_inputs,)
        return tuple(arg.contiguous() for arg in pt_inputs)

    def format_pt_outputs(self, pt_outputs):
        if isinstance(pt_outputs, torch.Tensor):
            pt_outputs = (pt_outputs,)

        pt_outputs = pytree.tree_leaves(pt_outputs)

        # Hack for huggingface model outputs
        try:
            from transformers import modeling_outputs
        except ImportError:
            pass
        else:

            def _to_tuple(x):
                if isinstance(x, modeling_outputs.ModelOutput):
                    return x.to_tuple()
                return x

            pt_outputs = pytree.tree_map(_to_tuple, pt_outputs)
            pt_outputs = pytree.tree_leaves(pt_outputs)

        return pt_outputs


class OnnxModelFromDynamo(OnnxModel):
    """Dynamo and Fx based export. `torch.onnx.dynamo_export`."""

    _COMPILER_NAME = "dynamo"

    def __init__(self, output_directory, model, example_inputs, dynamic_shapes: bool):
        super().__init__(output_directory, model, example_inputs, dynamic_shapes)
        self._dynamic_shapes = dynamic_shapes
        self._onnx_program = self._export(model, example_inputs, self.model_path)
        # Clear the model proto to save memory.
        # The model proto is saved to disk and no longer needed from `onnx_program`.
        # `onnx_program` is kept for i/o adapter usage.
        self._onnx_program.model_proto.Clear()
        self.onnx_session = self._init_ort_session(self.model_path)

    def _export(
        self, model, example_inputs, output_path: str
    ) -> torch.onnx.ONNXProgram:
        example_args, example_kwargs = _normalize_bench_inputs(example_inputs)
        options = torch.onnx.ExportOptions(dynamic_shapes=self._dynamic_shapes)
        onnx_program = torch.onnx.dynamo_export(
            model, *example_args, **example_kwargs, export_options=options
        )

        onnx_program.save(output_path)
        return onnx_program

    def format_pt_inputs(self, pt_inputs):
        pt_args, pt_kwargs = _normalize_bench_inputs(pt_inputs)
        return self._onnx_program.adapt_torch_inputs_to_onnx(*pt_args, **pt_kwargs)

    def format_pt_outputs(self, pt_outputs):
        return self._onnx_program.adapt_torch_outputs_to_onnx(pt_outputs)


class OnnxModelFromDynamoAotInline(OnnxModelFromDynamo):
    """Dynamo and Fx based export, with AOT inline post export. `torch.onnx.dynamo_export`."""

    _COMPILER_NAME = "dynamo_aot_inline"

    def _export(
        self, model, example_inputs, output_path: str
    ) -> torch.onnx.ONNXProgram:
        example_args, example_kwargs = _normalize_bench_inputs(example_inputs)
        options = torch.onnx.ExportOptions(dynamic_shapes=self._dynamic_shapes)
        onnx_program = torch.onnx.dynamo_export(
            model, *example_args, **example_kwargs, export_options=options
        )
        # Apply AOT inline post export.
        # Requires onnx >= 1.15
        import onnx
        import onnx.inliner

        # Workaround for inliner not supporting with models larger than 2GB.
        # Save model to disk first separating out external data,
        # and load back without external data for inliner to work on.
        model_proto = onnx_program.model_proto
        onnx.save_model(model_proto, output_path, save_as_external_data=True)
        model_proto = onnx.load(output_path, load_external_data=False)
        model_proto = onnx.inliner.inline_local_functions(model_proto)
        onnx.save_model(model_proto, output_path)
        return onnx_program


class _OnnxPatch:
    @classmethod
    def patch_non_tensor_outputs(cls, correct_result, new_result, fp64_outputs):
        """Patch non-tensor outputs to make them comparable with the correct result.

        ONNX model always returns a flat tuple of tensors, but the PyTorch model outputs
        `correct_result` and `fp64_outputs` can be arbitrary types. This function normalizes
        the outputs to make them comparable with the ONNX model output.
        """
        try:
            from transformers import modeling_outputs
        except ImportError:
            has_transformers = False
        else:
            has_transformers = True

        if has_transformers and isinstance(
            correct_result, modeling_outputs.ModelOutput
        ):
            correct_result = correct_result.to_tuple()
            fp64_outputs = fp64_outputs.to_tuple() if fp64_outputs is not None else None
        elif type(correct_result).__name__ in (
            "MaskedLMOutput",
            "Seq2SeqLMOutput",
            "CausalLMOutputWithCrossAttentions",
            "LongformerMaskedLMOutput",
            "Instances",
            "SquashedNormal",
            "Boxes",
            "Normal",
            "TanhTransform",
            "Foo",
            "Variable",
        ):
            # Copied from `same` function in `torch._dynamo.utils`
            correct_result = [
                value
                for key in correct_result.__dict__.keys()
                if (value := getattr(correct_result, key)) is not None
            ]
            fp64_outputs = (
                [
                    value
                    for key in fp64_outputs.__dict__.keys()
                    if (value := getattr(fp64_outputs, key)) is not None
                ]
                if fp64_outputs is not None
                else None
            )

        # Flatten nested tuple of tensors, i.e. past_key_values
        correct_result = pytree.tree_leaves(correct_result)
        # Hack to put results from different runs on same device.
        # This is needed for ONNX CPU fallback benchmark, where PyTorch eager is run on GPU.
        # Assuming outputs from a single run are always on same device!
        devices = [x.device for x in correct_result if isinstance(x, torch.Tensor)]
        assert devices and all(
            x == devices[0] for x in devices
        ), "All tensors must be on same device!"
        device = devices[0]
        new_result = pytree.tree_leaves(new_result)
        new_result = pytree.tree_map(
            lambda x: x.to(device=device) if isinstance(x, torch.Tensor) else x,
            new_result,
        )
        fp64_outputs = pytree.tree_leaves(fp64_outputs)

        return correct_result, new_result, fp64_outputs


@dataclasses.dataclass
class OnnxExportErrorRow:
    device: str
    model_name: str
    batch_size: int
    rule_id: Optional[str] = None
    rule_name: Optional[str] = None
    diagnostic_level: Optional[str] = None
    diagnostic_message: Optional[str] = None
    exception_type_name: Optional[str] = None
    exception_message: Optional[str] = None

    def __post_init__(self):
        assert (
            self.rule_id is not None
            and self.rule_name is not None
            and self.diagnostic_level is not None
            and self.diagnostic_message is not None
        ) or self.exception_type_name, (
            "Either rule_id, rule_name, diagnostic_level and diagnostic_message "
            "must be set or exception_type_name must be set"
        )

    @property
    def headers(self) -> List[str]:
        return [field.name for field in dataclasses.fields(self)]

    @property
    def row(self) -> List[str]:
        return [getattr(self, field.name) for field in dataclasses.fields(self)]


class OnnxExportErrorParser:
    def __init__(self, device: str, model_name: str, batch_size: int):
        self.device = device
        self.model_name = model_name
        self.batch_size = batch_size

    def _qualified_exception_class_name(self, exception: Exception) -> str:
        if exception.__class__.__module__ == "builtins":
            return exception.__class__.__name__
        return f"{exception.__class__.__module__}.{exception.__class__.__name__}"

    def parse_diagnostic_context(
        self,
        diagnostic_context: diagnostics.DiagnosticContext,
    ) -> Generator[OnnxExportErrorRow, Any, Any]:
        from torch.onnx._internal.fx import diagnostics

        for diagnostic in diagnostic_context.diagnostics:
            if diagnostic.level >= diagnostics.levels.ERROR:
                yield OnnxExportErrorRow(
                    device=self.device,
                    model_name=self.model_name,
                    batch_size=self.batch_size,
                    rule_id=diagnostic.rule.id,
                    rule_name=diagnostic.rule.name,
                    diagnostic_level=diagnostic.level.name,
                    diagnostic_message=diagnostic.message,
                )

    def parse_exception(self, exception: Exception) -> OnnxExportErrorRow:
        return OnnxExportErrorRow(
            device=self.device,
            model_name=self.model_name,
            batch_size=self.batch_size,
            exception_type_name=self._qualified_exception_class_name(exception),
            exception_message=str(exception),
        )


def optimize_onnx_ctx(
    output_directory: str,
    onnx_model_cls: Type[OnnxModelFromTorchScript],
    run_n_iterations: Callable,
    dynamic_shapes: bool = False,
) -> Callable:
    # NOTE(bowbao): This function creates and returns the onnx version of 'run_n_iterations',
    # which does the following:
    #   1. Export and cache model.
    #   2. Create iobinding for ORT.
    #   3. Run ORT for n iterations.
    onnx_model: Optional[OnnxModelFromTorchScript] = None
    test_data_dumped = False

    def run_n_iterations_onnx(model, inputs, n=2):
        from torch.onnx._internal import exporter
        from torch.onnx._internal.fx import diagnostics

        # NOTE(bowbao): Capture all export & ort errors and diagnostics.
        # Serialize to csv, to be parsed and summarized later by '._onnx/reporter.py'.
        # TODO: Accuracy mismatch is not reported here in csv.
        assert (
            output_filename.find(".csv") > 0
        ), f"expected output_filename to be a .csv, but got {output_filename}"
        output_error_filename = output_filename[:-4] + "_export_error.csv"
        parser = OnnxExportErrorParser(current_device, current_name, current_batch_size)
        try:
            nonlocal onnx_model
            if onnx_model is None:
                onnx_model = onnx_model_cls(
                    output_directory,
                    model,
                    copy.deepcopy(inputs),
                    dynamic_shapes=dynamic_shapes,
                )

            for _ in range(n):
                nonlocal test_data_dumped
                if not test_data_dumped:
                    # Serializes inputs and outputs to .pb files for further offline analysis.
                    # Due to this, this function is not and should not be used for perf measurement.
                    outputs = onnx_model.run_and_serialize_inputs_outputs(inputs)
                    test_data_dumped = True
                else:
                    outputs = onnx_model.run(inputs)
            return outputs
        except exporter.OnnxExporterError as e:
            # `torch.onnx.dynamo_export` raises error that encloses diagnostics.
            diagnostic_context = e.onnx_program.diagnostic_context
            for parsed_error in parser.parse_diagnostic_context(diagnostic_context):
                output_csv(
                    output_error_filename, parsed_error.headers, parsed_error.row
                )

            # Check also the raw exception that caused export failure.
            # Skip if it is already analyzed by diagnostics.
            cause_of_exception = e.__cause__
            if not isinstance(
                cause_of_exception, diagnostics.RuntimeErrorWithDiagnostic
            ):
                parsed_error = parser.parse_exception(cause_of_exception)
                output_csv(
                    output_error_filename, parsed_error.headers, parsed_error.row
                )
            raise
        except Exception as e:
            # `torch.onnx.export` errors.
            # ORT errors.
            parsed_error = parser.parse_exception(e)
            output_csv(output_error_filename, parsed_error.headers, parsed_error.row)
            raise

    return run_n_iterations_onnx


def read_batch_size_from_file(args, filename, model_name):
    batch_size = None
    if os.path.exists("benchmarks"):
        filename = os.path.join("benchmarks", filename)
    assert os.path.exists(filename), filename
    with open(filename) as f:
        lines = f.readlines()
        lines = [i.split(",") for i in lines if len(i.strip()) > 0]
        for val in lines:
            cur_name, b = val
            if model_name == cur_name:
                batch_size = int(b)
    if batch_size is None:
        log.warning("Could not find batch size for %s", model_name)
    elif batch_size == -1:
        raise RuntimeError(
            f"Batch size is unset for {model_name} in {args.batch_size_file}"
        )
    print(f"batch size: {batch_size}")
    return batch_size


class TimeOutException(Exception):
    pass


def alarm_handler(signum, frame):
    raise TimeOutException()


def exit_after(s):
    """
    Decorator to raise TimeoutException if the fn is taking more than s seconds
    to run.
    """

    def outer(fn):
        def inner(*args, **kwargs):
            signal.signal(signal.SIGALRM, alarm_handler)
            signal.alarm(s)
            try:
                result = fn(*args, **kwargs)
            finally:
                signal.alarm(0)
            return result

        return inner

    return outer


def get_peak_memory():
    return torch.cuda.max_memory_allocated() / 10**9


def null_experiment(args, model_iter_fn, model, example_inputs):
    """
    A no-op experiment useful for making sure TorchBenchark alone works properly.
    """

    return []


def cast_to(dtype, model, inputs):
    # cast model and inputs to fp16
    if dtype == torch.float16:
        model = model.half()
    else:
        model = model.to(dtype)

    inputs = tree_map(
        lambda x: x.to(dtype)
        if isinstance(x, torch.Tensor) and x.is_floating_point()
        else x,
        inputs,
    )
    return model, inputs


def cast_to_bf16(model, inputs):
    return cast_to(torch.bfloat16, model, inputs)


def cast_to_fp16(model, inputs):
    return cast_to(torch.float16, model, inputs)


def cast_to_fp64(model, inputs):
    return cast_to(torch.float64, model, inputs)


def cast_to_fp32(model, inputs):
    return cast_to(torch.float32, model, inputs)


class DummyGradScaler:
    def scale(self, loss):
        return loss


def get_dynamo_stats():
    # TODO: consider deepcopy'ing the entire counters struct and
    # adding a helper to do subtraction on it
    return collections.Counter(
        {
            "calls_captured": torch._dynamo.utils.counters["stats"]["calls_captured"],
            "unique_graphs": torch._dynamo.utils.counters["stats"]["unique_graphs"],
            "graph_breaks": sum(torch._dynamo.utils.counters["graph_break"].values()),
            # NB: The plus removes zero counts
            "unique_graph_breaks": len(+torch._dynamo.utils.counters["graph_break"]),
        }
    )


def maybe_fresh_cache(fn, is_cold_start):
    def inner(*args, **kwargs):
        cache_minder = contextlib.nullcontext()
        if is_cold_start:
            cache_entries = {}
            cache_minder = fresh_inductor_cache(cache_entries)

        try:
            with cache_minder:
                return fn(*args, **kwargs)
        finally:
            dump_cache = False
            if dump_cache and is_cold_start:
                output_csv(
                    output_filename[:-4] + "_triton_cache.csv",
                    ["dev", "name", "batch_size", "triton_cache"],
                    [
                        current_device,
                        current_name,
                        current_batch_size,
                        cache_entries,
                    ],
                )

    return inner


@contextmanager
def maybe_init_distributed(should_init_distributed, rank, world_size, port="6789"):
    try:
        if should_init_distributed:
            torch.cuda.set_device(rank)
            os.environ["MASTER_ADDR"] = "localhost"
            os.environ["MASTER_PORT"] = port
            torch.distributed.init_process_group(
                "nccl", rank=rank, world_size=world_size
            )
        yield
    finally:
        if should_init_distributed:
            torch.distributed.destroy_process_group()


class BenchmarkRunner:
    def __init__(self):
        self.model_iter_fn = None
        self.grad_scaler = DummyGradScaler()
        self.autocast = contextlib.nullcontext
        self.optimizer = None
        self._args = None

    def setup_amp(self):
        if self.args.only in self.fp32_only_models:
            return

        if self.args.amp and self.args.devices == ["cuda"]:
            # AMP training can lead to small loss values which can undeflow
            # gradient values returning in zero gradients. To solve this
            # problem, PyTorch introduces GradScaler. GradScaler is a stateful
            # structure, that scales the loss values to prevent underflow. Loss
            # values are big at the beginning of training (therefore not
            # requiring scaling), while loss value tends to be small as network
            # starts getting better (requiring scaling). GradScaler manages all
            # of this fine tuning, checking the gradients are turning to inf,
            # discarding such batches.

            # Since we are not running a long iteration, default value of
            # init_scale 65536 is going to turn all gradients to inf. Therefore,
            # we just use a init_scale of 2.0 for benchmarking purpose.

            # Disabling Gradscaler because
            #  1) Benchmark setup runs 2 iterations of fwd-bwd. So, not useful.
            #  2) Current setup shares grad_scaler for eager and dynamo model,
            #  which is bad as Gradscaler has state and can adjust the scaling
            #  factor between eager and dynamo run, making accuracy check
            #  harder.
            # self.grad_scaler = torch.cuda.amp.GradScaler(init_scale=2.0)
            self.autocast = torch.cuda.amp.autocast
        elif (self.args.bfloat16 or self.args.amp) and self.args.devices == ["cpu"]:
            self.autocast = torch.cpu.amp.autocast

    def init_optimizer(self, name, device, params):
        if device == "cuda" and self.args.training and name not in CI_SKIP_OPTIMIZER:
            self.optimizer = torch.optim.SGD(params, lr=0.01, foreach=True)
        else:
            self.optimizer = None

    @property
    def args(self):
        return self._args

    @args.setter
    def args(self, args):
        self._args = args

    @property
    def skip_models(self):
        return set()

    @property
    def skip_models_for_cuda(self):
        return set()

    @property
    def skip_models_for_cpu(self):
        return set()

    @property
    def slow_models(self):
        return set()

    @property
    def very_slow_models(self):
        return set()

    @property
    def non_deterministic_models(self):
        return set()

    @property
    def fp32_only_models(self):
        return set()

    @property
    def force_amp_for_fp16_bf16_models(self):
        return set()

    @property
    def force_fp16_for_bf16_models(self):
        return set()

    @property
    def skip_not_suitable_for_training_models(self):
        return set()

    @property
    def failing_torchinductor_models(self):
        return set()

    @property
    def failing_fx2trt_models(self):
        return set()

    @property
    def skip_accuracy_checks_large_models_dashboard(self):
        return set()

    @property
    def skip_accuracy_check_as_eager_non_deterministic(self):
        return set()

    @property
    def skip_multiprocess_models(self):
        return set()

    @property
    def skip_models_due_to_control_flow(self):
        return set()

    @property
    def get_tolerance_and_cosine_flag(self, is_training, current_device, name):
        raise NotImplementedError()

    @property
    def equal_nan(self):
        equal_nan = True
        if self.args.float32:
            equal_nan = False
        return equal_nan

    def iter_models(self, args):
        for model_name in self.iter_model_names(args):
            for device in args.devices:
                try:
                    yield self.load_model(
                        device,
                        model_name,
                        batch_size=args.batch_size,
                    )
                except NotImplementedError:
                    continue  # bad benchmark implementation

    def deepcopy_model(self, model):
        return copy.deepcopy(model)

    def cast_based_on_args(self, model, example_inputs):
        if self.args.float32 or self.args.only in self.fp32_only_models:
            if not self.args.float32:
                log.warning("Model %s supports float32 only", self.args.only)
            model, example_inputs = cast_to_fp32(model, example_inputs)
        elif self.args.float16:
            if self.args.only in self.force_amp_for_fp16_bf16_models:
                log.warning(
                    "Model %s does not support float16, running with amp instead",
                    self.args.only,
                )
                self.args.amp = True
                self.setup_amp()
            else:
                model, example_inputs = cast_to_fp16(model, example_inputs)
        elif self.args.bfloat16:
            if self.args.only in self.force_amp_for_fp16_bf16_models:
                log.warning(
                    "Model %s does not support bfloat16, running with amp instead",
                    self.args.only,
                )
                self.args.amp = True
                self.setup_amp()
            elif self.args.only in self.force_fp16_for_bf16_models:
                log.warning(
                    "Model %s does not support bfloat16, running with float16 instead",
                    self.args.only,
                )
                model, example_inputs = cast_to_fp16(model, example_inputs)
            else:
                model, example_inputs = cast_to_bf16(model, example_inputs)

        return model, example_inputs

    def validate_model(self, model, example_inputs):
        """
        Runs the eager model with example inputs to ensure that eager passes.
        """
        model = self.deepcopy_model(model)
        example_inputs = clone_inputs(example_inputs)
        model, example_inputs = self.cast_based_on_args(model, example_inputs)
        try:
            self.model_iter_fn(model, example_inputs)
        except Exception as e:
            print(f"Original Error: {str(e)}")
            raise NotImplementedError("Eager model failed to run") from e

    def maybe_cast(self, model, example_inputs):
        model = self.deepcopy_model(model)
        example_inputs = clone_inputs(example_inputs)
        model, example_inputs = self.cast_based_on_args(model, example_inputs)
        return model, example_inputs

    def decay_batch_exp(self, batch_size, factor=0.5, divisor=2):
        out_batch_size = batch_size * factor
        if out_batch_size > divisor:
            out_batch_size = (out_batch_size + 1) // divisor * divisor
        else:
            out_batch_size = batch_size - 1
        return max(0, int(out_batch_size))

    def batch_size_finder(self, device, model_name, initial_batch_size=1024):
        batch_size = initial_batch_size
        while batch_size >= 1:
            torch.cuda.empty_cache()
            try:
                device, name, model, example_inputs, _ = self.load_model(
                    device,
                    model_name,
                    batch_size,
                )
                self.model_iter_fn(model, example_inputs)
                return batch_size
            except RuntimeError as e:
                error_str = str(e)
                if "channels_last" in error_str:
                    break
            batch_size = self.decay_batch_exp(batch_size)
        return 1

    def run_n_iterations(self, mod, inputs):
        n = self.args.iterations
        for _ in range(n - 1):
            self.model_iter_fn(mod, inputs, collect_outputs=False)
        return self.model_iter_fn(mod, inputs, collect_outputs=True)

    def optimizer_zero_grad(self, mod):
        if self.optimizer is not None:
            self.optimizer.zero_grad(True)
        else:
            mod.zero_grad(True)

    def optimizer_step(self):
        if self.optimizer is not None:
            self.optimizer.step()

    def get_benchmark_indices(self, length):
        start = self._args.partition_id * (length // self._args.total_partitions)
        end = (
            (self._args.partition_id + 1) * (length // self._args.total_partitions)
            if self._args.partition_id < self._args.total_partitions - 1
            else length
        )
        return start, end

    def get_fsdp_auto_wrap_policy(self, model_name: str) -> Optional[ModuleWrapPolicy]:
        from diffusers.models.transformer_2d import Transformer2DModel

        from torch.distributed.fsdp.wrap import (
            ModuleWrapPolicy,
            size_based_auto_wrap_policy,
        )
        from torchbenchmark.models.nanogpt.model import Block
        from transformers.models.llama.modeling_llama import LlamaDecoderLayer

        from transformers.models.t5.modeling_t5 import T5Block
        from transformers.models.whisper.modeling_whisper import WhisperEncoderLayer

        # handcrafted wrap policy
        MODEL_FSDP_WRAP = {
            "stable_diffusion_unet": (Transformer2DModel,),
            "hf_T5": (T5Block,),
            "hf_T5_base": (T5Block,),
            "hf_T5_large": (T5Block,),
            "hf_Whisper": (WhisperEncoderLayer,),
            "llama_v2_7b_16h": (LlamaDecoderLayer,),
            "nanogpt": (Block,),
        }

        if model_name not in MODEL_FSDP_WRAP:
            # default to using wrap policy based on module size
            return functools.partial(
                size_based_auto_wrap_policy, recurse=True, min_num_params=int(1e5)
            )

        return ModuleWrapPolicy(MODEL_FSDP_WRAP[model_name])

    def deepcopy_and_maybe_ddp(self, model):
        model = self.deepcopy_model(model)
        if self.args.ddp:
            assert (
                torch.distributed.is_available()
            ), "Can't use DDP without a distributed enabled build"
            from torch.nn.parallel import DistributedDataParallel as DDP

            model = DDP(model, find_unused_parameters=True)
        elif self.args.fsdp:
            assert (
                torch.distributed.is_available()
            ), "Can't use FSDP without a distributed enabled build"
            from torch.distributed.fsdp import (
                FullyShardedDataParallel as FSDP,
                MixedPrecision,
            )

            if self.args.float16:
                dtype = torch.float16
            elif self.args.bfloat16:
                dtype = torch.bfloat16
            else:
                dtype = torch.float32

            mp_policy = MixedPrecision(
                param_dtype=dtype,
                # Gradient communication precision.
                reduce_dtype=dtype,
                # Buffer precision.
                buffer_dtype=dtype,
            )

            model = FSDP(
                model,
                use_orig_params=True,
                device_id=torch.cuda.current_device()
                if self.args.devices[-1] == "cuda"
                else None,
                mixed_precision=mp_policy,
                limit_all_gathers=True,
                auto_wrap_policy=self.get_fsdp_auto_wrap_policy(self.args.only),
            )
            if torch._inductor.config.triton.cudagraphs:
                log.warning("Disabling cudagraphs for FSDP compatibility")
                torch._inductor.config.triton.cudagraphs = False
        return model

    def check_accuracy(
        self, name, model, example_inputs, optimize_ctx, experiment, tag
    ):
        """
        Checks accuracy.
        1) Collect the outputs with fp64 datatype. This is useful for error checking.
        2) Checks if eager itself has variations.
        """
        start_stats = get_dynamo_stats()

        def record_status(accuracy_status, dynamo_start_stats):
            """
            Records the status in the csv file
            """
            if current_name in self.non_deterministic_models:
                if accuracy_status in (
                    "pass",
                    "eager_two_runs_differ",
                    "fail_accuracy",
                ):
                    accuracy_status = "pass"

            headers = ["dev", "name", "batch_size", "accuracy"]
            fields = [current_device, current_name, current_batch_size, accuracy_status]

            if tag is not None:
                headers.insert(3, "tag")
                fields.insert(3, tag)

            dynamo_stats = get_dynamo_stats()
            dynamo_stats.subtract(dynamo_start_stats)
            for k, v in dynamo_stats.items():
                headers.append(k)
                fields.append(v)

            output_csv(output_filename, headers, fields)
            return accuracy_status

        if name in self.skip_accuracy_checks_large_models_dashboard:
            return record_status("pass_due_to_skip", dynamo_start_stats=start_stats)

        with self.pick_grad(name, self.args.training):
            # Collect the fp64 reference outputs to be used later for accuracy checking.
            fp64_outputs = None
            model_fp64 = None
            try:
                model_fp64, inputs_fp64 = cast_to_fp64(
                    self.deepcopy_and_maybe_ddp(model),
                    clone_inputs(example_inputs),
                )
                self.init_optimizer(name, current_device, model_fp64.parameters())
                fp64_outputs = self.run_n_iterations(model_fp64, inputs_fp64)
                fp64_outputs = tree_map(
                    lambda x: x.to(torch.float64)
                    if isinstance(x, torch.Tensor) and x.is_floating_point()
                    else x,
                    fp64_outputs,
                )
            except Exception:
                log.warning(
                    "fp64 golden ref were not generated for %s. Setting accuracy check to cosine",
                    name,
                )
                self.args.cosine = True
                fp64_outputs = None
            finally:
                del model_fp64

            tolerance, cos_similarity = self.get_tolerance_and_cosine_flag(
                self.args.training, current_device, name
            )

            # Cast the model to float16/float32 as necessary
            model, example_inputs = self.maybe_cast(model, example_inputs)
            accuracy_status = "pass"

            # Get results of native pytorch
            reset_rng_state()
            model_copy = None
            try:
                model_copy = self.deepcopy_and_maybe_ddp(model)
                self.init_optimizer(name, current_device, model_copy.parameters())
                correct_result = self.run_n_iterations(
                    model_copy, clone_inputs(example_inputs)
                )
            except Exception as e:
                accuracy_status = (
                    "eager_1st_run_OOM"
                    if isinstance(e, torch.cuda.OutOfMemoryError)
                    else "eager_1st_run_fail"
                )
                log.exception(e)
                return record_status(accuracy_status, dynamo_start_stats=start_stats)
            finally:
                del model_copy

            # Rerun native pytorch
            reset_rng_state()
            model_copy = None
            try:
                model_copy = self.deepcopy_and_maybe_ddp(model)
                self.init_optimizer(name, current_device, model_copy.parameters())
                correct_rerun_result = self.run_n_iterations(
                    model_copy, clone_inputs(example_inputs)
                )
            except Exception as e:
                accuracy_status = (
                    "eager_2nd_run_OOM"
                    if isinstance(e, torch.cuda.OutOfMemoryError)
                    else "eager_2nd_run_fail"
                )
                return record_status(accuracy_status, dynamo_start_stats=start_stats)
            finally:
                del model_copy

            # Two eager runs should have exactly same result
            is_same = True
            try:
                if (
                    name not in self.skip_accuracy_check_as_eager_non_deterministic
                    and not same(
                        correct_result,
                        correct_rerun_result,
                        fp64_ref=None,
                        cos_similarity=False,
                        tol=0,
                        equal_nan=self.equal_nan,
                    )
                ):
                    is_same = False
            except Exception as e:
                # Sometimes torch.allclose may throw RuntimeError
                is_same = False

            if not is_same:
                accuracy_status = "eager_two_runs_differ"
                return record_status(accuracy_status, dynamo_start_stats=start_stats)

            correct_rerun_result = None

            # Run with Dynamo
            reset_rng_state()
            torch._dynamo.reset()
            model_copy = None
            try:
                model_copy = self.deepcopy_and_maybe_ddp(model)
                self.init_optimizer(name, current_device, model_copy.parameters())
                if self.args.export or self.args.export_aot_inductor:
                    # apply export on module directly
                    # no need for n iterations
                    # the logic should be the same to self.model_iter_fn (forward_pass)
                    with self.autocast():
                        optimized_model_iter_fn = optimize_ctx(
                            model_copy, example_inputs
                        )
                        new_result = optimized_model_iter_fn(model_copy, example_inputs)
                else:
                    optimized_model_iter_fn = optimize_ctx(self.run_n_iterations)
                    new_result = optimized_model_iter_fn(model_copy, example_inputs)
            except Exception as e:
                log.exception(e)
                print(
                    "TorchDynamo optimized model failed to run because of following error"
                )
                accuracy_status = (
                    "OOM"
                    if isinstance(e, torch.cuda.OutOfMemoryError)
                    else "fail_to_run"
                )
                return record_status(accuracy_status, dynamo_start_stats=start_stats)
            finally:
                del model_copy

            if name in self.skip_accuracy_check_as_eager_non_deterministic:
                return record_status("pass_due_to_skip", dynamo_start_stats=start_stats)

            # Workaround for ONNX for non-tensor outputs
            if (
                current_onnx_compiler == "torchscript"
                or current_onnx_compiler == "dynamo"
            ):
                (
                    correct_result,
                    new_result,
                    fp64_outputs,
                ) = _OnnxPatch.patch_non_tensor_outputs(
                    correct_result, new_result, fp64_outputs
                )
                # TODO: store correct_result into the dumped file for offline onnx model validation.
                # The downside and potential problem, is that the output formats may be different.
                # E.g., the output order might not match, None might be part of output, etc.

            try:
                if not same(
                    correct_result,
                    new_result,
                    fp64_outputs,
                    equal_nan=self.equal_nan,
                    cos_similarity=cos_similarity,
                    tol=tolerance,
                ):
                    is_same = False
            except Exception as e:
                # Sometimes torch.allclose may throw RuntimeError
                is_same = False

            if not is_same:
                if self.args.skip_accuracy_check:
                    accuracy_status = "pass_due_to_skip"
                else:
                    accuracy_status = "fail_accuracy"
                return record_status(accuracy_status, dynamo_start_stats=start_stats)

        return record_status(accuracy_status, dynamo_start_stats=start_stats)

    def check_tolerance(
        self, name, model, example_inputs, optimize_ctx, base_device="cpu"
    ):
        """
        Checks tolerance based on https://pytorch.org/docs/stable/generated/torch.allclose.html.
        """
        tolerance_status = "pass"
        if name in self.skip_accuracy_checks_large_models_dashboard:
            tolerance_status = "pass_due_to_skip"
            return tolerance_status
        # Cast the model to float16/float32 as necessary
        model, example_inputs = self.maybe_cast(model, example_inputs)

        with self.pick_grad(name, self.args.training):
            # Get results of native pytorch
            reset_rng_state()
            model_copy = copy.deepcopy(model)
            model_copy = model_copy.to(base_device)
            example_inputs_copy = copy.deepcopy(example_inputs)
            example_inputs_copy = tree_map(
                lambda x: x.to(base_device), example_inputs_copy
            )
            self.init_optimizer(name, base_device, model_copy.parameters())
            correct_result = self.run_n_iterations(model_copy, example_inputs_copy)

            # Run with Dynamo
            # Sometime CI fails with random triton compilation failure which will be skipped for now
            # TODO: revisit this after switching to new Triton runtime
            reset_rng_state()
            torch._dynamo.reset()
            try:
                self.init_optimizer(name, current_device, model.parameters())
                optimized_model_iter_fn = optimize_ctx(self.run_n_iterations)
                new_result = optimized_model_iter_fn(model, example_inputs)
            except Exception as e:
                log.exception(e)
                if (
                    self.args.ci
                    and isinstance(e, BackendCompilerFailed)
                    and (
                        "Internal Triton PTX codegen error" in str(e)
                        or "cubin" in str(e)
                    )
                ):
                    return "pass_due_to_skip"
                else:
                    print(
                        "TorchDynamo optimized model failed to run because of following error"
                    )
                    return "fail_to_run"

            def dump_max_mean_values(tol, ref, res):
                if isinstance(ref, (list, tuple, torch.nn.ParameterList, torch.Size)):
                    for refi, resi in zip(ref, res):
                        dump_max_mean_values(tol, refi, resi)
                elif isinstance(ref, dict):
                    for k in ref.keys():
                        dump_max_mean_values(tol, ref[k], res[k])
                elif isinstance(ref, torch.Tensor):
                    res = res.to(base_device)
                    t = torch.abs(ref - res) / (1 + torch.abs(ref))
                    tol.append(t.flatten().to(torch.float32))
                return tol

            tol = []
            dump_max_mean_values(tol, correct_result, new_result)
            tol = torch.cat(tol)
            tol = torch.tensor(tol)
            max = torch.max(tol)
            mean = torch.mean(tol)
            div = torch.std(tol)
            headers = ["dev", "name", "batch_size", "max", "mean", "std"]
            fields = [
                current_device,
                current_name,
                current_batch_size,
                max.item(),
                mean.item(),
                div.item(),
            ]
            output_csv(output_filename, headers, fields)
        return tolerance_status

    def run_performance_test(
        self, name, model, example_inputs, optimize_ctx, experiment, tag=None
    ):
        if self.args.xla:
            with self.pick_grad(name, self.args.training):
                return experiment(*self.maybe_cast(model, example_inputs))

        def warmup(fn, model, example_inputs, mode, niters=5):
            peak_mem = 0
            start_stats = get_dynamo_stats()
            try:
                if current_device == "cuda":
                    torch.cuda.reset_peak_memory_stats()
                    torch.cuda.empty_cache()
                t0 = time.perf_counter()
                for _ in range(niters):
                    fn(model, example_inputs)
                t1 = time.perf_counter()
                latency = t1 - t0
                if current_device == "cuda":
                    peak_mem = get_peak_memory()
                elif current_device == "cpu":
                    total = psutil.virtual_memory().total
                    percentage = psutil.Process(os.getpid()).memory_percent()
                    peak_mem = percentage * total / 10**9
            except Exception:
                log.exception("Backend %s failed in warmup()", mode)
                return sys.exit(-1)
            dynamo_stats = get_dynamo_stats()
            dynamo_stats.subtract(start_stats)
            return latency, peak_mem, dynamo_stats

        # Cast the model to float16/float32 as necessary
        model, example_inputs = self.maybe_cast(model, example_inputs)

        # Use distributed wrapping as necessary
        model = self.deepcopy_and_maybe_ddp(model)

        self.init_optimizer(name, current_device, model.parameters())
        with self.pick_grad(name, self.args.training):
            ok, total = Stats.reset_counters()
            experiment_kwargs = {}
            if tag is not None:
                experiment_kwargs["tag"] = tag
            results = []
            eager_latency, eager_peak_mem, _ = warmup(
                self.model_iter_fn, model, example_inputs, "eager"
            )

            if self.args.export_aot_inductor:
                t_0 = time.perf_counter()
                optimized_model_iter_fn = optimize_ctx
                t_1 = time.perf_counter()
                aot_compilation_time = t_1 - t_0
            else:
                optimized_model_iter_fn = optimize_ctx(self.model_iter_fn)
                aot_compilation_time = 0

            dynamo_latency, dynamo_peak_mem, dynamo_stats = warmup(
                optimized_model_iter_fn, model, example_inputs, "dynamo"
            )

            compilation_time = dynamo_latency - eager_latency + aot_compilation_time
            compression_ratio = (
                eager_peak_mem / dynamo_peak_mem if dynamo_peak_mem else 0.0
            )
            if self.args.print_memory:
                print(
                    f"memory: eager: {eager_peak_mem:.2f} GB, "
                    f"dynamo: {dynamo_peak_mem:.2f} GB, "
                    f"ratio: {compression_ratio:.2f}"
                )

            if experiment.func is speedup_experiment:
                experiment_kwargs["compilation_latency"] = compilation_time
                experiment_kwargs["compression_ratio"] = compression_ratio
                experiment_kwargs["eager_peak_mem"] = eager_peak_mem
                experiment_kwargs["dynamo_peak_mem"] = dynamo_peak_mem
                experiment_kwargs["dynamo_stats"] = dynamo_stats

            if experiment.func is coverage_experiment:
                ok, total = Stats.reset_counters()
                results = []
                # run with torch._dynamo few times to populate the cache
                for _ in range(3):
                    optimized_model_iter_fn(model, example_inputs)
                _, frames_second_pass = Stats.reset_counters()  # should be 0
                if frames_second_pass > 0:
                    optimized_model_iter_fn(model, example_inputs)
                    _, frames_third_pass = Stats.reset_counters()  # should be 0
                else:
                    frames_third_pass = 0

                results.append(
                    f"{ok:3}/{total:3} +{frames_third_pass} frames {compilation_time:3.0f}s"
                )

            if not hasattr(model, name):
                model.name = name
            results.append(experiment(model, example_inputs, **experiment_kwargs))
            return " ".join(map(str, results))

    def minify_model(
        self,
        name,
        model,
        example_inputs,
        optimize_ctx,
        experiment,
        tag,
    ):
        logging.info("Minifying %s...", name)
        os.environ["TORCH_COMPILE_DEBUG"] = "1"
        os.environ["TORCHDYNAMO_REPRO_AFTER"] = "dynamo"
        os.environ["TORCHDYNAMO_REPRO_LEVEL"] = "4"

        self.check_accuracy(name, model, example_inputs, optimize_ctx, experiment, tag)

        if self.args.output_directory:
            repro_dir = self.args.output_directory
        else:
            repro_dir = torch._dynamo.config.base_dir

        try:
            shutil.move("repro.py", f"{repro_dir}/{name}_repro.py")
        except OSError as e:
            logging.error("Could not find repro script for model %s", name)
        else:
            logging.info(
                "Repro script for model %s with minified graph saved to %s",
                name,
                repro_dir,
            )

    def run_one_model(
        self,
        name,
        model,
        example_inputs,
        optimize_ctx,
        experiment,
        explain=False,
        tag=None,
    ):
        mode = "train" if self.args.training else "eval"
        msg = f"{current_device:4} {mode:5} {current_name:34} "
        if tag:
            msg += f" {tag:26}"
        print(msg, flush=True)

        start_stats = get_dynamo_stats()

        if self.args.accuracy:
            status = self.check_accuracy(
                name, model, example_inputs, optimize_ctx, experiment, tag
            )
            print(status)
            if status == "fail_accuracy" and self.args.minify:
                self.minify_model(
                    name, model, example_inputs, optimize_ctx, experiment, tag
                )
        elif self.args.tolerance:
            status = self.check_tolerance(name, model, example_inputs, optimize_ctx)
            print(status)
        elif self.args.performance:
            status = self.run_performance_test(
                name, model, example_inputs, optimize_ctx, experiment, tag
            )
            print(status)
        if self.args.timing:
            from torch._dynamo.utils import op_count, print_time_report
            from torch.utils._stats import simple_call_counter

            print_time_report()
            stats = "STATS: "
            stats = stats + " | ".join(
                itertools.chain(
                    [f"call_* op count: {op_count}"],
                    (f"{key}:{value}" for key, value in simple_call_counter.items()),
                )
            )
            print(stats)
        stats = get_dynamo_stats()
        stats.subtract(start_stats)

        if explain:
            print(
                f"Dynamo produced {stats['unique_graphs']} graphs "
                f"covering {stats['calls_captured']} ops with "
                f"{stats['graph_breaks']} graph breaks ({stats['unique_graph_breaks']} unique)"
            )

        if explain or self.args.log_graph_breaks or self.args.print_graph_breaks:
            filename = f"{output_filename.rstrip('.csv')}_graph_breaks.csv"

            def add_double_quotes(x):
                # Delimiter because reason could have comma
                return f'"{x}"'

            for graph_break in graph_break_reasons:
                reason = add_double_quotes(graph_break.reason)
                user_stack = add_double_quotes(
                    ", ".join([str(x) for x in graph_break.user_stack])
                )
                output_csv(
                    filename,
                    ["model", "reason", "user_stack"],
                    [current_name, reason, user_stack],
                )

        if self.args.stats:
            Stats.print_summary()


def help(fn):
    return fn.__doc__


diff_branch_default = "DIFF-BRANCH-DEFAULT"


def should_diff_branch(args):
    return args.diff_branch != diff_branch_default


def parse_args(args=None):
    parser = argparse.ArgumentParser()
    parser.add_argument(
        "--filter", "-k", action="append", help="filter benchmarks with regexp"
    )
    parser.add_argument(
        "--exclude", "-x", action="append", help="filter benchmarks with regexp"
    )
    parser.add_argument(
        "--exclude-exact", action="append", help="filter benchmarks with exact match"
    )
    parser.add_argument(
        "--total-partitions",
        type=int,
        default=1,
        choices=range(1, 10),
        help="Total number of partitions we want to divide the benchmark suite into",
    )
    parser.add_argument(
        "--partition-id",
        type=int,
        default=0,
        help="ID of the benchmark suite partition to be run. Used to divide CI tasks",
    )
    parser.add_argument(
        "--devices", "--device", "-d", action="append", help="cpu or cuda"
    )
    parser.add_argument("--device-index", help="CUDA device index")
    parser.add_argument(
        "--repeat", "-n", type=int, default=30, help="number of timing runs"
    )
    iterations_per_run_help = """
        Run this may iterations for each time measurement. This is mainly used for
        XLA training. We want to run multiple iterations per measurement so the
        tracing and computation for different iteartions can overlap with each
        other. This makes sure we have an accurate xla baseline.
    """
    parser.add_argument(
        "--iterations-per-run", type=int, default=1, help=iterations_per_run_help
    )
    parser.add_argument(
        "--randomize-input",
        action="store_true",
        help="Whether to randomize the input values. Dimensions will be kept the same.",
    )
    parser.add_argument(
        "--threads",
        "-t",
        type=int,
        help="number of threads to use for eager and inductor",
    )
    parser.add_argument(
        "--nopython", action="store_true", help="Turn graph breaks into errors"
    )
    parser.add_argument(
        "--no-skip",
        action="store_true",
        help="run models that are in the global SKIP list",
    )
    parser.add_argument(
        "--prims-nvfuser", action="store_true", help="user prims + nvfuser backend"
    )
    parser.add_argument(
        "--dump-raw-metrics",
        action="store_true",
        help="dump raw timing metrics from speedup experiment",
    )
    parser.add_argument(
        "--log-operator-inputs",
        action="store_true",
        default=False,
    )
    parser.add_argument(
        "--channels-last",
        action="store_true",
        default=False,
        help="use channels last format",
    )
    parser.add_argument(
        "--batch-size", "--batch_size", type=int, help="batch size for benchmarking"
    )
    parser.add_argument(
        "--iterations", type=int, default=2, help="how many iterations to run"
    )
    parser.add_argument(
        "--batch-size-file", type=str, help="String to load batch size from"
    )
    parser.add_argument("--cosine", action="store_true", help="use cosine similarity")
    parser.add_argument(
        "--cpp-wrapper", action="store_true", help="turn on cpp/cuda wrapper codegen"
    )
    parser.add_argument(
        "--freezing", action="store_true", help="turn on freezing", default=False
    )
    parser.add_argument(
        "--ci", action="store_true", help="Flag to tell that its a CI run"
    )
    parser.add_argument(
        "--dashboard", action="store_true", help="Flag to tell that its a Dashboard run"
    )
    parser.add_argument(
        "--skip-fp64-check", action="store_true", help="skip accuracy check using fp64"
    )
    parser.add_argument(
        "--fast", "-f", action="store_true", help="skip slow benchmarks"
    )
    parser.add_argument(
        "--only",
        help="""Run just one model from torchbench. Or
        specify the path and class name of the model in format like:
        --only=path:<MODEL_FILE_PATH>,class:<CLASS_NAME>

        Due to the fact that dynamo changes current working directory,
        the path should be an absolute path.

        The class should have a method get_example_inputs to return the inputs
        for the model. An example looks like
        ```
        class LinearModel(nn.Module):
            def __init__(self):
                super().__init__()
                self.linear = nn.Linear(10, 10)

            def forward(self, x):
                return self.linear(x)

            def get_example_inputs(self):
                return (torch.randn(2, 10),)
        ```
    """,
    )
    parser.add_argument(
        "--multiprocess",
        action="store_true",
        help="Create n processes based on the number of devices (distributed use case).",
    )
    parser.add_argument(
        "--ddp",
        action="store_true",
        help="Wraps model in DDP before running it, and uses dynamo DDPOptmizer (graph breaks) by default.",
    )
    parser.add_argument(
        "--fsdp",
        action="store_true",
        help="""Wraps model in FSDP before running it. Disables cudagraphs by default.
        Doesn't recursively wrap, mainly useful for checking dynamo UnspecNNModule compatibility
    """,
    )
    parser.add_argument(
        "--no-optimize-ddp",
        action="store_true",
        help="Disables dynamo DDPOptimizer (graph breaks). (Applies only when using --ddp benchmark mode).",
    )
    parser.add_argument(
        "--distributed-master-port",
        default="6789",
        help="Port to bind for for torch.distributed.  Use the default unless it's conflicting with another user",
    )
    parser.add_argument(
        "--dynamic-shapes",
        action="store_true",
        help="Runs a dynamic shapes version of the benchmark, if available.",
    )
    parser.add_argument(
        "--dynamic-batch-only",
        action="store_true",
        help="Only assume batch dimension is dynamic.  Implies --dynamic-shapes",
    )
    parser.add_argument(
        "--specialize-int", action="store_true", help="Run with specialize_int=True."
    )
    parser.add_argument(
        "--use-eval-mode",
        action="store_true",
        help="sets model.eval() to reduce randomness",
    )
    parser.add_argument(
        "--skip-accuracy-check",
        action="store_true",
        help="keeps running even when accuracy fails",
    )
    parser.add_argument(
        "--generate-aot-autograd-stats",
        action="store_true",
        help="Generates AOT Autograd stats like how mnay graphs are sent to AOT",
    )
    parser.add_argument(
        "--inductor-settings",
        action="store_true",
        help="Use same settings as --inductor for baseline comparisons",
    )
    parser.add_argument(
        "--suppress-errors",
        action="store_true",
        help="Suppress errors instead of raising them",
    )
    parser.add_argument(
        "--output",
        help="Overrides the output filename",
    )
    parser.add_argument(
        "--output-directory",
        help="Overrides the directory to place output files.",
    )
    parser.add_argument(
        "--baseline",
        help="Compare with a prior --output",
    )
    parser.add_argument(
        "--part",
        default=None,
        help="Specify the part of the model to run.",
    )
    parser.add_argument(
        "--export-profiler-trace",
        action="store_true",
        help="exports trace of kineto profiler",
    )
    parser.add_argument(
        "--profiler-trace-name",
        "--profiler_trace_name",
        help="Overwrites exported trace name",
    )
    parser.add_argument(
        "--diff-branch",
        default=diff_branch_default,
        help="delta current branch against given branch.",
    )
    parser.add_argument(
        "--tag", default=None, help="Specify a tag to be included in csv files."
    )
    parser.add_argument(
        "--explain",
        action="store_true",
        help="print some graph/op statistics during the run, similar to .explain()",
    )
    parser.add_argument(
        "--stats",
        action="store_true",
        help="print graph counter stats",
    )
    parser.add_argument(
        "--print-memory",
        action="store_true",
        help="print extra memory statistics",
    )
    parser.add_argument(
        "--print-dataframe-summary",
        action="store_true",
        help="print dataframe result used for calculating accuracy",
    )
    parser.add_argument(
        "--cold-start-latency",
        "--cold_start_latency",
        action="store_true",
        help="Use a fresh triton cachedir when running each model, to force cold-start compile.",
    )
    parser.add_argument(
        "--disable-cudagraphs",
        action="store_true",
        help="Disables cudagraphs for Inductor",
    )
    parser.add_argument(
        "--disable-split-reductions",
        action="store_true",
        help="Disables split reductions for Inductor",
    )
    parser.add_argument(
        "--disable-persistent-reductions",
        action="store_true",
        help="Disables split reductions for Inductor",
    )
    parser.add_argument(
        "--disable-divisible-by-16",
        action="store_true",
        help="Disables divisible by 16 hint to Triton for Inductor",
    )
    parser.add_argument(
        "--inductor-compile-mode",
        default=None,
        help="torch.compile mode argument for inductor runs.",
    )
    parser.add_argument(
        "--print-graph-breaks",
        action="store_true",
        help="Show a warning whenever graph break",
    )
    parser.add_argument(
        "--log-graph-breaks",
        action="store_true",
        help="log graph breaks in a file",
    )
    parser.add_argument(
        "--trace-on-xla",
        action="store_true",
        help="Whether to trace the model on XLA or on eager device",
    )
    parser.add_argument(
        "--xla-tolerance",
        type=float,
        default=1e-2,
        help="XLA needs a loose tolerance to pass the correctness check",
    )
    parser.add_argument(
        "--collect-outputs",
        action="store_true",
        help="""Whether to collect outputs for training. Set this to true if we
        want to verify the numerical correctness of graidents. But that may
        cause time measurement not accurate""",
    )
    parser.add_argument(
        "--enable-activation-checkpointing",
        action="store_true",
        help="Enables activation checkpointing for HF models",
    )
    parser.add_argument("--timing", action="store_true", help="Emits phase timing")

    parser.add_argument(
        "--progress",
        action="store_true",
        help="Print n/k models message between each model run.",
    )

    parser.add_argument(
        "--timeout",
        type=int,
        default=2000,
        help="timeout (second) for benchmarking.",
    )

    parser.add_argument(
        "--per_process_memory_fraction",
        type=float,
        default=1,
        help="Set per-process GPU memory fraction (limit) for reducing usable size and reproducing OOMs",
    )

    parser.add_argument(
        "--no-translation-validation",
        action="store_true",
        help="Disable translation validation for accuracy builds.",
    )

    parser.add_argument(
        "--minify",
        action="store_true",
        help="Enable minification when failure is below tolerance. Save repro script for each model.",
    )

    group_fuser = parser.add_mutually_exclusive_group()
    # --nvfuser is now the default, keep the option to not break scripts
    group_fuser.add_argument("--nvfuser", action="store_true", help=argparse.SUPPRESS)
    group_fuser.add_argument("--nnc", action="store_true", help="enable NNC for GPUs")

    group_prec = parser.add_mutually_exclusive_group()
    group_prec.add_argument("--float16", action="store_true", help="cast model to fp16")
    group_prec.add_argument(
        "--bfloat16", action="store_true", help="cast model to bf16"
    )
    group_prec.add_argument("--float32", action="store_true", help="cast model to fp32")
    group_prec.add_argument(
        "--amp", action="store_true", help="use automatic mixed precision"
    )

    group_printout = parser.add_mutually_exclusive_group()
    group_printout.add_argument(
        "--verbose", "-v", action="store_true", help="enable verbose debug printouts"
    )
    group_printout.add_argument(
        "--quiet", "-q", action="store_true", help="suppress debug printouts"
    )

    group = parser.add_mutually_exclusive_group()
    group.add_argument(
        "--coverage", action="store_true", help="(default) " + help(coverage_experiment)
    )
    group.add_argument(
        "--overhead", action="store_true", help=help(overhead_experiment)
    )
    group.add_argument(
        "--speedup-dynamo-ts",
        action="store_true",
        help="TorchDynamo frontend with torchscript backend",
    )
    group.add_argument(
        "--speedup-fx2trt", action="store_true", help=help(speedup_experiment_fx2trt)
    )
    group.add_argument(
        "--speedup-fx2trt-fp16",
        action="store_true",
        help=help(speedup_experiment_fx2trt),
    )
    group.add_argument(
        "--print-fx",
        action="store_true",
        help="Print fx traces captured from model",
    )
    group.add_argument(
        "--print-aten-ops",
        action="store_true",
        help="Print traces of aten ops captured by AOT autograd",
    )
    group.add_argument(
        "--inductor",
        action="store_true",
        help="Measure speedup with TorchInductor",
    )
    group.add_argument(
        "--export",
        action="store_true",
        help="Measure pass rate with export",
    )
    group.add_argument(
        "--export-aot-inductor",
        action="store_true",
        help="Measure pass rate with Export+AOTInductor",
    )
    group.add_argument(
        "--xla", action="store_true", help="Compare TorchXLA to eager PyTorch"
    )
    group.add_argument(
        "--torchscript-onnx",
        "--torchscript_onnx",
        action="store_true",
        help="Measure speedup with TorchScript ONNX, i.e. `torch.onnx.export`",
    )
    group.add_argument(
        "--dynamo-onnx",
        "--dynamo_onnx",
        action="store_true",
        help="Measure speedup with Dynamo ONNX, i.e. `torch.onnx.dynamo_export`",
    )
    group.add_argument(
        "--dynamo-onnx-aot-inline",
        "--dynamo_onnx_aot_inline",
        action="store_true",
        help="Measure speedup with Dynamo ONNX AOT Inline, i.e. `torch.onnx.dynamo_export`",
    )
    group.add_argument(
        "--backend",
        choices=torch._dynamo.list_backends(exclude_tags=None),
        help="measure speedup with a given backend",
    )
    group.add_argument("--nothing", action="store_true", help=help(null_experiment))
    group.add_argument(
        "--log-conv-args",
        action="store_true",
        help="Dump convolution input/weight/bias's shape/stride/dtype and other options to json",
    )
    group.add_argument(
        "--recompile-profiler",
        "--recompile_profiler",
        action="store_true",
        help="Run the dynamo recompilation profiler on each model.",
    )
    group.add_argument(
        "--find-batch-sizes",
        action="store_true",
        help="finds the largest batch size that could fit on GPUs",
    )

    mode_group = parser.add_mutually_exclusive_group(required=True)
    mode_group.add_argument(
        "--accuracy",
        action="store_true",
        help="Checks accuracy with small batch size and eval mode",
    )
    mode_group.add_argument(
        "--performance", action="store_true", help="Measures performance speedup"
    )
    mode_group.add_argument(
        "--tolerance",
        action="store_true",
        help="extracts the tolerance for each model with small batch size and eval mode",
    )
    run_mode_group = parser.add_mutually_exclusive_group(required=True)
    run_mode_group.add_argument(
        "--training",
        action="store_true",
        help="Performs training",
    )
    run_mode_group.add_argument(
        "--inference", action="store_true", help="Performs inference"
    )
    return parser.parse_args(args)


def process_entry(rank, runner, original_dir, args):
    args.rank = rank
    with maybe_init_distributed(
        args.init_distributed,
        rank=rank,
        world_size=args.world_size,
        port=args.distributed_master_port,
    ):
        return maybe_fresh_cache(
            run, (args.cold_start_latency and args.only) or args.ci
        )(runner, args, original_dir)


def main(runner, original_dir=None, args=None):
    if original_dir:
        os.chdir(original_dir)
    args = parse_args() if not args else parse_args(args)
    if args.baseline:
        args.baseline = os.path.abspath(args.baseline)

    if should_diff_branch(args):
        import git

        # We do this here so we error out earlier if there's an issue
        repo = git.Repo()
        if repo.is_dirty():
            raise RuntimeError(
                "--diff-branch called on dirty branch. Commit, stash, or reset."
            )
        main_branch = repo.active_branch.name
        if main_branch == args.diff_branch:
            raise RuntimeError(
                f"--diff-branch: current branch is same as {args.diff_branch} branch, what are you diffing?"
            )

    args.init_distributed = args.only and args.multiprocess
    if args.init_distributed:
        # NB: Do NOT query device count before CUDA initialization; we're
        # going to overwrite CUDA_VISIBLE_DEVICES and this will result in
        # https://github.com/pytorch/pytorch/issues/107300
        device_count = torch.cuda.device_count()
        if device_count <= 1:
            log.warning(
                "The use multiprocess flag is set but there are <= 1 devices available."
            )
        # multiprocess path
        args.world_size = device_count
        mp.spawn(process_entry, args=(runner, original_dir, args), nprocs=device_count)
    else:
        # single process path just uses the main process
        args.world_size = 1
        process_entry(0, runner, original_dir, args)


def run(runner, args, original_dir=None):
    # Pass the parsed args object to benchmark runner object
    runner.args = args

    args.filter = args.filter or [r"."]
    args.exclude = args.exclude or [r"^$"]
    args.exclude_exact = args.exclude_exact or []

    if args.inductor:
        assert args.backend is None
        args.backend = "inductor"
    if args.dynamic_batch_only:
        args.dynamic_shapes = True
        torch._dynamo.config.assume_static_by_default = True
    if args.dynamic_shapes:
        if not args.dynamic_batch_only:
            torch._dynamo.config.assume_static_by_default = False
    if args.specialize_int:
        torch._dynamo.config.specialize_int = True
    if args.ci:
        if args.accuracy:
            # Run fewer iterations when checking accuracy
            args.repeat = 2

            # Set translation validation on by default on CI accuracy runs.
            torch.fx.experimental._config.translation_validation = True

        ci = functools.partial(
            CI, args.backend, training=args.training, dynamic=args.dynamic_shapes
        )
    if args.ddp:
        # TODO: we could also hook DDP bench up to --speedup bench, _not_ for mgpu e2e perf,
        # but just to measure impact on singlenode of performing graph-breaks.
        # Left it as a follow up to keep this PR isolated.
        assert (
            args.accuracy
        ), "DDP benchmark is currently only hooked up to --accuracy bench"
        assert args.training, "DDP benchmark requires --training mode"
        if args.no_optimize_ddp:
            torch._dynamo.config.optimize_ddp = False
        else:
            # TODO(whc) after enabling DDPOptimizer by default this could be removed or assert
            torch._dynamo.config.optimize_ddp = True
        if args.only == "dlrm":
            log.error(
                "DLRM+DDP is unsupported as it requires sharding the embedding layer separately from DDP"
            )
            return sys.exit(-1)
    if args.accuracy:
        # Use small batch size. We use >1 batch size to ensure we test
        # batch_norm type of operators that work on batch dims.
        # TODO - Go through the failures for batch size = 2
        if args.batch_size is None:
            if runner.suite_name == "huggingface":
                args.batch_size = 1
            elif runner.suite_name == "torchbench":
                args.batch_size = 4
            else:
                # Larger batch size of TIMM models to have stable batch_norm
                assert runner.suite_name == "timm_models"
                args.batch_size = 8

        # Remove sources of randomness
        if runner.suite_name not in ("timm_models", "huggingface"):
            # TODO - Using train mode for timm_models and HF models. Move to train mode for Torchbench as well.
            args.use_eval_mode = True
        inductor_config.fallback_random = True
        if args.only is not None and args.only not in {
            "alexnet",
            "Background_Matting",
            "pytorch_CycleGAN_and_pix2pix",
            "pytorch_unet",
            "Super_SloMo",
            "vgg16",
            # https://github.com/pytorch/pytorch/issues/96724
            "Wav2Vec2ForCTC",
            "Wav2Vec2ForPreTraining",
            "sam",
        }:
            # some of the models do not support use_deterministic_algorithms
            torch.use_deterministic_algorithms(True)
        os.environ["CUBLAS_WORKSPACE_CONFIG"] = ":4096:8"
        torch.backends.cudnn.deterministic = True
        torch.backends.cudnn.allow_tf32 = False
        torch.backends.cudnn.benchmark = False
        torch.backends.cuda.matmul.allow_tf32 = False

        # Remove randomeness when torch manual seed is called
        patch_torch_manual_seed()

        # Some models e.g. yolov3 assert batch size on n_gpus
        if "CUDA_VISIBLE_DEVICES" not in os.environ and not args.multiprocess:
            args.device_index = "0"

        # Stricter check to disable fallbacks
        args.suppress_errors = False

    if args.device_index is not None:
        if args.multiprocess:
            print("Cannot specify both --device_index and --multiprocess")
            return sys.exit(-1)
        os.environ["CUDA_VISIBLE_DEVICES"] = args.device_index

    elif args.performance:
        # Ensure that we test on real scenarios
        args.use_eval_mode = False

    if args.partition_id > args.total_partitions or args.partition_id < 0:
        print("Invalid partition id")
        return sys.exit(-1)

    if not args.devices:
        if torch.cuda.is_available():
            args.devices = ["cuda"]
        else:
            log.warning("torch.cuda.is_available() == False, using CPU")
            args.devices = ["cpu"]

    if args.devices != ["cpu"] and torch.cuda.is_available():
        global synchronize
        synchronize = torch.cuda.synchronize

    if (
        args.devices == ["cuda"]
        and torch.cuda.get_device_properties(0).total_memory < 25 * 2**30
    ):
        # OOM errors on an RTX 3090 with 24gb RAM
        runner.skip_models.update(
            {
                # torchbench
                "hf_Longformer",
                "timm_nfnet",
                "timm_efficientdet",
            }
        )
        if args.training:
            runner.skip_models.add("hf_T5")

    if args.nnc:
        torch._C._jit_override_can_fuse_on_cpu(True)
        torch._C._jit_override_can_fuse_on_gpu(True)
        torch._C._jit_set_texpr_fuser_enabled(True)
        torch._C._jit_set_nvfuser_enabled(False)

    if args.threads:
        torch.set_num_threads(args.threads)

    if args.verbose:
        torch._logging.set_logs(dynamo=logging.DEBUG)

    if args.print_graph_breaks:
        torch._logging.set_logs(graph_breaks=True)

    if args.quiet:
        torch._logging.set_logs(dynamo=logging.ERROR)

    torch._dynamo.config.suppress_errors = args.suppress_errors

    if args.training:
        runner.model_iter_fn = runner.forward_and_backward_pass
        runner.skip_models.update(runner.skip_not_suitable_for_training_models)
    else:
        runner.model_iter_fn = runner.forward_pass

    if args.fast:
        runner.skip_models.update(runner.slow_models)

    if args.devices == ["cpu"]:
        runner.skip_models.update(runner.very_slow_models)
        runner.skip_models.update(runner.skip_models_for_cpu)
    elif args.devices == ["cuda"]:
        runner.skip_models.update(runner.skip_models_for_cuda)

    if not args.multiprocess:
        runner.skip_models.update(runner.skip_multiprocess_models)

    if args.no_skip:
        runner.skip_models.clear()

    experiment = null_experiment
    global current_name, current_device, current_batch_size, output_filename, optimize_ctx, current_onnx_compiler
    optimize_ctx = contextlib.nullcontext()

    if args.overhead:
        optimize_ctx = torch._dynamo.optimize(dummy_fx_compile, nopython=args.nopython)
        experiment = speedup_experiment
        output_filename = "overheads.csv"
    elif args.inductor:
        inductor_config.debug = args.verbose
        if args.threads:
            inductor_config.cpp.threads = args.threads

        optimize_ctx = functools.partial(
            torch.compile,
            backend="inductor",
            fullgraph=args.nopython,
            mode=args.inductor_compile_mode,
        )
        experiment = speedup_experiment
        output_filename = "inductor.csv"
    elif args.export:
        optimize_ctx = export
        experiment = speedup_experiment
        output_filename = "export.csv"
    elif args.xla:
        (dev,) = args.devices
        os.environ["PJRT_DEVICE"] = {"cuda": "GPU", "cpu": "CPU"}[dev]
        torch._dynamo.mark_dynamic = MagicMock()
        experiment = xla
        output_filename = "xla.csv"
    elif args.torchscript_onnx:
        optimize_ctx = functools.partial(
            optimize_onnx_ctx, args.output_directory or ".", OnnxModelFromTorchScript
        )
        experiment = functools.partial(
            speedup_experiment_onnx, OnnxModelFromTorchScript
        )
        output_filename = "torchscript_onnx.csv"
        current_onnx_compiler = "torchscript"
    elif args.dynamo_onnx:
        optimize_ctx = functools.partial(
            optimize_onnx_ctx,
            args.output_directory or ".",
            OnnxModelFromDynamo,
            dynamic_shapes=args.dynamic_shapes,
        )
        experiment = functools.partial(speedup_experiment_onnx, OnnxModelFromDynamo)
        output_filename = "dynamo_onnx.csv"
        current_onnx_compiler = "dynamo"
    elif args.dynamo_onnx_aot_inline:
        optimize_ctx = functools.partial(
            optimize_onnx_ctx,
            args.output_directory or ".",
            OnnxModelFromDynamoAotInline,
            dynamic_shapes=args.dynamic_shapes,
        )
        experiment = functools.partial(
            speedup_experiment_onnx, OnnxModelFromDynamoAotInline
        )
        output_filename = "dynamo_onnx_aot_inline.csv"
        current_onnx_compiler = "dynamo"
    elif args.speedup_dynamo_ts:
        optimize_ctx = torch._dynamo.optimize("ts", nopython=args.nopython)
        experiment = speedup_experiment
        output_filename = "speedup_dynamo_ts.csv"
    elif args.prims_nvfuser:
        optimize_ctx = torch._dynamo.optimize("prims_nvfuser", nopython=args.nopython)
        experiment = speedup_experiment
        backend_str = "prims_nvfuser"
        output_filename = f"accuracy_aot_{backend_str}.csv"
    elif args.print_fx:
        optimize_ctx = torch._dynamo.optimize(
            print_fx,
            nopython=args.nopython,
        )
    elif args.print_aten_ops:
        optimize_ctx = torch._dynamo.optimize(
            print_aten_ops,
            nopython=args.nopython,
        )
    elif args.nothing:
        optimize_ctx = nothing
        experiment = speedup_experiment
        output_filename = "nothing.csv"
    elif args.backend or args.export_aot_inductor:
        if args.export_aot_inductor:
            assert not args.training, "AOTInductor only supports inference"
            optimize_ctx = functools.partial(
                export_aot_inductor, device=args.devices[0]
            )

            # AOTInductor doesn't support control flow yet
            runner.skip_models.update(runner.skip_models_due_to_control_flow)
        else:
            optimize_ctx = torch._dynamo.optimize(args.backend, nopython=args.nopython)
        experiment = speedup_experiment
        if args.accuracy:
            output_filename = f"accuracy_{args.backend}.csv"
        elif args.tolerance:
            output_filename = f"tolerance_{args.backend}.csv"
        else:
            output_filename = f"speedup_{args.backend}.csv"
    elif args.recompile_profiler:
        output_filename = "recompile_profiler_log.csv"
        experiment = recompile_profiler_experiment
    else:
        optimize_ctx = torch._dynamo.optimize(
            fx_insert_profiling, nopython=args.nopython
        )
        experiment = coverage_experiment
        output_filename = "coverage.csv"

    if args.inductor or args.backend == "inductor" or args.export_aot_inductor:
        inductor_config.triton.cudagraphs = not args.disable_cudagraphs
        inductor_config.triton.persistent_reductions = (
            not args.disable_persistent_reductions
        )
        inductor_config.split_reductions = not args.disable_split_reductions
        inductor_config.triton.divisible_by_16 = not args.disable_divisible_by_16
        inductor_config.cpp_wrapper = args.cpp_wrapper
        if args.inference:
            inductor_config.freezing = args.freezing

    runner.setup_amp()

    if args.output:
        output_filename = args.output

    if output_filename:
        if args.output_directory:
            output_filename = os.path.join(args.output_directory, output_filename)
        else:
            output_filename = os.path.join(
                torch._dynamo.config.base_dir, output_filename
            )

    if args.find_batch_sizes and args.only:
        for device in args.devices:
            batch_size = runner.batch_size_finder(device, args.only)
            print(args.only, batch_size)
            output_csv(output_filename, [], [args.only, batch_size])
        return

    if args.export_profiler_trace:
        if args.profiler_trace_name is None:
            if args.backend:
                args.profiler_trace_name = args.backend
            elif args.inductor:
                args.profiler_trace_name = "inductor"
            else:
                args.profiler_trace_name = "profile"
        else:
            args.profiler_trace_name = args.profiler_trace_name

    if args.no_translation_validation:
        # Overwrite 'translation_validation' config, if specified.
        torch.fx.experimental._config.translation_validation = False

    experiment = functools.partial(experiment, args, runner.model_iter_fn)

    if args.only and should_diff_branch(args):
        import git

        repo = git.Repo()
        main_branch = repo.active_branch.name
        try:
            # Adding diff-branch again to the args will override previous value
            call_args = (
                [sys.executable] + sys.argv + [f"--diff-branch={diff_branch_default}"]
            )
            # Run for main branch
            subprocess.check_call(call_args + [f"--tag={main_branch}"])
            # Run for comparison branch
            repo.git.checkout(args.diff_branch)
            subprocess.check_call(call_args + [f"--tag={args.diff_branch}"])
        finally:
            # Go back to main branch
            repo.git.checkout(main_branch)
    elif args.only:
        model_name = args.only
        for device in args.devices:
            batch_size = args.batch_size
            if args.batch_size_file:
                batch_size = read_batch_size_from_file(
                    args, args.batch_size_file, model_name
                )
            if model_specified_by_path(args.only):
                model, example_inputs = load_model_from_path(args.only)
                name = model.__class__.__name__
                model = model.to(device=device)
                example_inputs = tree_map_only(
                    torch.Tensor, lambda x: x.to(device=device), example_inputs
                )
            else:
                try:
                    with tqdm(desc="loading model"):
                        extra_args = []
                        if hasattr(args, "rank") and hasattr(args, "world_size"):
                            extra_args += [
                                "--rank",
                                str(args.rank),
                                "--world_size",
                                str(args.world_size),
                            ]

                        if args.part:
                            (
                                device,
                                name,
                                model,
                                example_inputs,
                                batch_size,
                            ) = runner.load_model(
                                device,
                                model_name,
                                batch_size=batch_size,
                                part=args.part,
                                extra_args=extra_args,
                            )
                        else:
                            if args.fsdp:
                                # Always load model on cpu for fsdp
                                # When initializing FSDP, we will use the cuda device if args.cuda is set
                                (
                                    _,
                                    name,
                                    model,
                                    example_inputs,
                                    batch_size,
                                ) = runner.load_model(
                                    "cpu",
                                    model_name,
                                    batch_size=batch_size,
                                    extra_args=extra_args,
                                )
                            else:
                                (
                                    device,
                                    name,
                                    model,
                                    example_inputs,
                                    batch_size,
                                ) = runner.load_model(
                                    device,
                                    model_name,
                                    batch_size=batch_size,
                                    extra_args=extra_args,
                                )
                except NotImplementedError as e:
                    print(e)
                    import traceback

                    print(traceback.format_exc())
                    logging.warning("%s failed to load", args.only)
                    continue  # bad benchmark implementation

            if args.trace_on_xla:
                xla_dev = xm.xla_device()
                model = model.to(device=xla_dev)
                example_inputs = tree_map_only(
                    torch.Tensor, lambda x: x.to(device=xla_dev), example_inputs
                )

            current_name = name
            current_device = device
            current_batch_size = batch_size
            set_model_name(name)

            # Look for stuff that looks like batch size, and mark it dynamic.
            # Better integration would integrate directly with benchmark suite
            # but cannot conveniently do this
            # NB: This must be done late enough so that we don't do more
            # conversions on the inputs
            # NB: Assumes only the first batch-y like dimension is the batch
            marked = False

            def detect_and_mark_batch(t):
                nonlocal marked
                for i, s in enumerate(t.size()):
                    if s == batch_size:
                        torch._dynamo.mark_dynamic(t, i)
                        marked = True
                        break

            if (
                args.dynamic_batch_only
                and batch_size > 1
                and model_name not in CI_SKIP_DYNAMIC_BATCH_ONLY
            ):
                tree_map_only(torch.Tensor, detect_and_mark_batch, example_inputs)
                assert marked, f"nothing in example_inputs had a dim with {batch_size}"

            if args.log_operator_inputs:
                log_operator_inputs(
                    model, example_inputs, runner.model_iter_fn, name, args
                )
                continue

            if args.per_process_memory_fraction != 1:
                torch.cuda.set_per_process_memory_fraction(
                    args.per_process_memory_fraction
                )
            if model_name in DO_NOT_CAST_INPUTS:
                model, _ = runner.cast_based_on_args(model, example_inputs)

            else:
                model, example_inputs = runner.cast_based_on_args(model, example_inputs)
            runner.run_one_model(
                name,
                model,
                example_inputs,
                optimize_ctx,
                experiment,
                explain=args.explain,
                tag=args.tag,
            )
        if args.generate_aot_autograd_stats:
            stats_file = output_filename.split(".csv")[0] + "_stats.csv"
            output_csv(
                stats_file,
                ("dev", "name", "batch_size", "total_aot_graphs", "ok_aot_graphs"),
                [
                    current_device,
                    current_name,
                    current_batch_size,
                    *Stats.aot_summary(),
                ],
            )
    else:
        metrics.purge_old_log_files()
        if output_filename and os.path.exists(output_filename):
            os.unlink(output_filename)
        if original_dir:
            os.chdir(original_dir)
        model_names = list(runner.iter_model_names(args))
        nmodels = len(model_names)
        for i, name in enumerate(model_names):
            current_name = name
            placeholder_batch_size = 0
            if args.progress:
                print(f"Running model {i+1}/{nmodels}", flush=True)

            def write_csv(status):
                if args.accuracy:
                    headers = ["dev", "name", "batch_size", "accuracy"]
                    rows = [
                        [device, name, placeholder_batch_size, status]
                        for device in args.devices
                    ]
                elif args.performance:
                    headers = ["dev", "name", "batch_size", "speedup", "abs_latency"]
                    rows = [
                        [device, name, placeholder_batch_size, 0.0, 0.0]
                        for device in args.devices
                    ]
                else:
                    headers = []
                    rows = [
                        [device, name, placeholder_batch_size, 0.0]
                        for device in args.devices
                    ]

                for row in rows:
                    output_csv(output_filename, headers, row)

            try:
                timeout = args.timeout
                if should_diff_branch(args):
                    timeout *= 2
                subprocess.check_call(
                    [sys.executable] + sys.argv + [f"--only={name}"], timeout=timeout
                )
            except subprocess.TimeoutExpired:
                print("TIMEOUT", file=sys.stderr)
                write_csv("timeout")
            except subprocess.SubprocessError:
                print("ERROR", file=sys.stderr)
                write_csv("infra_error")
        print_summary(output_filename, print_dataframe=args.print_dataframe_summary)


def log_operator_inputs(model, example_inputs, model_iter_fn, name, args):
    mode = "training" if args.training else "eval"
    output = os.path.join(os.path.dirname(args.output), f"{name}_{mode}.txt")

    # TODO - add option for coalescing inputs over multiple runs
    if os.path.exists(output):
        print(f"Skipping {name}, {output} already exists")
        return

    print(f"Running {name}")
    try:
        from .microbenchmarks.operator_inp_utils import OperatorInputsMode
    except ImportError:
        from microbenchmarks.operator_inp_utils import OperatorInputsMode

    operator_mode = OperatorInputsMode()
    fake_tensor_mode = FakeTensorMode()

    with torch._subclasses.fake_tensor.FakeCopyMode(fake_tensor_mode):
        model_fake = copy.deepcopy(model)
        example_inputs_fake = copy.deepcopy(example_inputs)
    try:
        with fake_tensor_mode, operator_mode:
            model_iter_fn(model_fake, example_inputs_fake, collect_outputs=False)
    except Exception as e:
        print(f"{name} failed to run with fake tensors, trying real. Exception: {e}")
        operator_mode = OperatorInputsMode()
        try:
            with operator_mode:
                model_iter_fn(model, example_inputs, collect_outputs=False)
        except Exception as e2:
            print(f"{name} failed to run with real. Exception: {e2}")
            raise

    print(f"Writing output to {output}")
    operator_mode.log_to_file(output)


if __name__ == "__main__":
    raise RuntimeError(
        f"You shouldn't run {sys.argv[0]} directly, instead try timm_model.py, torchbench.py or huggingface.py"
    )<|MERGE_RESOLUTION|>--- conflicted
+++ resolved
@@ -110,52 +110,6 @@
     device: str = "cuda"
 
 
-<<<<<<< HEAD
-=======
-CI_SKIP = collections.defaultdict(list)
-
-CI_SKIP[CI("inductor", training=False, device="cpu")] = [
-    # TorchBench
-    "drq",  # Need to update torchbench
-    "detectron2_fasterrcnn_r_101_c4",
-    "detectron2_fasterrcnn_r_101_dc5",
-    "detectron2_fasterrcnn_r_101_fpn",
-    "detectron2_fasterrcnn_r_50_c4",
-    "detectron2_fasterrcnn_r_50_dc5",
-    "detectron2_fasterrcnn_r_50_fpn",
-    "detectron2_fcos_r_50_fpn",
-    "detectron2_maskrcnn_r_101_c4",
-    "detectron2_maskrcnn_r_101_fpn",
-    "detectron2_maskrcnn_r_50_c4",
-    "detectron2_maskrcnn_r_50_fpn",
-    "doctr_det_predictor",  # requires newer gcc
-    "doctr_reco_predictor",  # requires newer gcc
-    "gat",  # does not work with fp32
-    "gcn",  # does not work with fp32
-    "hf_Bert_large",  # OOM
-    "hf_GPT2_large",  # Intermittent failure on CI
-    "hf_T5_base",  # OOM
-    "mobilenet_v2_quantized_qat",
-    "pyhpc_turbulent_kinetic_energy",
-    "resnet50_quantized_qat",  # Eager model failed to run(Quantize only works on Float Tensor, got Double)
-    "sage",  # does not work with fp32
-    # Huggingface
-    "MBartForConditionalGeneration",  # Accuracy https://github.com/pytorch/pytorch/issues/94793
-    "PLBartForConditionalGeneration",  # Accuracy https://github.com/pytorch/pytorch/issues/94794
-    # TIMM
-    "cait_m36_384",  # Accuracy
-    "pnasnet5large",  # OOM
-    "xcit_large_24_p8_224",  # OOM https://github.com/pytorch/pytorch/issues/95984
-    "opacus_cifar10",  # Fails to run https://github.com/pytorch/pytorch/issues/99201
-]
-
-CI_SKIP[CI("inductor", training=False, dynamic=True, device="cpu")] = [
-    *CI_SKIP[CI("inductor", training=False, device="cpu")],
-    "pyhpc_isoneutral_mixing",
-    "dpn107",
-]
-
->>>>>>> 24427108
 CI_SKIP_OPTIMIZER = {
     # TIMM
     "convmixer_768_32",  # accuracy
