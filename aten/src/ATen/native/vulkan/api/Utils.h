--- conflicted
+++ resolved
@@ -1,10 +1,8 @@
 #pragma once
-<<<<<<< HEAD
-#include <c10/util/Half.h>  // For c10::overflows
-=======
 
 #include <c10/util/Half.h> // For c10::overflows
->>>>>>> 0b5b1000
+
+#include <ATen/native/vulkan/api/Common.h>
 
 #ifdef USE_VULKAN_API
 
