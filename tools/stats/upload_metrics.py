--- conflicted
+++ resolved
@@ -112,11 +112,8 @@
         EnvVarMetric("run_id", "GITHUB_RUN_ID", type_conversion_fn=int),
         EnvVarMetric("run_number", "GITHUB_RUN_NUMBER", type_conversion_fn=int),
         EnvVarMetric("run_attempt", "GITHUB_RUN_ATTEMPT", type_conversion_fn=int),
-<<<<<<< HEAD
-=======
         EnvVarMetric("job_id", "JOB_ID", type_conversion_fn=int),
         EnvVarMetric("job_name", "JOB_NAME"),
->>>>>>> b3308c48
     ]
 
     # Use info about the function that invoked this one as a namespace and a way to filter metrics.
