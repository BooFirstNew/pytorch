--- conflicted
+++ resolved
@@ -787,10 +787,7 @@
         "native_batch_norm",
         "dot",
         "logit",
-<<<<<<< HEAD
-=======
         "rsub",
->>>>>>> 8d57dd9d
         "sub",
     ]
 
