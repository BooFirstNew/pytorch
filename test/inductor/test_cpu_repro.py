# Owner(s): ["module: inductor"]
import contextlib
import copy
import itertools
import math
import platform
import sys
import unittest
from typing import Callable
from unittest.mock import patch

import numpy as np
import sympy
import torch
from torch._C import FileCheck
from torch._dynamo.exc import BackendCompilerFailed
from torch._dynamo.testing import rand_strided
from torch._dynamo.utils import same
from torch._inductor import codecache, config, metrics
from torch._inductor.codegen.common import OptimizationContext
from torch._inductor.codegen.cpp import (
    CppOverrides,
    CppVecKernelChecker,
    CppVecOverrides,
)
from torch._inductor.compile_fx import (
    compile_fx,
    compile_fx_inner,
    complex_memory_overlap,
)
from torch._inductor.graph import GraphLowering
from torch._inductor.ir import InterpreterShim
from torch._inductor.utils import timed
from torch._inductor.virtualized import V
from torch.fx.experimental.proxy_tensor import make_fx
from torch.nn import functional as F
from torch.testing._internal.common_utils import IS_MACOS, slowTest
from torch.utils._python_dispatch import TorchDispatchMode

try:
    try:
        from . import test_torchinductor
    except ImportError:
        import test_torchinductor
except unittest.SkipTest:
    if __name__ == "__main__":
        sys.exit(0)
    raise


vec_dtypes = test_torchinductor.vec_dtypes
_lowp_fp_dtypes = (
    torch.bfloat16,
    torch.float16,
)
run_and_get_cpp_code = test_torchinductor.run_and_get_cpp_code
TestCase = test_torchinductor.TestCase
aten = torch.ops.aten
check_model = test_torchinductor.check_model


class LstmModule(torch.nn.Module):
    def __init__(
        self,
        input_size,
        hidden_size,
        num_layers,
        bias=True,
        bidirectional=False,
        batch_first=False,
    ):
        super().__init__()
        self.lstm = torch.nn.LSTM(
            input_size=input_size,
            hidden_size=hidden_size,
            num_layers=num_layers,
            bias=bias,
            bidirectional=bidirectional,
            batch_first=batch_first,
        )

    def forward(self, x, h=None):
        x, h = self.lstm(x, h)
        return x, h


class CPUReproTests(TestCase):
    common = check_model

    def test_conv_stride_constraints(self):
        for fmt in [torch.contiguous_format, torch.channels_last]:
            # TorchDispatch doesn't work in our cuda invocation for some reason
            m = torch.nn.Conv2d(5, 6, [3, 3])

            def fn(inp, weight):
                return (
                    F.conv2d(
                        inp, weight, None, m.stride, m.padding, m.dilation, m.groups
                    ),
                )

            inp = torch.randn([2, 5, 16, 16])
            inps = [inp, m.weight.to(memory_format=fmt)]
            fn_fx = make_fx(fn)(*inps)
            fn_compiled = compile_fx_inner(fn_fx, inps)
            test_self = self
            conv_seen = False

            class RecordFunctions(TorchDispatchMode):
                def __torch_dispatch__(self, func, types, args=(), kwargs=None):
                    kwargs = kwargs if kwargs else {}
                    if func == torch.ops.aten.convolution.default:
                        # For CPU and mkldnn enable, we always using channles last
                        nonlocal fmt
                        if (
                            torch.backends.mkldnn.enabled
                            and torch.backends.mkldnn.is_available()
                        ):
                            fmt = torch.channels_last
                        test_self.assertTrue(args[0].is_contiguous(memory_format=fmt))
                        test_self.assertTrue(args[1].is_contiguous(memory_format=fmt))
                        nonlocal conv_seen
                        conv_seen = True

                    return func(*args, **kwargs)

            with RecordFunctions():
                out = fn_compiled(inps)

            self.assertTrue(conv_seen)

    @patch("torch.cuda.is_available", lambda: False)
    def test_conv2d_bn_mixed_dtype(self):
        class Model(torch.nn.Module):
            def __init__(self):
                super().__init__()
                self.conv = torch.nn.Conv2d(
                    3,
                    16,
                    kernel_size=3,
                    stride=1,
                    padding=1,
                    bias=False,
                    dtype=torch.bfloat16,
                )
                self.bn = torch.nn.BatchNorm2d(
                    16, eps=0.001, momentum=0.1, affine=True, track_running_stats=True
                )

            def forward(self, x):
                x = self.conv(x)
                x = self.bn(x)
                return x

        v = torch.randn(1, 3, 64, 64, dtype=torch.bfloat16)
        mod = Model().eval()
        with torch.no_grad():
            self.common(
                mod,
                (v,),
            )

    @unittest.skipIf(not torch.backends.mkldnn.is_available(), "MKLDNN is not enabled")
    @patch("torch.cuda.is_available", lambda: False)
    def test_conv2d_packed(self):
        options = itertools.product([[3, 56, 56]], [True, False], [0, (0,)])
        for x_shape, mode_train, padding in options:
            mod = torch.nn.Sequential(
                torch.nn.Conv2d(3, 64, 3, 3, padding=padding)
            ).train(mode=mode_train)
            v = torch.randn(x_shape, dtype=torch.float32)

            with torch.no_grad():
                self.common(
                    mod,
                    (v,),
                )

    @patch("torch.cuda.is_available", lambda: False)
    def test_conv2d_autocast(self):
        v = torch.randn(1, 3, 28, 18, dtype=torch.float32)
        mod = torch.nn.Sequential(torch.nn.Conv2d(3, 64, 3, 3)).eval()
        with torch.no_grad(), torch.cpu.amp.autocast():
            self.common(
                mod,
                (v,),
            )

    @unittest.skipIf(not torch.backends.mkldnn.is_available(), "MKLDNN is not enabled")
    @patch("torch.cuda.is_available", lambda: False)
    def test_unsupported_conv_transpose(self):
        class Model(torch.nn.Module):
            def __init__(self):
                super().__init__()
                self.conv_transpose = torch.nn.ConvTranspose2d(
                    3, 6, 3, stride=1, padding=1, output_padding=1
                )

            def forward(self, input_tensor):
                x = self.conv_transpose(input_tensor)
                output = torch.tanh(x)
                return output

        input = torch.randn(1, 3, 28, 28)
        m = Model().eval()

        with torch.no_grad():
            compiled_m = torch.compile(m)
            with self.assertRaisesRegex(
                RuntimeError,
                "output padding must be smaller than either stride or dilation",
            ):
                compiled_m(input)

    @unittest.skipIf(not torch.backends.mkldnn.is_available(), "MKLDNN is not enabled")
    @patch("torch.cuda.is_available", lambda: False)
    def test_conv_used_from_multiple_places(self):
        class M(torch.nn.Module):
            def __init__(self, conv_in_channel, conv_out_channel) -> None:
                super().__init__()
                self.conv = torch.nn.Conv2d(conv_in_channel, conv_out_channel, (3, 3))

            def forward(self, x):
                res = self.conv(x)
                res = F.relu(res)
                res = self.conv(res)
                return res

        with torch.no_grad():
            mod = M(3, 3).eval()
            x = torch.randn(1, 3, 224, 224)
            self.common(
                mod,
                (x,),
            )

    @unittest.skipIf(not torch.backends.mkldnn.is_available(), "MKLDNN is not enabled")
    @patch("torch.cuda.is_available", lambda: False)
    def test_linear_used_from_multiple_places(self):
        class M(torch.nn.Module):
            def __init__(self, in_channel, out_channel) -> None:
                super().__init__()
                self.linear = torch.nn.Linear(in_channel, out_channel)

            def forward(self, x):
                res = self.linear(x)
                res = F.relu(res)
                res = self.linear(res)
                return res

        if torch.ops.mkldnn._is_mkldnn_bf16_supported():
            with torch.no_grad():
                m = M(224, 224).bfloat16().eval()
                m_opt = torch.compile(m)
                x = torch.randn(224, 224, dtype=torch.bfloat16)
                m_opt(x)
                self.assertEqual(m(x), m_opt(x))

    @config.patch(implicit_fallbacks=True)
    def test_multihead_attention_cpu(self):
        def fn(
            q,
            k,
            v,
            embed_dim,
            num_heads,
            qkv_weight,
            qkv_bias,
            proj_weight,
            proj_bias,
            mask,
            need_weights,
        ):
            return torch._native_multi_head_attention(
                q,
                k,
                v,
                embed_dim,
                num_heads,
                qkv_weight,
                qkv_bias,
                proj_weight,
                proj_bias,
                mask,
                need_weights,
            )

        B = 1
        T = 3
        embed_dim = 6
        num_heads = 2
        q = torch.randn([B, T, embed_dim])
        k = torch.randn([B, T, embed_dim])
        v = torch.randn([B, T, embed_dim])
        qkv_weight = torch.randn([3 * embed_dim, embed_dim])
        qkv_bias = torch.randn([3 * embed_dim])
        proj_weight = torch.randn([3 * embed_dim, embed_dim])
        proj_bias = torch.randn([3 * embed_dim])
        mask = None
        need_weights = False

        inps = [
            q,
            k,
            v,
            embed_dim,
            num_heads,
            qkv_weight,
            qkv_bias,
            proj_weight,
            proj_bias,
            mask,
            need_weights,
        ]
        self.common(fn, inps)

    @unittest.skipIf(not torch.backends.mkldnn.is_available(), "MKLDNN is not enabled")
    @patch("torch.cuda.is_available", lambda: False)
    def test_linear_packed(self):
        options = itertools.product(
            [[2, 3, 10], [2, 10], [10], [2, 0]], [3, 0], [True, False]
        )
        for input_shape, out_dim, bias in options:
            mod = torch.nn.Sequential(
                torch.nn.Linear(input_shape[-1], out_dim, bias=bias)
            ).eval()

            v = torch.randn(input_shape)
            with torch.no_grad():
                self.common(
                    mod,
                    (v,),
                )
            if torch.ops.mkldnn._is_mkldnn_bf16_supported() and len(input_shape) > 1:
                mod = mod.to(torch.bfloat16)
                v = v.to(torch.bfloat16)
                with torch.no_grad():
                    self.common(
                        mod,
                        (v,),
                    )

    @unittest.skipIf(not torch.backends.mkldnn.is_available(), "MKLDNN is not enabled")
    @patch("torch.cuda.is_available", lambda: False)
    def test_conv_transpose2d_packed_cpu(self):
        options = itertools.product([[1, 3, 28, 28], [3, 28, 28]], [0, (0,)])
        for x_shape, padding in options:
            mod = torch.nn.Sequential(
                torch.nn.ConvTranspose2d(3, 64, 3, 3, padding=padding)
            ).eval()
            v = torch.randn(x_shape, dtype=torch.float32)
            with torch.no_grad():
                self.common(
                    mod,
                    (v,),
                )

    @unittest.skipIf(not torch._C._has_mkldnn, "MKLDNN is not enabled")
    @patch("torch.cuda.is_available", lambda: False)
    @torch._dynamo.config.patch(dynamic_shapes=True)
    @torch._dynamo.config.patch(assume_static_by_default=False)
    @torch._dynamo.config.patch(allow_rnn=True)
    @config.patch(freezing=True)
    def _test_lstm_packed(self, params_dict, change_input_sizes=False):
        from torch._dynamo.utils import counters

        for (
            unbatched,
            input_size,
            hidden_size,
            num_layers,
            bidirectional,
            bias,
            empty_state,
            batch_first,
            batch_size,
            seq_len,
        ) in itertools.product(*list(params_dict.values())):
            dtypes = [torch.float]
            if torch.ops.mkldnn._is_mkldnn_bf16_supported():
                dtypes.append(torch.bfloat16)
            for dtype in dtypes:
                counters.clear()
                num_directions = 2 if bidirectional else 1

                seq_len_var = seq_len + 3
                if unbatched:
                    v = torch.randn(seq_len, input_size)
                    v_var = torch.randn(seq_len_var, input_size)
                    h = torch.randn(num_layers * num_directions, hidden_size)
                    c = torch.randn(num_layers * num_directions, hidden_size)
                else:
                    if batch_first:
                        v = torch.randn(batch_size, seq_len, input_size)
                        v_var = torch.randn(batch_size, seq_len_var, input_size)
                    else:
                        v = torch.randn(seq_len, batch_size, input_size)
                        v_var = torch.randn(seq_len_var, batch_size, input_size)
                    h = torch.randn(
                        num_layers * num_directions, batch_size, hidden_size
                    )
                    c = torch.randn(
                        num_layers * num_directions, batch_size, hidden_size
                    )

                mod = LstmModule(
                    input_size,
                    hidden_size,
                    num_layers,
                    bias,
                    bidirectional,
                    batch_first,
                ).eval()
                maybe_autocast = (
                    torch.cpu.amp.autocast()
                    if dtype == torch.bfloat16
                    else contextlib.nullcontext()
                )

                with torch.no_grad(), maybe_autocast:
                    inps = [v]
                    if not empty_state:
                        inps.append((h, c))

                    fn_opt = torch._dynamo.optimize("inductor")(mod)
                    _, code = run_and_get_cpp_code(fn_opt, *inps)

                    # Check that _flat_weights are not functional_tensor, otherwise
                    # deepcopy will fail during recompilation.
                    fn_opt_copy = copy.deepcopy(fn_opt)
                    _flat_weights = fn_opt_copy.lstm._flat_weights
                    for _flat_weight in _flat_weights:
                        self.assertFalse(torch._is_functional_tensor(_flat_weight))

                    self.assertTrue("aten.mkldnn_rnn_layer" in code)
                    self.assertEqual(fn_opt(*inps), mod(*inps))
                    self.assertEqual(
                        counters["inductor"]["pattern_matcher_count"],
                        num_layers * num_directions
                        + 2,  # num of mkldnn_rnn_layer call + 2 view call on the concatenated hy, cy.
                    )

                    # Change input sizes
                    if change_input_sizes:
                        inps_var = [v_var]
                        self.assertEqual(fn_opt(*inps_var), mod(*inps_var))

    @slowTest
    def test_lstm_packed(self):
        params_dict = {
            "unbatched": [True, False],
            "input_size": [1, 2],
            "hidden_size": [5, 32],
            "num_layers": [1, 3],
            "bidirectional": [False, True],
            "bias": [False, True],
            "empty_state": [False, True],
            "batch_first": [True, False],
            "batch_size": [1, 2],
            "seq_len": [1, 3],
        }
        self._test_lstm_packed(params_dict)

    def test_lstm_packed_change_input_sizes_cpu(self):
        params_dict = {
            "unbatched": [False],
            "input_size": [2],
            "hidden_size": [5],
            "num_layers": [3],
            "bidirectional": [True],
            "bias": [True],
            "empty_state": [False],
            "batch_first": [False],
            "batch_size": [2],
            "seq_len": [3],
        }
        self._test_lstm_packed(params_dict, change_input_sizes=True)

    @torch._dynamo.config.patch(dynamic_shapes=True)
    @torch._dynamo.config.patch(assume_static_by_default=False)
    @torch._dynamo.config.patch(allow_rnn=True)
    def test_pack_padded_sequence_lstm(self):
        embedding_dim = 12
        hidden_dim = 10
        batch_size = 24
        num_layers = 1
        bidirectional = True
        num_direc = 2
        max_lens = 96

        sent = torch.randn(batch_size, max_lens, embedding_dim)
        hid_0 = torch.rand(num_layers * num_direc, batch_size, hidden_dim)
        hid_1 = torch.randn(num_layers * num_direc, batch_size, hidden_dim)

        sent_lens = torch.Tensor(
            [1, 2, 3, 4, 5, 1, 3, 2, 96, 5, 3, 1, 1, 2, 1, 2, 3, 6, 1, 2, 4, 6, 2, 1]
        )

        assert sent_lens.shape[0] == batch_size
        assert sent_lens.max().item() == max_lens

        hidden_0 = hid_0.clone().requires_grad_(False)
        hidden_1 = hid_1.clone().requires_grad_(False)
        embeds = torch.nn.utils.rnn.pack_padded_sequence(
            sent, sent_lens, batch_first=True, enforce_sorted=False
        )

        mod = LstmModule(
            embedding_dim,
            hidden_dim,
            num_layers=num_layers,
            bias=True,
            bidirectional=bidirectional,
            batch_first=True,
        ).eval()

        with torch.no_grad():
            inps = [embeds, (hidden_0, hidden_1)]
            fn_opt = torch._dynamo.optimize("inductor")(mod)
            _, code = run_and_get_cpp_code(fn_opt, *inps)
            # This case is unsupported
            self.assertFalse("torch.ops.mkldnn._lstm" in code)
            self.assertEqual(fn_opt(*inps), mod(*inps))

    @patch("torch.cuda.is_available", lambda: False)
    def test_conv_transpose2d_has_output_size_input(self):
        # https://github.com/pytorch/pytorch/issues/100344.
        class M(torch.nn.Module):
            def __init__(self) -> None:
                super().__init__()
                self.conv_transpose = torch.nn.ConvTranspose2d(
                    in_channels=3, out_channels=1, kernel_size=3, stride=1, padding=1
                )

            def forward(self, x):
                return self.conv_transpose(x, output_size=(10, 10))

        mod = M().eval()
        v = torch.randn(1, 3, 10, 10, dtype=torch.float32)
        with torch.no_grad():
            self.common(
                mod,
                (v,),
            )

    def test_pad_with_nan_value(self):
        # https://github.com/pytorch/pytorch/issues/100988.
        class Model(torch.nn.Module):
            def forward(self, x):
                x = F.pad(x, (1, 1, 1, 1), value=float("nan"))
                return x

        mod = Model().eval()
        v = torch.randn(1, 3, 10, 10, dtype=torch.float32)
        with torch.no_grad():
            self.common(
                mod,
                (v,),
            )

    def test_masked_fill_with_inf_or_nan_value(self):
        def fn(value, mask):
            y1 = torch.masked_fill(value, mask, float("inf"))
            y2 = torch.masked_fill(value, mask, float("-inf"))
            y3 = torch.masked_fill(value, mask, float("nan"))
            return y1, y2, y3

        value = torch.randn((2, 17))
        mask = torch.randint(0, 1, size=(2, 17), dtype=torch.uint8).to(torch.bool)
        with torch.no_grad():
            self.common(
                fn,
                (value, mask),
            )

    @config.patch(implicit_fallbacks=True)
    def test_repeat_interleave(self):
        def fn(y):
            return torch.repeat_interleave(y, 2, output_size=8)

        a = torch.tensor([[1, 2], [3, 4]])
        self.common(
            fn,
            (a,),
        )

    def test_inplace_squeeze_needed(self):
        mod = torch.nn.Sequential(
            torch.nn.Linear(10, 10),
            torch.nn.LayerNorm(10),
            torch.nn.ReLU(),
        ).eval()

        def fn(x):
            return mod(x)

        v = torch.randn(10)
        # TODO: OMP parallel reduction order is not deterministic.
        # Hence, the accurarcy might vary up and down. For short term,
        # we increase the tolerance and will fix it later by using
        # aten parallel.
        self.common(fn, (v,), atol=5e-1, rtol=5e-1)

    def test_cat_mul(self):
        # https://github.com/pytorch/pytorch/issues/93365
        def fn(p0, p1):
            y1 = torch.cat([p0, p1], dim=0)
            y2 = torch.mul(y1, y1)
            return y1, y2

        p0 = torch.randn(3, 4)
        p1 = torch.randn(3, 4)
        self.common(fn, (p0, p1))

    def test_pow_cos(self):
        # https://github.com/pytorch/pytorch/issues/98149
        def fn(x):
            t = x.pow(5)
            return torch.cos(t)

        x = torch.tensor([4], dtype=torch.uint8)
        self.common(fn, (x,))

    def test_reduce_with_masked(self):
        # https://github.com/pytorch/pytorch/issues/96484
        def fn(a, b):
            a = torch.nn.functional.pad(a, (0, -1))
            c = a + b
            return c.min(0).values

        a = torch.randn([2])
        b = torch.randn([2])
        self.common(fn, (a, b))

    def test_scalar_sign_with_min(self):
        # https://github.com/pytorch/pytorch/issues/101340
        def fn(a):
            t1 = torch.tanh(a)
            t2 = torch.sign(t1)
            return torch.min(t1, t2)

        a = torch.randn(1, 3)
        self.common(fn, (a,))

    def test_index_propagation_issue_102065(self):
        def fn(x):
            x = torch.arange(x.numel())
            return (x.unsqueeze(0) - x.unsqueeze(1)) ** 2

        self.common(
            fn,
            (torch.randn(8),),
        )

    def test_ModularIndexing_range_issue_103133(self):
        def fn(q, k):
            einsum = torch.einsum("bcxd,bcyd->bcxy", (q, k))
            constant_pad_nd = torch.ops.aten.constant_pad_nd.default(
                einsum, [0, 0, 0, 1], 0.0
            )
            view = torch.ops.aten.view.default(constant_pad_nd, [12, 1, 512, 513])
            y = view.new_zeros((12, 2, 256, 513))
            y[:, :-1, :, 256:] = view[:, :, :256, :257]
            return y

        self.common(
            fn,
            (
                torch.empty_strided((12, 1, 512, 64), (64, 196608, 768, 1)),
                torch.empty_strided((12, 1, 512, 64), (64, 196608, 768, 1)),
            ),
        )

    @patch("torch.cuda.is_available", lambda: False)
    def test_max_reduction_lowp_fp(self):
        def fn(x):
            return torch.ops.aten.max(x, 1, keepdim=True)[0].float()

        for dtype in _lowp_fp_dtypes:
            self.common(
                fn,
                (torch.randn(1, 32, 4, 4).to(dtype),),
            )

    @patch("torch.cuda.is_available", lambda: False)
    def test_vec_transpose_lowp_fp(self):
        for dtype in _lowp_fp_dtypes:

            def fn(x):
                return x.to(memory_format=torch.channels_last).to(dtype)

            self.common(
                fn,
                (torch.randn(2, 3, 4, 4),),
            )

    def test_load_inf_bf16(self):
        def fn1(x):
            return torch.where(x > 0, x, math.inf)

        def fn2(x):
            return torch.where(x > 0, x, -math.inf)

        for fn in [fn1, fn2]:
            self.common(
                fn,
                (torch.randn(1, 3, 16, 16),),
            )

    @patch("torch.cuda.is_available", lambda: False)
    def test_fp32_load_with_to_lowp_fp(self):
        # From llama model.
        class Model(torch.nn.Module):
            def __init__(self):
                super().__init__()
                self.cache_k = torch.zeros(8, 4, 2, 2)

            def forward(self, x, xk):
                bsz, seqlen, _ = x.shape
                self.cache_k = self.cache_k.to(x)
                self.cache_k[:bsz, 1 : 1 + seqlen] = xk
                return self.cache_k

        for dtype in _lowp_fp_dtypes:
            ref_model = Model().eval()
            opt_model = torch.compile()(Model().eval())
            x = torch.randn(4, 2, 2).to(dtype)
            xk = torch.randn(4, 2, 2, 2).to(dtype)
            self.assertEqual(opt_model(x, xk), ref_model(x, xk))

    @unittest.skipIf(
        not codecache.valid_vec_isa_list(), "Does not support vectorization"
    )
    @patch("torch.cuda.is_available", lambda: False)
    def test_sigmoid_with_reduction(self):
        def fn(x):
            x = torch.ops.aten.sigmoid.default(x)
            return torch.ops.aten.mean.dim(x, [-1, -2], True)

        x = torch.randn((1, 8, 8, 8))
        with config.patch({"cpp.simdlen": None}):
            torch._dynamo.reset()
            metrics.reset()
            self.common(fn, (x,))

    def test_slice_scatter_default_end_value(self):
        # From HF AllenaiLongformerBase.
        def fn(query, key, window_overlap):
            batch_size, seq_len, num_heads, head_dim = query.size()
            assert (
                seq_len % (window_overlap * 2) == 0
            ), f"Sequence length should be multiple of {window_overlap * 2}. Given {seq_len}"

            chunks_count = torch.div(seq_len, window_overlap, rounding_mode="trunc") - 1
            diagonal_chunked_attention_scores = key
            diagonal_attention_scores = diagonal_chunked_attention_scores.new_zeros(
                (
                    batch_size * num_heads,
                    chunks_count + 1,
                    window_overlap,
                    window_overlap * 2 + 1,
                )
            )
            diagonal_attention_scores[
                :, :3, :, window_overlap:
            ] = diagonal_chunked_attention_scores[
                :, :, :window_overlap, : window_overlap + 1
            ]
            return diagonal_attention_scores

        self.common(
            fn,
            (
                torch.randn(1, 1024, 12, 64),
                torch.randn(12, 3, 512, 513),
                256,
            ),
        )

    @unittest.skipIf(
        not codecache.valid_vec_isa_list(), "Does not support vectorization"
    )
    @patch("torch.cuda.is_available", lambda: False)
    def test_to_uint8_rounding_method(self):
        def fn(x):
            return x.to(torch.uint8)

        numerical_testsuit = [4.4, 4.5, 4.6, 5.5]
        for numerical_number in numerical_testsuit:
            x = torch.ones(17) * numerical_number
            with config.patch({"cpp.simdlen": None}):
                torch._dynamo.reset()
                metrics.reset()
                self.common(fn, (x,))
                assert metrics.generated_cpp_vec_kernel_count == 1

    @unittest.skipIf(
        not codecache.valid_vec_isa_list(), "Does not support vectorization"
    )
    @patch("torch.cuda.is_available", lambda: False)
    def test_decomposed_dequant_relu_quant(self):
        def fn(x, scale, zero_point, use_dequant, use_quant):
            # For quantized_decomposed.dequantize_per_tensor
            # Refer to torch/ao/quantization/fx/_decomposed.py
            if use_dequant:
                x = (x.to(torch.float32) - zero_point) * scale

            x = torch.relu(x)

            # For quantized_decomposed.quantize_per_tensor
            # Refer to torch/ao/quantization/fx/_decomposed.py
            if use_quant:
                inv_scale = 1.0 / scale
                x = torch.clamp(torch.round(x * inv_scale) + zero_point, 0, 255).to(
                    torch.uint8
                )
            return x

        use_dequant_list = [False, True]
        use_quant_list = [False, True]
        for use_dequant, use_quant in itertools.product(
            use_dequant_list, use_quant_list
        ):
            x = torch.clamp(
                torch.randn((1, 7, 7, 9), dtype=torch.float32) * 100, 0, 255
            )
            if use_dequant:
                x = x.to(torch.uint8)
            zero_point = 100
            scale = 0.01
            with config.patch({"cpp.simdlen": None}):
                torch._dynamo.reset()
                metrics.reset()
                self.common(fn, (x, scale, zero_point, use_dequant, use_quant))
                assert metrics.generated_cpp_vec_kernel_count == 1

    @unittest.skipIf(
        not codecache.valid_vec_isa_list(), "Does not support vectorization"
    )
    @patch("torch.cuda.is_available", lambda: False)
    def test_dequant_quant_lowering(self):
        def fn(x, scale, zero_point, use_dequant, use_quant):
            if use_dequant:
                x = torch.ops.quantized_decomposed.dequantize_per_tensor(
                    x, scale, zero_point, 0, 255, torch.uint8
                )

            x = torch.relu(x)

            if use_quant:
                x = torch.ops.quantized_decomposed.quantize_per_tensor(
                    x, scale, zero_point, 0, 255, torch.uint8
                )
            return x

        use_dequant_list = [False, True]
        use_quant_list = [False, True]
        use_tensor_overload_list = [False, True]
        for use_dequant, use_quant, use_tensor_overload in itertools.product(
            use_dequant_list, use_quant_list, use_tensor_overload_list
        ):
            x = torch.clamp(
                torch.randn((1, 7, 7, 9), dtype=torch.float32) * 100, 0, 255
            )
            if use_dequant:
                x = x.to(torch.uint8)
            zero_point = 100
            scale = 0.01
            if use_tensor_overload:
                zero_point = torch.tensor(zero_point, dtype=torch.int64)
                scale = torch.tensor(scale)
            with config.patch({"cpp.simdlen": None}):
                torch._dynamo.reset()
                metrics.reset()
                self.common(fn, (x, scale, zero_point, use_dequant, use_quant))
                assert metrics.generated_cpp_vec_kernel_count == 1

    @unittest.skipIf(
        not codecache.valid_vec_isa_list(), "Does not support vectorization"
    )
    @patch("torch.cuda.is_available", lambda: False)
    def test_dequant_maxpool2d_lowering(self):
        def fn(x, scale, zero_point):
            x = torch.ops.quantized_decomposed.dequantize_per_tensor(
                x, scale, zero_point, 0, 255, torch.uint8
            )
            max_pool2d_with_indices_default = (
                torch.ops.aten.max_pool2d_with_indices.default(
                    x, [2, 2], [2, 2], [1, 1]
                )[0]
            )
            return max_pool2d_with_indices_default

        use_tensor_overload_list = [False, True]
        for use_tensor_overload in use_tensor_overload_list:
            x = (
                torch.clamp(
                    torch.randn((3, 16, 8, 8), dtype=torch.float32) * 100, 0, 255
                )
                .to(torch.uint8)
                .contiguous(memory_format=torch.channels_last)
            )
            zero_point = 100
            scale = 0.01
            if use_tensor_overload:
                zero_point = torch.tensor(zero_point, dtype=torch.int64)
                scale = torch.tensor(scale)
            with config.patch({"cpp.simdlen": None}):
                torch._dynamo.reset()
                metrics.reset()
                self.common(fn, (x, scale, zero_point))
                assert metrics.generated_cpp_vec_kernel_count == 1

    @unittest.skipIf(
        not codecache.valid_vec_isa_list(), "Does not support vectorization"
    )
    @patch("torch.cuda.is_available", lambda: False)
    def test_tile2d_load_decomposed_dequant_add_relu_quant(self):
        def fn(
            x,
            scale,
            zero_point,
            x2,
            scale2,
            zero_point2,
            output_scale,
            output_zero_point,
            use_dequant,
            use_dequant2,
            use_quant,
        ):
            if use_dequant:
                x = torch.ops.quantized_decomposed.dequantize_per_tensor(
                    x, scale, zero_point, 0, 255, torch.uint8
                )
            if use_dequant2:
                x2 = torch.ops.quantized_decomposed.dequantize_per_tensor(
                    x2, scale2, zero_point2, 0, 255, torch.uint8
                )
            temp = x + x2
            y = torch.relu(temp)

            if use_quant:
                y = torch.ops.quantized_decomposed.quantize_per_tensor(
                    y, output_scale, output_zero_point, 0, 255, torch.uint8
                )
            return y.contiguous()

        use_dequant_list = [False, True]
        use_dequant_list2 = [False, True]
        use_quant_list = [False, True]
        for use_dequant, use_dequant2, use_quant in itertools.product(
            use_dequant_list, use_dequant_list2, use_quant_list
        ):
            x = torch.clamp(
                torch.randn((1, 1024, 14, 14), dtype=torch.float32) * 100, 0, 255
            ).contiguous(memory_format=torch.channels_last)
            x2 = torch.clamp(
                torch.randn((1, 1024, 14, 14), dtype=torch.float32) * 100, 0, 255
            ).contiguous(memory_format=torch.channels_last)
            if use_dequant:
                x = x.to(torch.uint8).contiguous(memory_format=torch.channels_last)
            if use_dequant2:
                x2 = x2.to(torch.uint8).contiguous(memory_format=torch.channels_last)
            zero_point = 1
            scale = 0.01
            zero_point2 = 2
            scale2 = 0.02
            output_zero_point = 3
            output_scale = 0.03
            with config.patch({"cpp.simdlen": None}):
                torch._dynamo.reset()
                metrics.reset()
                self.common(
                    fn,
                    (
                        x,
                        scale,
                        zero_point,
                        x2,
                        scale2,
                        zero_point2,
                        output_scale,
                        output_zero_point,
                        use_dequant,
                        use_dequant2,
                        use_quant,
                    ),
                )
                assert metrics.generated_cpp_vec_kernel_count == 2

    @unittest.skipIf(
        not codecache.valid_vec_isa_list(), "Does not support vectorization"
    )
    @patch("torch.cuda.is_available", lambda: False)
    def test_non_contiguous_load_buf_quant(self):
        def fn(
            x1,
            x2,
            groups,
        ):
            x = torch.cat((x1, x2), dim=1)
            batchsize, num_channels, height, width = x.size()
            channels_per_group = num_channels // groups
            x = torch.ops.quantized_decomposed.dequantize_per_tensor(
                x, 1.0, 0, 0, 255, torch.uint8
            )
            x = x.view(batchsize, groups, channels_per_group, height, width)
            x = torch.ops.quantized_decomposed.quantize_per_tensor(
                x, 1.0, 0, 0, 255, torch.uint8
            )
            x = torch.ops.quantized_decomposed.dequantize_per_tensor(
                x, 1.0, 0, 0, 255, torch.uint8
            )
            x = torch.transpose(x, 1, 2).contiguous()
            x = x.view(batchsize, num_channels, height, width)
            return x

        x = torch.randint(0, 8, (1, 116, 28, 28), dtype=torch.uint8).contiguous(
            memory_format=torch.channels_last
        )
        x2 = torch.randint(0, 8, (1, 116, 28, 28), dtype=torch.uint8).contiguous(
            memory_format=torch.channels_last
        )

        with config.patch({"cpp.simdlen": None}):
            torch._dynamo.reset()
            metrics.reset()
            self.common(
                fn,
                (
                    x,
                    x2,
                    2,
                ),
            )
            assert metrics.generated_cpp_vec_kernel_count == 1

    @unittest.skipIf(
        not codecache.valid_vec_isa_list(), "Does not support vectorization"
    )
    @patch("torch.cuda.is_available", lambda: False)
    def test_tile2d_store_channel_shuffle_cl_quant_output(self):
        def channel_shuffle(x, groups, output_scale, output_zero_point):
            batchsize, num_channels, height, width = x.size()
            channels_per_group = num_channels // groups
            x = x.view(batchsize, groups, channels_per_group, height, width)
            x = torch.transpose(x, 1, 2).contiguous()
            x = x.view(batchsize, -1, height, width)
            x = torch.ops.quantized_decomposed.quantize_per_tensor(
                x, output_scale, output_zero_point, 0, 255, torch.uint8
            )
            return x.contiguous(memory_format=torch.channels_last)

        with config.patch({"cpp.simdlen": None}):
            torch._dynamo.reset()
            metrics.reset()
            x = torch.randn(64, 58, 28, 28)
            output_zero_point = 3
            output_scale = 0.03
            self.common(channel_shuffle, (x, 2, output_scale, output_zero_point))
            assert metrics.generated_cpp_vec_kernel_count == 2

    @unittest.skipIf(
        not codecache.valid_vec_isa_list(), "Does not support vectorization"
    )
    @patch("torch.cuda.is_available", lambda: False)
    def test_dequant_relu_quant_dequant_relu_quant_lowering(self):
        def fn(x, scale, zero_point, scale2, zero_point2, scale3, zero_point3):
            x = torch.ops.quantized_decomposed.dequantize_per_tensor(
                x, scale, zero_point, 0, 255, torch.uint8
            )
            x = torch.relu(x)
            x = torch.ops.quantized_decomposed.quantize_per_tensor(
                x, scale2, zero_point2, 0, 255, torch.uint8
            )
            x = torch.ops.quantized_decomposed.dequantize_per_tensor(
                x, scale2, zero_point2, 0, 255, torch.uint8
            )
            x = torch.relu(x)
            x = torch.ops.quantized_decomposed.quantize_per_tensor(
                x, scale3, zero_point3, 0, 255, torch.uint8
            )
            return x

        for use_tensor_overload in [True, False]:
            x = torch.clamp(
                torch.randn((1, 7, 7, 9), dtype=torch.float32) * 100, 0, 255
            ).to(torch.uint8)
            zero_point_list = [100, 101, 102]
            scale_list = [0.01, 0.02, 0.03]
            if use_tensor_overload:
                for i in range(len(zero_point_list)):
                    zero_point_list[i] = torch.tensor(
                        zero_point_list[i], dtype=torch.int64
                    )
                    scale_list[i] = torch.tensor(scale_list[i])
            zero_point, zero_point2, zero_point3 = zero_point_list
            scale, scale2, scale3 = scale_list
            with config.patch({"cpp.simdlen": None}):
                torch._dynamo.reset()
                metrics.reset()
                self.common(
                    fn,
                    (x, scale, zero_point, scale2, zero_point2, scale3, zero_point3),
                    rtol=1e-2,
                    atol=1e-2,
                )
                assert metrics.generated_cpp_vec_kernel_count == 1

    def test_inplace_add_alpha(self):
        def fn(x, y):
            aten.add_.Tensor(x, y, alpha=0.55)
            return (x,)

        x1 = torch.zeros(10)
        x2 = torch.zeros(10)
        x3 = torch.zeros(10)
        y = torch.randn(10)
        fn_fx = make_fx(fn)(x1, y)
        fn_compiled = compile_fx_inner(fn_fx, [x1, y])
        fn(x2, y)
        fn_compiled([x3, y])
        assert same(x2, x3)

    def test_int_div(self):
        def fn(x, y):
            s3 = x.size(1)
            a = torch.zeros((1 + s3) // 2)
            a += y
            return a, s3

        p0 = torch.randint(5, (1, 8))
        p1 = torch.randn(1)
        self.common(fn, (p0, p1))

    def test_no_op_squeeze(self):
        @torch._dynamo.optimize("inductor")
        def forward(arg0_1):
            return torch.ops.aten.squeeze.dim(arg0_1, 1)

        x = torch.randn((10, 20))
        self.common(forward, (x,))

    def test_parallel_num_threads(self):
        @torch._dynamo.optimize("inductor")
        def fn(x1, x2):
            return x1 + x2

        @contextlib.contextmanager
        def set_num_threads(num_threads):
            orig_num_threads = torch.get_num_threads()
            torch.set_num_threads(num_threads)
            yield
            torch.set_num_threads(orig_num_threads)

        x1 = torch.randn((10, 20))
        x2 = torch.randn((10, 20))
        with set_num_threads(1):
            assert same(x1 + x2, fn(x1, x2))
        with set_num_threads(4):
            assert same(x1 + x2, fn(x1, x2))

    @patch("torch.cuda.is_available", lambda: False)
    def test_timed_cpu_only(self):
        timed(lambda: torch.randn(10), ())

    def test_complex_memory_overlap(self):
        dense = torch.zeros(64, 32)
        self.assertFalse(complex_memory_overlap(dense))
        self.assertFalse(complex_memory_overlap(dense.t()))

        strided = dense.split(4, dim=1)
        self.assertFalse(complex_memory_overlap(strided[0]))
        self.assertFalse(complex_memory_overlap(strided[0].t()))

        unsqueezed = dense.unsqueeze(1)
        self.assertFalse(complex_memory_overlap(unsqueezed))
        self.assertFalse(complex_memory_overlap(unsqueezed.permute(1, 2, 0)))

        gathered = dense.index_select(0, torch.IntTensor([1, 0, 1]))
        self.assertFalse(complex_memory_overlap(gathered))
        self.assertFalse(complex_memory_overlap(gathered.t()))

    @unittest.skipIf(
        not codecache.valid_vec_isa_list(), "Does not support vectorization"
    )
    def test_vec_dynamic_shapes(self):
        def fn(x):
            return torch.softmax(x, -1)

        value = torch.randn((2, 10))
        with config.patch({"cpp.simdlen": None}):
            torch._dynamo.reset()
            metrics.reset()
            self.common(fn, (value,))

    @unittest.skipIf(
        platform.machine() != "x86_64" or not codecache.valid_vec_isa_list(),
        "Does not support vectorization or not x86_64 machine",
    )
    @patch("torch.cuda.is_available", lambda: False)
    def test_auto_simd(self):
        vec_avx512 = codecache.supported_vec_isa_list[0]
        vec_avx2 = codecache.supported_vec_isa_list[1]
        self.assertTrue(vec_avx512.bit_width() == 512)
        self.assertTrue(vec_avx2.bit_width() == 256)
        self.assertTrue(vec_avx512.nelements() == 16)
        self.assertTrue(vec_avx2.nelements() == 8)
        self.assertTrue(vec_avx512.nelements(torch.bfloat16) == 32)
        self.assertTrue(vec_avx2.nelements(torch.bfloat16) == 16)

        with config.patch({"cpp.simdlen": None}):
            isa = codecache.pick_vec_isa()
            if vec_avx512 in codecache.valid_vec_isa_list():
                self.assertTrue(isa == vec_avx512)
            else:
                self.assertTrue(isa == vec_avx2)

        with config.patch({"cpp.simdlen": 0}):
            isa = codecache.pick_vec_isa()
            self.assertFalse(isa)

        with config.patch({"cpp.simdlen": 1}):
            isa = codecache.pick_vec_isa()
            self.assertFalse(isa)

        with config.patch({"cpp.simdlen": 257}):
            isa = codecache.pick_vec_isa()
            self.assertFalse(isa)

        with config.patch({"cpp.simdlen": 513}):
            isa_list = codecache.valid_vec_isa_list()
            if vec_avx512 in isa_list:
                self.assertFalse(isa)

        with config.patch({"cpp.simdlen": 512}):
            isa_list = codecache.valid_vec_isa_list()
            if vec_avx512 in isa_list:
                isa = codecache.pick_vec_isa()
                self.assertTrue(isa == vec_avx512)

        with config.patch({"cpp.simdlen": 256}):
            isa_list = codecache.valid_vec_isa_list()
            if vec_avx2 in isa_list:
                isa = codecache.pick_vec_isa()
                self.assertTrue(isa == vec_avx2)

    @unittest.skipIf(
        not codecache.valid_vec_isa_list(), "Does not support vectorization"
    )
    @patch("torch.cuda.is_available", lambda: False)
    def test_masked_fill_softmax(self):
        def fn(value, mask):
            mask = mask.to(torch.bool)
            x = torch.masked_fill(value, mask, -33.0)
            return torch.softmax(x, -1)

        for dtype in vec_dtypes:
            value = torch.randn((2, 17), dtype=dtype)
            mask = torch.randint(0, 1, size=(2, 17), dtype=torch.uint8)
            with config.patch({"cpp.simdlen": None}):
                for cpp_wrapper_flag in [True, False]:
                    with config.patch({"cpp_wrapper": cpp_wrapper_flag}):
                        torch._dynamo.reset()
                        metrics.reset()
                        # fp16 inputs are not supported for C++ wrappers on CPU yet
                        if cpp_wrapper_flag and dtype == torch.float16:
                            with self.assertRaisesRegex(
                                BackendCompilerFailed,
                                "Unsupported input dtype torch.float16",
                            ):
                                self.common(fn, (value, mask))
                            assert metrics.generated_cpp_vec_kernel_count == 0
                        else:
                            self.common(fn, (value, mask))
                            assert metrics.generated_cpp_vec_kernel_count >= 1

    def test_load_same_bool_tensor_twice(self):
        @torch._dynamo.optimize("inductor")
        def fn(a, b):
            x = torch.masked_fill(a, b, -33.0)
            y = torch.masked_fill(a, b, -33.0)
            return x, y

        value = torch.randn((2, 17))
        mask = torch.randint(0, 1, size=(2, 17), dtype=torch.uint8).to(torch.bool)
        fn(value, mask)

    def test_cpu_vec_cosim(self):
        cpp_vec_op_list = []
        cpp_op_list = []

        for k, v in CppVecOverrides.__dict__.items():
            if isinstance(v, staticmethod):
                cpp_vec_op_list.append(k)
        for k, v in CppOverrides.__dict__.items():
            if isinstance(v, staticmethod):
                cpp_op_list.append(k)

        diff = [
            "index_expr",
            "signbit",
            "isinf",
            "mod",
            "masked",
            "randn",
            "isnan",
            "rand",
            "randint64",
            "logical_and",
            "logical_not",
            "logical_or",
            "logical_xor",
            "bitwise_and",
            "bitwise_left_shift",
            "bitwise_not",
            "bitwise_right_shift",
            "bitwise_or",
            "bitwise_xor",
            "to_dtype_bitcast",
        ]
        union = {*cpp_vec_op_list, *diff}
        self.assertTrue(
            set(cpp_op_list).issubset(union), f"unexpected: {set(cpp_op_list) - union}"
        )

    def test_atomic_add_lowp_fp(self):
        def fn(test_args):
            res = torch.gather(**test_args)
            return res

        for dtype in _lowp_fp_dtypes:
            input_tensor_for_ref = torch.tensor(
                [[3.0, -5.0]], dtype=dtype, requires_grad=True
            )
            input_tensor_for_opt = torch.tensor(
                [[3.0, -5.0]], dtype=dtype, requires_grad=True
            )

            test_args_for_ref = {
                "input": input_tensor_for_ref,
                "dim": 1,
                "index": torch.tensor([[1]]),
            }
            test_args_for_opt = {
                "input": input_tensor_for_opt,
                "dim": 1,
                "index": torch.tensor([[1]]),
            }

            opt_fn = torch.compile(fn)

            ref_fwd = fn(test_args_for_ref)
            res_fwd = opt_fn(test_args_for_opt)
            self.assertEqual(res_fwd, ref_fwd)

            torch.manual_seed(1)
            bwd_tensor_for_ref = torch.randn(ref_fwd.shape, dtype=dtype)
            torch.manual_seed(1)
            bwd_tensor_for_opt = torch.randn(res_fwd.shape, dtype=dtype)
            self.assertEqual(bwd_tensor_for_ref, bwd_tensor_for_opt)

            ref_fwd.backward(bwd_tensor_for_ref)
            res_fwd.backward(bwd_tensor_for_opt)

            ref_grad = test_args_for_ref["input"].grad
            res_grad = test_args_for_opt["input"].grad
            self.assertEqual(ref_grad, res_grad)

    @patch("torch.cuda.is_available", lambda: False)
    def test_scatter_using_atomic_add(self):
        def fn(a, dim, index, b):
            return aten.scatter(a, dim, index, b, reduce="add")

        inps = (
            torch.randn(5, 29, 13),
            2,
            torch.tensor([[[3, 5, 7, 9]]]),
            torch.randn(1, 1, 10),
        )

        fn_opt = torch.compile()(fn)
        with config.patch({"cpp.fallback_scatter_reduce_sum": False}):
            _, code = run_and_get_cpp_code(fn_opt, *inps)
            FileCheck().check("atomic_add").run(code)

            self.assertEqual(
                fn(*inps),
                fn_opt(*inps),
            )

    @unittest.skipIf(
        not codecache.valid_vec_isa_list(), "Does not support vectorization"
    )
    @patch("torch.cuda.is_available", lambda: False)
    def test_new_vec_op_cpu_only(self):
        def fn(x):
            return torch.log1p(torch.expm1(torch.erf(x)))

        for dtype in vec_dtypes:
            torch.manual_seed(0)
            x = torch.randn((2, 9), dtype=dtype)
            x[0, 0] = torch.nan
            x[1, -1] = torch.nan

            tol = 1e-2 if dtype == torch.bfloat16 else 1e-4

            with config.patch({"cpp.simdlen": None}):
                for cpp_wrapper_flag in [True, False]:
                    with config.patch({"cpp_wrapper": cpp_wrapper_flag}):
                        torch._dynamo.reset()
                        metrics.reset()
                        # fp16 inputs are not supported for C++ wrappers on CPU yet
                        if cpp_wrapper_flag and dtype == torch.float16:
                            with self.assertRaisesRegex(
                                BackendCompilerFailed,
                                "Unsupported input dtype torch.float16",
                            ):
                                self.common(fn, (x,))
                            assert metrics.generated_cpp_vec_kernel_count == 0
                        else:
                            self.common(fn, (x,))
                            assert metrics.generated_cpp_vec_kernel_count == 1

    @unittest.skipIf(
        not codecache.valid_vec_isa_list(), "Does not support vectorization"
    )
    @patch("torch.cuda.is_available", lambda: False)
    def test_vec_cpu_only_for_all_available_isa(self):
        def fn(x):
            return torch.sin(torch.cos(torch.erf(x)))

        x = torch.randn((2, 9))
        x[0, 0] = torch.nan
        x[1, -1] = torch.nan

        bit_widths = [isa._bit_width for isa in codecache.valid_vec_isa_list()] + [None]
        for item in bit_widths:
            with config.patch({"cpp.simdlen": item}):
                torch._dynamo.reset()
                metrics.reset()
                self.common(fn, (x,))
                assert metrics.generated_cpp_vec_kernel_count == 1

    @slowTest
    @unittest.skipIf(
        not codecache.valid_vec_isa_list(), "Does not support vectorization"
    )
    @patch("torch.cuda.is_available", lambda: False)
    def test__adaptive_avg_pool2d(self):
        def wrap_fn(oh, ow):
            def fn(x):
                return torch._adaptive_avg_pool2d(x, (oh, ow))

            return fn

        bit_widths = [isa._bit_width for isa in codecache.valid_vec_isa_list()]
        ih = [16, 65]
        iw = ih
        oh = ih
        ow = ih
        for _ih, _iw, _oh, _ow, _simd_len, dtype in itertools.product(
            ih, iw, oh, ow, bit_widths, vec_dtypes
        ):
            x = torch.randn(2, 3, _ih, _iw, dtype=dtype).to(
                memory_format=torch.channels_last
            )
            _fn = wrap_fn(_oh, _ow)
            with config.patch({"cpp.simdlen": _simd_len}):
                torch._dynamo.reset()
                metrics.reset()
                self.common(_fn, (x,))
                assert metrics.generated_cpp_vec_kernel_count == 1

    @unittest.skipIf(
        not codecache.valid_vec_isa_list(), "Does not support vectorization"
    )
    @patch("torch.cuda.is_available", lambda: False)
    def test_vec_logical(self):
        def wrap_fn1(op: Callable):
            def fn(x: torch.Tensor):
                return torch.where(op(x), 1.0, 0.0)

            return fn

        def wrap_fn2(op: Callable):
            def fn(x: torch.Tensor, y: torch.Tensor):
                return torch.where(op(x, y), 1.0, 0.0)

            return fn

        for dtype in vec_dtypes:
            x = torch.randn(64, dtype=dtype)
            y = torch.randn(64, dtype=dtype)
            logical_fns = [
                torch.logical_and,
                torch.logical_not,
                torch.logical_or,
                torch.logical_xor,
            ]
            for logical_fn in logical_fns:
                torch._dynamo.reset()
                metrics.reset()
                if logical_fn == torch.logical_not:
                    _fn = wrap_fn1(logical_fn)
                    _args = (x,)
                else:
                    _fn = wrap_fn2(logical_fn)
                    _args = (x, y)
                self.common(_fn, _args)
                assert metrics.generated_cpp_vec_kernel_count == 1

    @unittest.skipIf(
        not codecache.valid_vec_isa_list(), "Does not support vectorization"
    )
    @patch("torch.cuda.is_available", lambda: False)
    def test_vec_compare_op_cpu_only(self):
        def fn(x):
            y1 = torch.eq(x, 1.0)
            x = torch.where(y1, x, -x)
            y2 = torch.ne(x, 0.0)
            x = torch.where(y2, x, -x)
            y3 = torch.lt(x, 5.0)
            x = torch.where(y3, x, x - 1.0)
            y4 = torch.gt(x, -2.0)
            x = torch.where(y4, x, x + 1.0)
            y5 = torch.le(x, 8.0)
            x = torch.where(y5, x, x - 1.0)
            y6 = torch.ge(x, -3.0)
            x = torch.where(y6, x, x + 1.0)
            y7 = x == 1.0
            x = torch.where(y7, x, -x)
            y8 = x != 0.0
            x = torch.where(y8, x, -x)
            y9 = x < 5.0
            x = torch.where(y9, x, x - 1.0)
            y10 = x > -2.0
            x = torch.where(y10, x, x + 1.0)
            y11 = x <= 8.0
            x = torch.where(y11, x, x - 1.0)
            y12 = x >= -3.0
            x = torch.where(y12, x, x + 1.0)
            return x

        for dtype in vec_dtypes:
            x = torch.randn((2, 9), dtype=dtype)

            with config.patch({"cpp.simdlen": None}):
                torch._dynamo.reset()
                metrics.reset()
                self.common(fn, (x,))
                assert metrics.generated_cpp_vec_kernel_count == 1
                assert (
                    metrics.generated_kernel_count
                    - metrics.generated_cpp_vec_kernel_count
                ) == 0

    def test_skip_cpp_codegen(self):
        with config.patch({"disable_cpp_codegen": True}):
            inps = torch.ones([20]), torch.rand([20])

            def f(x, y):
                return x + y + torch.tensor(1)

            f_opt = torch.compile()(f)

            _, code = run_and_get_cpp_code(f_opt, inps[0], inps[1])
            FileCheck().check_not("void kernel").run(code)

            self.assertEqual(
                f(*inps),
                f_opt(*inps),
            )

            # constant needs to be propagated on fallback
            def f(x):
                return x[torch.tensor(1) :] * 2

            f_opt = torch.compile()(f)
            _, code = run_and_get_cpp_code(f_opt, inps[0])
            FileCheck().check_not("void kernel").run(code)
            self.assertEqual(f_opt(inps[0]), f(inps[0]))

            class Model(torch.nn.Module):
                def __init__(
                    self,
                ):
                    super().__init__()

                def forward(self, v1: torch.Tensor):
                    vx = v1.min(dim=1).values
                    v2 = torch.randn_like(vx)
                    return v2

            model = Model()
            x = torch.rand(10, 3, 0)
            model_f = torch.compile()(model)

            self.assertEqual(model(x), model_f(x))

    def test_redundant_to_node_elimination_lowp_fp(self):
        def fn(x, y):
            res = x + y
            res = torch.mean(res)
            return res

        for dtype in _lowp_fp_dtypes:
            x = torch.randn((2, 9), dtype=dtype)
            y = torch.randn((2, 9), dtype=dtype)

            for torch_compile_debug in [True, False]:
                with config.patch(
                    {"trace.enabled": torch_compile_debug, "cpp.simdlen": None}
                ):
                    torch._dynamo.reset()
                    metrics.reset()
                    self.common(fn, (x, y))
                    if codecache.valid_vec_isa_list():
                        assert metrics.generated_cpp_vec_kernel_count == 1

    def test_do_not_insert_to_dtype_for_memory_copy_only_kernel(self):
        def fn(x):
            res = x.clone()
            return res

        x = torch.randn((100, 100), dtype=torch.bfloat16)

        torch._dynamo.reset()
        metrics.reset()
        self.common(fn, (x,))
        assert metrics.cpp_to_dtype_count == 0
        if codecache.valid_vec_isa_list():
            assert metrics.generated_cpp_vec_kernel_count == 1

    def test_insert_to_dtype_count(self):
        def fn(x):
            res = x.relu()
            return res

        x = torch.randn((100, 100), dtype=torch.bfloat16)

        torch._dynamo.reset()
        metrics.reset()
        self.common(fn, (x,))
        assert metrics.cpp_to_dtype_count == 2
        if codecache.valid_vec_isa_list():
            assert metrics.generated_cpp_vec_kernel_count == 1

    def test_memory_copy_with_fusion(self):
        def fn(x):
            res = x.relu()
            x.copy_(res)
            return (res,)

        x = torch.randn((100, 100), dtype=torch.bfloat16)

        torch._dynamo.reset()
        metrics.reset()
        self.common(fn, (x,))
        assert metrics.cpp_to_dtype_count == 2
        if codecache.valid_vec_isa_list():
            assert metrics.generated_cpp_vec_kernel_count == 1

    @unittest.skipIf(
        not codecache.valid_vec_isa_list(), "Does not support vectorization"
    )
    @patch("torch.cuda.is_available", lambda: False)
    def test_cpp_vec_constant_checker(self):
        _graph: torch.fx.Graph = torch.fx.Graph()
        a: torch.fx.Node = _graph.create_node("placeholder", "ops")
        iv: torch.fx.Node = _graph.create_node("placeholder", "iv")
        fv: torch.fx.Node = _graph.create_node("placeholder", "fv")
        b: torch.fx.Node = _graph.create_node(
            "call_method",
            "constant",
            args=(
                a,
                iv,
                torch.int64,
            ),
        )
        c: torch.fx.Node = _graph.create_node(
            "call_method",
            "constant",
            args=(
                a,
                fv,
                torch.double,
            ),
        )
        d: torch.fx.Node = _graph.create_node(
            "call_method",
            "ge",
            args=(
                a,
                b,
                b,
            ),
        )
        _graph.output((d, c))

        def get_index():
            return ""

        submodules = {"get_index": get_index}

        graph_lowering = GraphLowering(
            torch.fx.GraphModule(submodules, _graph),
            shape_env=None,
            num_static_inputs=0,
        )

        def set_opt_dtype(graph):
            for node in graph.nodes:
                if node.target == "constant":
                    if OptimizationContext.key in node.meta:
                        opt_ctx = node.meta[OptimizationContext.key]
                    else:
                        opt_ctx = OptimizationContext()
                    opt_ctx.dtype = node.args[-1]
                    node.meta[OptimizationContext.key] = opt_ctx

        with patch.object(graph_lowering, "wrapper_code", ""), V.set_graph_handler(
            graph_lowering
        ):
            # The moset inner loop variable is used in the index_expr
            tiling_factor = codecache.pick_vec_isa().nelements(dtype=torch.float)
            with CppVecKernelChecker(
                args=None, num_threads=1, tiling_factor=tiling_factor
            ) as vec_checker:
                i32_iinfo = np.iinfo(np.int32)
                f32_iinfo = np.finfo(np.float32)
                set_opt_dtype(_graph)
                InterpreterShim(_graph, submodules).run(
                    V.get_ops_handler(), i32_iinfo.max, f32_iinfo.max
                )
                self.assertTrue(vec_checker.simd_vec)

                vec_checker.simd_vec = True
                set_opt_dtype(_graph)
                InterpreterShim(_graph, submodules).run(
                    V.get_ops_handler(), i32_iinfo.min, f32_iinfo.min
                )
                self.assertTrue(vec_checker.simd_vec)

                vec_checker.simd_vec = True
                set_opt_dtype(_graph)
                InterpreterShim(_graph, submodules).run(
                    V.get_ops_handler(), i32_iinfo.min, np.inf
                )
                self.assertTrue(vec_checker.simd_vec)

                vec_checker.simd_vec = True
                set_opt_dtype(_graph)
                InterpreterShim(_graph, submodules).run(
                    V.get_ops_handler(), i32_iinfo.min, -np.inf
                )
                self.assertTrue(vec_checker.simd_vec)

                vec_checker.simd_vec = True
                set_opt_dtype(_graph)
                InterpreterShim(_graph, submodules).run(
                    V.get_ops_handler(), i32_iinfo.min - 1, f32_iinfo.min
                )
                self.assertFalse(vec_checker.simd_vec)

                vec_checker.simd_vec = True
                set_opt_dtype(_graph)
                InterpreterShim(_graph, submodules).run(
                    V.get_ops_handler(), i32_iinfo.max + 1, f32_iinfo.max
                )
                self.assertFalse(vec_checker.simd_vec)

                vec_checker.simd_vec = True
                set_opt_dtype(_graph)
                InterpreterShim(_graph, submodules).run(
                    V.get_ops_handler(), i32_iinfo.min, f32_iinfo.min * (1 + 1e-5)
                )
                self.assertFalse(vec_checker.simd_vec)

                vec_checker.simd_vec = True
                set_opt_dtype(_graph)
                InterpreterShim(_graph, submodules).run(
                    V.get_ops_handler(), i32_iinfo.max, f32_iinfo.max * (1 + 1e-5)
                )
                self.assertFalse(vec_checker.simd_vec)

    @unittest.skipIf(
        not codecache.valid_vec_isa_list(), "Does not support vectorization"
    )
    @patch("torch.cuda.is_available", lambda: False)
    def test_cpp_vec_index_expr_checker(self):
        _graph: torch.fx.Graph = torch.fx.Graph()
        a: torch.fx.Node = _graph.create_node("placeholder", "ops")
        b: torch.fx.Node = _graph.create_node("call_module", "get_index", args=())
        c: torch.fx.Node = _graph.create_node(
            "call_method",
            "index_expr",
            args=(
                a,
                b,
                torch.int64,
            ),
        )
        d: torch.fx.Node = _graph.create_node(
            "call_method",
            "ge",
            args=(
                a,
                c,
                c,
            ),
        )
        _graph.output(d)

        def get_index():
            return ""

        submodules = {"get_index": get_index}
        graph_lowering = GraphLowering(
            torch.fx.GraphModule(submodules, _graph),
            shape_env=None,
            num_static_inputs=0,
        )
        with patch.object(graph_lowering, "wrapper_code", ""), V.set_graph_handler(
            graph_lowering
        ):
            itervars = [sympy.Symbol("i"), sympy.Symbol("j"), sympy.Symbol("k")]

            tiling_factor = codecache.pick_vec_isa().nelements(dtype=torch.float)
            # The moset inner loop variable is used in the index_expr
            with CppVecKernelChecker(
                args=None, num_threads=1, tiling_factor=tiling_factor
            ) as vec_checker:

                def get_index():
                    return -itervars[0] ** 2 + 2 * itervars[0] + itervars[1]

                ranges = [0, 100, 200]
                vec_checker.itervars = itervars[:2]
                vec_checker.ranges = ranges[:2]
                submodules = {"get_index": get_index}
                InterpreterShim(_graph, submodules).run(V.get_ops_handler())
                self.assertFalse(vec_checker.simd_vec)

            # Most inner loop variable irrevalant
            with CppVecKernelChecker(
                args=None, num_threads=1, tiling_factor=tiling_factor
            ) as vec_checker:

                def get_index():
                    return -itervars[0] ** 2 + 2 * itervars[0] + itervars[1]

                ranges = [0, 100, 200]
                vec_checker.itervars = itervars
                vec_checker.ranges = ranges
                submodules = {"get_index": get_index}
                InterpreterShim(_graph, submodules).run(V.get_ops_handler())
                self.assertTrue(vec_checker.simd_vec)

            i32_iinfo = np.iinfo(np.int32)
            _max_value = i32_iinfo.max + 1
            ranges = [_max_value, _max_value, _max_value]
            # Most inner loop variable irrevalant but max value is greater than
            # the max value of INT32
            with CppVecKernelChecker(
                args=None, num_threads=1, tiling_factor=tiling_factor
            ) as vec_checker:

                def get_index():
                    return itervars[0]

                submodules = {"get_index": get_index}
                vec_checker.itervars = itervars
                vec_checker.ranges = ranges
                InterpreterShim(_graph, submodules).run(V.get_ops_handler())
                self.assertFalse(vec_checker.simd_vec)

            # Most inner loop variable irrevalant but min value is greater than
            # the min value of INT32
            with CppVecKernelChecker(
                args=None, num_threads=1, tiling_factor=tiling_factor
            ) as vec_checker:

                def get_index():
                    return -itervars[0] - 2

                submodules = {"get_index": get_index}
                vec_checker.itervars = itervars
                vec_checker.ranges = ranges
                InterpreterShim(_graph, submodules).run(V.get_ops_handler())
                self.assertFalse(vec_checker.simd_vec)

    @unittest.skipIf(
        not codecache.valid_vec_isa_list(), "Does not support vectorization"
    )
    @patch("torch.cuda.is_available", lambda: False)
    def test_maxpool2d_cpu_only(self):
        for dtype in vec_dtypes:
            input = torch.randn(26, 32, 112, 112, dtype=dtype).to(
                memory_format=torch.channels_last
            )
            maxpool = torch.nn.MaxPool2d(kernel_size=3, stride=2, padding=1)

            def func(x):
                return maxpool(x)

            with patch.object(config.cpp, "simdlen", None):
                torch._dynamo.reset()
                metrics.reset()
                self.common(func, (input,))
                assert metrics.generated_cpp_vec_kernel_count == 1

    @unittest.skipIf(
        not codecache.valid_vec_isa_list(), "Does not support vectorization"
    )
    @patch("torch.cuda.is_available", lambda: False)
    def test_maxpool2d_with_pre_loop_collapse_cpu_only(self):
        x1 = torch.randn(2, 3, 20, 20).to(memory_format=torch.channels_last)
        x2 = torch.randn(2, 3, 20, 20).to(memory_format=torch.channels_last)
        maxpool = torch.nn.MaxPool2d(kernel_size=3, stride=2, ceil_mode=True)

        def func(x1, x2):
            y = x1 + x2
            return maxpool(y)

        with patch.object(config.cpp, "simdlen", None):
            torch._dynamo.reset()
            metrics.reset()
            self.common(func, (x1, x2))
            assert metrics.generated_cpp_vec_kernel_count == 2

    @unittest.skipIf(
        not codecache.valid_vec_isa_list(), "Does not support vectorization"
    )
    @patch("torch.cuda.is_available", lambda: False)
    def test_sign_cpu_only(self):
        def fn(x):
            return torch.sign(x)

        for dtype in vec_dtypes:
            x = torch.randn((2, 9), dtype=dtype)
            x[0, 0] = torch.nan
            x[1, -1] = torch.nan

            with config.patch({"cpp.simdlen": None}):
                torch._dynamo.reset()
                metrics.reset()
                self.common(fn, (x,))
                assert metrics.generated_cpp_vec_kernel_count == 1

    @unittest.skipIf(
        not codecache.valid_vec_isa_list(), "Does not support vectorization"
    )
    @patch("torch.cuda.is_available", lambda: False)
    def test_reduction_cpu_only(self):
        def fn(x):
            return torch.argmax(x, -1)

        for dtype in vec_dtypes:
            x = torch.randn((10, 10), dtype=dtype)

            with config.patch({"cpp.simdlen": None}):
                torch._dynamo.reset()
                metrics.reset()
                self.common(fn, (x,))
                assert metrics.generated_cpp_vec_kernel_count == 0

    # Currently, we enabled AVX2 and AVX512 for vectorization. If the platform is not
    # supported, the vectorization will not work and skip this test case. For ARM or
    # other platforms support, we just need to add the ISA info to the supported_vector_isa
    # and include proper aten vectorization head file.
    @unittest.skipIf(
        not codecache.valid_vec_isa_list(), "Does not support vectorization"
    )
    @patch("torch.cuda.is_available", lambda: False)
    def test_vec_kernel_cpu_only(self):
        def fn(x1, x2):
            # Current, there are some limitations as follows.
            #   rsqrt:
            #     assert [both a fallback and a decomp for same kernel: aten.rsqrt.default]
            #   round:
            #     couldn't find symbolic meta function/decomposition
            #   fmod/logical_and/logic_or:
            #     vec kernel has not support to_type
            x = torch.abs(x1)
            x = torch.sin(x)
            x = torch.neg(x)
            x = torch.square(x)
            x = torch.sigmoid(x)
            x = torch.relu(x)
            x = torch.cos(x)
            x = torch.exp(x)
            x = torch.sqrt(x)
            x = torch.add(x, x1)
            x = torch.sub(x, x2)
            x = torch.mul(x, x1)
            x = torch.div(x, x1)
            x = torch.pow(x, 10)
            x = torch.log(x)
            x = torch.floor(x)
            x = torch.ceil(x)
            x = torch.trunc(x)
            x = torch.lgamma(x)
            x = torch.fmod(x, x2)
            x = torch.sign(x)
            res = x + x2
            return res

        for dtype in vec_dtypes:
            torch.manual_seed(0)
            x1 = torch.randn((5, 20), dtype=dtype)
            x2 = torch.randn((5, 20), dtype=dtype)

            tol = 1e-2 if dtype == torch.bfloat16 else 1e-4
            with config.patch({"cpp.simdlen": 1}):
                torch._dynamo.reset()
                metrics.reset()
                self.common(fn, (x1, x2))
                assert metrics.generated_cpp_vec_kernel_count == 0

            with config.patch({"cpp.simdlen": None}):
                torch._dynamo.reset()
                metrics.reset()
                self.common(fn, (x1, x2))
                assert metrics.generated_cpp_vec_kernel_count == 1

        with config.patch({"cpp.simdlen": None}):
            torch._dynamo.reset()
            metrics.reset()
            x1 = torch.randn(10, 20).permute(1, 0)
            x2 = torch.randn((20, 10))
            self.common(fn, (x1, x2))
            assert metrics.generated_cpp_vec_kernel_count == 2

            torch._dynamo.reset()
            metrics.reset()
            x1 = torch.randn((10, 7))
            x2 = torch.randn((10, 7))
            self.common(fn, (x1, x2))
            assert metrics.generated_cpp_vec_kernel_count == 1

    @unittest.skipIf(
        sys.platform != "linux", "cpp kernel profile only support linux now"
    )
    @patch("torch.cuda.is_available", lambda: False)
    @config.patch({"cpp.enable_kernel_profile": True})
    @config.patch({"cpp.descriptive_names": "original_aten"})
    def test_cpp_kernel_profile(self):
        from torch.profiler import profile

        @torch._dynamo.optimize("inductor", nopython=True)
        def fn(a, b):
            return a + b

        a = torch.rand((100,))
        b = torch.rand((100,))
        with profile() as prof:
            fn(a, b)

        kernel_profile_events = []
        for e in prof.profiler.function_events:
            if "cpp_fused_add_0" in e.name:
                kernel_profile_events.append(e.name)
        assert len(kernel_profile_events) > 0

    @unittest.skipIf(
        not codecache.valid_vec_isa_list(), "Does not support vectorization"
    )
    def test_channel_shuffle_cl_output(self):
        """code and shape extracted from shufflenet_v2_x1_0"""

        def channel_shuffle(x, groups):
            batchsize, num_channels, height, width = x.size()
            channels_per_group = num_channels // groups
            x = x.view(batchsize, groups, channels_per_group, height, width)
            x = torch.transpose(x, 1, 2).contiguous()
            x = x.view(batchsize, -1, height, width)
            return x.contiguous(memory_format=torch.channels_last)

        for simdlen in (None, 256, 1):
            with config.patch({"cpp.simdlen": simdlen}):
                torch._dynamo.reset()
                metrics.reset()
                x = torch.randn(64, 58, 28, 28)
                self.common(channel_shuffle, (x, 2))
                if simdlen != 1:
                    assert metrics.generated_cpp_vec_kernel_count == 2

    @slowTest
    @unittest.skipIf(
        not codecache.valid_vec_isa_list(), "Does not support vectorization"
    )
    def test_transpose_with_norm(self):
        """a sub-module from TIMM gmlp_s16_224"""

        class Model(torch.nn.Module):
            def __init__(self):
                super().__init__()
                self.linear = torch.nn.Linear(
                    in_features=256, out_features=1536, bias=True
                )
                self.act = torch.nn.GELU()
                self.norm = torch.nn.LayerNorm(768)
                self.proj = torch.nn.Linear(196, 196)
                self.fc = torch.nn.Linear(in_features=768, out_features=256, bias=True)

            def forward(self, x):
                x = self.linear(x)
                x = self.act(x)
                u, v = x.chunk(2, dim=-1)
                v = self.norm(v)
                v = self.proj(v.transpose(-1, -2))
                y = u * v.transpose(-1, -2)
                return self.fc(y)

        x = torch.randn(128, 196, 256)
        for simdlen in (None, 256, 1):
            with config.patch({"cpp.simdlen": simdlen}):
                for eval_mode in [True, False]:
                    torch._dynamo.reset()
                    metrics.reset()
                    m = Model().eval() if eval_mode else Model()
                    self.common(m, (x,))
                    if simdlen != 1:
                        assert metrics.generated_cpp_vec_kernel_count == 6

    @unittest.skipIf(
        not codecache.valid_vec_isa_list(), "Does not support vectorization"
    )
    def test_transpose_copy(self):
        def fn(a):
            return a.t().contiguous()

        for simdlen in (None, 256, 1):
            with config.patch({"cpp.simdlen": simdlen}):
                for dtype in (torch.float, torch.bfloat16):
                    for shape in (
                        (7, 7),
                        (8, 8),
                        (9, 9),
                        (16, 16),
                        (17, 17),
                        (32, 32),
                        (33, 33),
                    ):
                        torch._dynamo.reset()
                        metrics.reset()
                        x = torch.randn(shape, dtype=dtype)
                        self.common(fn, (x,))
                        if simdlen != 1:
                            assert metrics.generated_cpp_vec_kernel_count == 2

    def test_horizontal_fusion(self):
        def fn(a, b, c, idx):
            _a = torch.index_select(a, dim=0, index=idx)
            _b = torch.index_select(b, dim=0, index=idx)
            _c = torch.index_select(c, dim=0, index=idx)
            return _a, _b, _c

        with config.patch({"cpp.max_horizontal_fusion_size": 0}):
            metrics.reset()
            torch._dynamo.reset()
            a = torch.randn(size=(4, 16), dtype=torch.bfloat16)
            b = torch.randn(size=(4, 16), dtype=torch.bfloat16)
            c = torch.randn(size=(4, 16), dtype=torch.bfloat16)
            idx = torch.zeros(size=[4], dtype=torch.int64)
            opt_fn = torch._dynamo.optimize("inductor")(fn)
            opt_fn(a, b, c, idx)
            self.assertEqual(metrics.generated_kernel_count, 3)
            self.assertTrue(same(fn(a, b, c, idx), opt_fn(a, b, c, idx)))

        with config.patch({"cpp.max_horizontal_fusion_size": 1}):
            metrics.reset()
            torch._dynamo.reset()
            a = torch.randn(size=(4, 32), dtype=torch.bfloat16)
            b = torch.randn(size=(4, 32), dtype=torch.bfloat16)
            c = torch.randn(size=(4, 32), dtype=torch.bfloat16)
            idx = torch.zeros(size=[4], dtype=torch.int64)
            opt_fn = torch._dynamo.optimize("inductor")(fn)
            opt_fn(a, b, c, idx)
            self.assertEqual(metrics.generated_kernel_count, 3)
            self.assertTrue(same(fn(a, b, c, idx), opt_fn(a, b, c, idx)))

        with config.patch({"cpp.max_horizontal_fusion_size": 2}):
            metrics.reset()
            torch._dynamo.reset()
            a = torch.randn(size=(4, 64), dtype=torch.bfloat16)
            b = torch.randn(size=(4, 64), dtype=torch.bfloat16)
            c = torch.randn(size=(4, 64), dtype=torch.bfloat16)
            idx = torch.zeros(size=[4], dtype=torch.int64)
            opt_fn = torch._dynamo.optimize("inductor")(fn)
            opt_fn(a, b, c, idx)
            print(metrics.generated_kernel_count)
            self.assertEqual(metrics.generated_kernel_count, 2)
            self.assertTrue(same(fn(a, b, c, idx), opt_fn(a, b, c, idx)))

        with config.patch({"cpp.max_horizontal_fusion_size": 3}):
            metrics.reset()
            torch._dynamo.reset()
            a = torch.randn(size=(4, 128), dtype=torch.bfloat16)
            b = torch.randn(size=(4, 128), dtype=torch.bfloat16)
            c = torch.randn(size=(4, 128), dtype=torch.bfloat16)
            idx = torch.zeros(size=[4], dtype=torch.int64)
            opt_fn = torch._dynamo.optimize("inductor")(fn)
            opt_fn(a, b, c, idx)
            self.assertEqual(metrics.generated_kernel_count, 1)
            self.assertTrue(same(fn(a, b, c, idx), opt_fn(a, b, c, idx)))

    def test_lowp_fp_neg_abs(self):
        def fn(x):
            return x.neg().abs()

        for dtype in _lowp_fp_dtypes:
            metrics.reset()
            x = torch.randn(100, 100).to(dtype)
            opt_fn = torch._dynamo.optimize("inductor")(fn)
            self.assertTrue(same(fn(x), opt_fn(x)))
            assert metrics.cpp_to_dtype_count == 0
            assert metrics.generated_cpp_vec_kernel_count == 1

    def test_transpose_non_contiguous(self):
        def fn(a):
            # From part of timm HaloAttn:
            # (https://github.com/rwightman/pytorch-image-models/blob/main/timm/layers/halo_attn.py#L97).
            # Fixed https://github.com/pytorch/pytorch/issues/94269 accuracy issue.
            as_strided = torch.ops.aten.as_strided.default(
                a, [1, 384, 2, 20, 12], [153600, 1, 61440, 384, 7680]
            )
            as_strided_1 = torch.ops.aten.as_strided.default(
                as_strided,
                [1, 384, 2, 2, 12, 12],
                [153600, 1, 61440, 3072, 7680, 384],
            )
            clone_1 = torch.ops.aten.clone.default(
                as_strided_1, memory_format=torch.contiguous_format
            )
            _unsafe_view_1 = torch.ops.aten._unsafe_view.default(
                clone_1, [8, 48, 4, 144]
            )
            permute_2 = torch.ops.aten.permute.default(_unsafe_view_1, [0, 2, 3, 1])
            split_with_sizes = torch.ops.aten.split_with_sizes.default(
                permute_2, [16, 32], -1
            )
            getitem = split_with_sizes[0]
            getitem_1 = split_with_sizes[1]
            permute_3 = torch.ops.aten.permute.default(getitem, [0, 1, 3, 2])
            expand_1 = torch.ops.aten.expand.default(permute_3, [8, 4, 16, 144])
            clone_3 = torch.ops.aten.clone.default(
                expand_1, memory_format=torch.contiguous_format
            )
            return clone_3

        metrics.reset()
        x = torch.randn(1, 384, 20, 20).to(memory_format=torch.channels_last)
        self.common(fn, (x,))
        assert metrics.generated_cpp_vec_kernel_count == 1

    def test_non_contiguous_index_with_constant_stride(self):
        def fn(x):
            x1 = x[:, :, :, ::2]
            x2 = x[:, :, :, 1::2]
            x = torch.stack((-x2, x1), dim=-1)
            return x.flatten(-2)

        metrics.reset()
        x = torch.randn(1, 32, 16, 68)
        opt_fn = torch._dynamo.optimize("inductor")(fn)
        _, code = run_and_get_cpp_code(opt_fn, x)
        self.assertTrue(same(fn(x), opt_fn(x)))
        # def and use
        FileCheck().check_count("cpp_fused", 2, exactly=True).run(code)

    def test_invalid_index_of_empty_tensor(self):
        def fn(a):
            b = a[[0]]
            return b

        a = torch.tensor([])
        with self.assertRaises(RuntimeError):
            torch.compile(fn)(a)

    def test_ir_node_str(self):
        @torch.compile
        def fn(x: torch.Tensor) -> torch.Tensor:
            return x.sin(), torch.nn.Softmax(dim=1)(x.cos())

        def run_node_alt(*args, **kwargs):
            rv = run_node(*args, **kwargs)
            strings.append(str(rv))
            return rv

        strings = []
        run_node = GraphLowering.run_node
        with patch.object(GraphLowering, "run_node", run_node_alt):
            fn(torch.randn([8, 128]))
        self.assertGreater(len(strings), 3)

    def test_vertical_sum_cpu_only(self):
        def fn1(a):
            return a.sum(dim=0)

        def fn2(a):
            return a.sum(dim=1)

        metrics.reset()
        x = torch.randn(100, 100)
        self.common(fn1, (x,))
        assert metrics.generated_cpp_vec_kernel_count == 1

        metrics.reset()
        x = torch.randn(100, 100, 100)
        self.common(fn2, (x,))
        assert metrics.generated_cpp_vec_kernel_count == 1

    def test_transpose_vertical_sum_cpu_only(self):
        def fn(a, b):
            c = a * b
            return c.sum(dim=1)

        metrics.reset()
        x = torch.randn(100, 50, 50)
        y = torch.randn(100, 50, 50).transpose(1, 2)
        self.common(fn, (x, y))
        assert metrics.generated_cpp_vec_kernel_count == 2

    def test_transpose_sum2d_cpu_only(self):
        def fn(a, b):
            c = a * b
            return c.sum()

        metrics.reset()
        x = torch.randn(50, 50)
        y = torch.randn(50, 50).transpose(0, 1)
        self.common(fn, (x, y))
        assert metrics.generated_cpp_vec_kernel_count == 2

    def test_transpose_sum_outer(self):
        # https://github.com/pytorch/pytorch/issues/98573
        def fn(a):
            return a.transpose(2, 3).sum(dim=1).contiguous()

        metrics.reset()
        x = torch.randn(10, 50, 50, 50)
        self.common(fn, (x,))
        assert metrics.generated_cpp_vec_kernel_count == 1

    def test_to_dtype_bool_float(self):
        # https://github.com/pytorch/pytorch/issues/100800
        def f(a):
            return torch.where(
                torch.ones_like(a).to(torch.bool),
                torch.zeros_like(a),
                torch.ones_like(a) * 2,
            )

        self.common(f, (torch.ones(16),))

    def test_to_dtype_float_bool(self):
        # https://github.com/pytorch/pytorch/issues/100466
        def f(a):
            a = a * torch.tensor(a >= 0, dtype=torch.float32)
            return a

        x = torch.rand(16)
        self.common(f, (x,))

    def test_constant_store(self):
        # https://github.com/pytorch/pytorch/issues/104515
        def f(a):
            a[0, [3, 3]] = -float("inf")
            return a

        x = torch.rand(4, 5)
        self.common(f, (x,))

    def test_to_channels_last_lowp_fp(self):
        def f(a):
            return a.to(memory_format=torch.channels_last)

        for dtype in _lowp_fp_dtypes:
            x = torch.rand(2, 3, 14, 14).to(dtype)
            self.common(f, (x,))

    def test_broadcast_mul_lowp_fp(self):
        def f(a, b):
            return a * b

        for dtype in _lowp_fp_dtypes:
            a = torch.randn(2, 16, 16).to(dtype)
            b = torch.randn(2, 1, 1).to(dtype)
            self.common(f, (a, b))

    def test_linear_buffer_reuse(self):
        class M(torch.nn.Module):
            def __init__(self):
                super().__init__()
                self.linear1 = torch.nn.Linear(16, 16)
                self.tanh = torch.nn.Tanh()
                self.linear2 = torch.nn.Linear(16, 16)

            def forward(self, x):
                x = self.linear1(x)
                x = self.tanh(x)
                x = self.linear2(x)
                return x

        mod = M().eval()
        v = torch.randn(1, 16)

        with torch.no_grad():

            def compile_fx_wrapper(model_, example_inputs_):
                return compile_fx(model_, example_inputs_)

            def run(*ex, **kwargs):
                return mod(*ex, **kwargs)

            run = torch._dynamo.optimize(compile_fx_wrapper)(run)
            _, code = run_and_get_cpp_code(run, v)
            self.assertFalse("= as_strided(" in code)
            self.assertEqual(run(*v), mod(*v))

    @config.patch(inplace_buffers=True)
    def test_in_out_buffer(self):
        def fn(x, y):
            z = torch.matmul(x, y.transpose(-1, -2)) / 8.0
            return z

        inps = [torch.randn(1, 2, 8, 4), torch.randn(1, 2, 8, 4)]
        fn_opt = torch._dynamo.optimize("inductor")(fn)
        _, code = run_and_get_cpp_code(fn_opt, *inps)
        self.assertTrue("in_out_ptr" in code)
        self.assertEqual(fn_opt(*inps), fn(*inps))

    def test_eliminate_meaningless_copy(self):
        def fn(x1, x2):
            permute = torch.ops.aten.permute.default(x2, [0, 2, 1, 3])
            clone = torch.ops.aten.clone.default(
                permute, memory_format=torch.contiguous_format
            )
            view = torch.ops.aten.view.default(clone, [1024, -1, 32])
            bmm = torch.ops.aten.bmm.default(view, x1)
            permute = torch.ops.aten.permute.default(view, [0, 2, 1])
            return (bmm, permute)

        metrics.reset()
        self.common(
            fn,
            [
                rand_strided(
                    (1024, 32, 128), (4096, 1, 32), device="cpu", dtype=torch.float32
                ),
                rand_strided(
                    (64, 128, 16, 32),
                    (65536, 512, 32, 1),
                    device="cpu",
                    dtype=torch.float32,
                ),
            ],
        )
        self.assertEqual(metrics.generated_kernel_count, 1)

    def test_scalar_mul_bfloat16(self):
        def f(x):
            return torch.ops.aten.mul.Tensor(x, 1.7015043497085571)

        metrics.reset()
        x = torch.randn(4, 5, dtype=torch.bfloat16)
        self.common(f, (x,))
        assert metrics.generated_cpp_vec_kernel_count == 1

    def test_bf16_zeros(self):
        def fn():
            x = torch.zeros(1, 1, 32, dtype=torch.bfloat16)
            return x

        self.common(fn, ())

    def test_select_tiliing_with_index_expr(self):
        def fn(x, y):
            x = torch.ops.aten.view.default(x, [8, 8, 8, 3136])
            x = torch.ops.aten.permute.default(x, [0, 1, 3, 2])
            y = torch.ops.aten.mul.Tensor(y, x)
            return torch.ops.aten.constant_pad_nd.default(y, [0, 0, 1, 0, 0, 0], 0.0)

        x = torch.randn(8, 64, 56, 56)
        y = torch.randn(8, 8, 3136, 8)
        self.common(fn, (x, y))

    @unittest.skipIf(not torch.backends.mkldnn.is_available(), "MKLDNN is not enabled")
    @patch("torch.cuda.is_available", lambda: False)
    @config.patch(freezing=True)
    def test_linear_with_no_default_contiguous_input(self):
        mod = torch.nn.Sequential(torch.nn.Linear(16, 16)).eval()
        temp = torch.randn(1, 16, 1, 1)
        v = torch.as_strided(temp, [1, 16], [0, 1], 0)
        self.assertTrue(v.is_contiguous())
        with torch.no_grad():
            self.common(
                mod,
                (v,),
            )
        if torch.ops.mkldnn._is_mkldnn_bf16_supported():
            mod = mod.to(torch.bfloat16)
            v = v.to(torch.bfloat16)
            with torch.no_grad():
                self.common(
                    mod,
                    (v,),
                )

    @patch("torch.cuda.is_available", lambda: False)
    @config.patch(freezing=True)
    def test_linear_with_reshape(self):
        class M(torch.nn.Module):
            def __init__(self):
                super().__init__()
                self.linear = torch.nn.Linear(16, 16, bias=False)

            def forward(self, x):
                x = self.linear(x)
                return x.view(4, 4, 4)

        mod = M().eval()
        v = torch.randn(4, 16)
        with torch.no_grad():
            torch._dynamo.reset()
            metrics.reset()
            self.common(
                mod,
                (v,),
            )
            assert metrics.generated_kernel_count == 0

    @config.patch(implicit_fallbacks=True)
    def test_aten_normal_dtype(self):
        for dtype in [torch.float64, torch.float16, None]:

            def fn():
                return torch.normal(2, 3, (10, 10), dtype=dtype, device="cpu")

            self.assertEqual(
                torch.compile(fn, backend="aot_eager_decomp_partition")().dtype,
                dtype if dtype else torch.float32,
            )
            self.assertEqual(
                torch.compile(fn, backend="inductor")().dtype,
                dtype if dtype else torch.float32,
            )

    def test_group_norm_vec(self):
        class M(torch.nn.Module):
            def __init__(self):
                super().__init__()
                self.group_norm = torch.nn.GroupNorm(32, 32)

            def forward(self, x):
                return self.group_norm(x)

        metrics.reset()
        mod = M().eval()
        x = torch.randn(2, 32, 32, 32)
        with torch.no_grad():
            self.common(mod, (x,))
            # 2 generated kernels (one for var_mean, the other for result)
            assert metrics.generated_cpp_vec_kernel_count == 2

    def test_int_div_vec(self):
        def fn(x, y, mode):
            return torch.div(x, y, rounding_mode=mode)

        x = torch.randint(1, 100, (32, 32))
        y = torch.randint(1, 100, (32, 32))
        for mode in [None, "trunc", "floor"]:
            with torch.no_grad():
                metrics.reset()
                self.common(fn, (x, y, mode))
                # TODO: support vectorization for int div
                assert metrics.generated_cpp_vec_kernel_count == 0

    def test_uint8_add(self):
        # https://github.com/pytorch/pytorch/issues/113016
        def fn(x, y):
            return torch.add(x, y).neg().to(torch.int32)

        x = torch.randint(0, 255, (3, 3), dtype=torch.uint8)
        y = torch.randint(0, 255, (3, 3), dtype=torch.uint8)
        self.common(fn, (x, y))

    def test_uint8_sub(self):
        # https://github.com/pytorch/pytorch/issues/113016
        def fn(x, y):
            return torch.sub(x, y).neg().to(torch.int32)

        x = torch.randint(0, 255, (3, 3), dtype=torch.uint8)
        y = torch.randint(0, 255, (3, 3), dtype=torch.uint8)
        self.common(fn, (x, y))

<<<<<<< HEAD
    def test_embedding_vec(self):
        class M(torch.nn.Module):
            def __init__(self):
                super().__init__()
                self.emb = torch.nn.Embedding(64, 128)

            def forward(self, idx, x):
                return self.emb(idx) + x

        idx = torch.randint(0, 64, (4, 32))
        x = torch.randn(4, 32, 128)
        m = M().eval()
        with torch.no_grad():
            metrics.reset()
            self.common(m, (idx, x))
            assert metrics.generated_cpp_vec_kernel_count == 1
=======
    def test_non_contiguous_reduction_store(self):
        # https://github.com/pytorch/pytorch/issues/113018
        class M(torch.nn.Module):
            def __init__(self):
                super().__init__()
                self.conv = torch.nn.Conv2d(39, 1, kernel_size=(1, 17), stride=(2, 2))

            def forward(self, x):
                return self.conv(x.max(3).values)

        m = M()
        x = torch.randn(1, 39, 1, 18, 17)
        self.common(m, (x,))
>>>>>>> f7a1ce5b


if __name__ == "__main__":
    from torch._dynamo.test_case import run_tests
    from torch.testing._internal.inductor_utils import HAS_CPU

    if HAS_CPU and not IS_MACOS:
        run_tests(needs="filelock")<|MERGE_RESOLUTION|>--- conflicted
+++ resolved
@@ -2598,7 +2598,20 @@
         y = torch.randint(0, 255, (3, 3), dtype=torch.uint8)
         self.common(fn, (x, y))
 
-<<<<<<< HEAD
+    def test_non_contiguous_reduction_store(self):
+        # https://github.com/pytorch/pytorch/issues/113018
+        class M(torch.nn.Module):
+            def __init__(self):
+                super().__init__()
+                self.conv = torch.nn.Conv2d(39, 1, kernel_size=(1, 17), stride=(2, 2))
+
+            def forward(self, x):
+                return self.conv(x.max(3).values)
+
+        m = M()
+        x = torch.randn(1, 39, 1, 18, 17)
+        self.common(m, (x,))
+
     def test_embedding_vec(self):
         class M(torch.nn.Module):
             def __init__(self):
@@ -2615,21 +2628,6 @@
             metrics.reset()
             self.common(m, (idx, x))
             assert metrics.generated_cpp_vec_kernel_count == 1
-=======
-    def test_non_contiguous_reduction_store(self):
-        # https://github.com/pytorch/pytorch/issues/113018
-        class M(torch.nn.Module):
-            def __init__(self):
-                super().__init__()
-                self.conv = torch.nn.Conv2d(39, 1, kernel_size=(1, 17), stride=(2, 2))
-
-            def forward(self, x):
-                return self.conv(x.max(3).values)
-
-        m = M()
-        x = torch.randn(1, 39, 1, 18, 17)
-        self.common(m, (x,))
->>>>>>> f7a1ce5b
 
 
 if __name__ == "__main__":
