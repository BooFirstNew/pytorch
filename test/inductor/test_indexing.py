# Owner(s): ["module: inductor"]
import sympy

from torch._inductor.codegen.cpp import cexpr
from torch._inductor.codegen.triton import texpr
from torch._inductor.codegen.wrapper import pexpr

from torch._inductor.sizevars import SizeVarAllocator
from torch.testing._internal.common_utils import TestCase as TorchTestCase
from torch.utils._sympy.functions import FloorDiv, ModularIndexing


class TestIndexingSimplification(TorchTestCase):
    def test_indexing_simplification(self):
        sizevars = SizeVarAllocator()
        i0 = sympy.Symbol("i0", integer=True)
        i1 = sympy.Symbol("i1", integer=True)
        i2 = sympy.Symbol("i2", integer=True)
        r3 = sympy.Symbol("r3", integer=True)

        var_ranges = {i0: 3136, i1: 64, i2: 32, r3: 3}
        expr = (
            128 * i2
            + ModularIndexing(i1, 1, 64)
            + 64 * ModularIndexing(i1 + 64 * r3, 64, 2)
        )
        # check that `i1//64` is removed when i1 is always less than 64,
        # and the next simplificaton doesn't happen
        self.assertEqual(
            sizevars.simplify_with_ranges(expr, var_ranges),
            i1 + 128 * i2 + 64 * ModularIndexing(r3, 1, 2),
        )
        # all the modular indexing should be removed when the body cant be larger than the modulus
        var_ranges[r3] = 2
        self.assertEqual(
            sizevars.simplify_with_ranges(expr, var_ranges), i1 + 128 * i2 + 64 * r3
        )
        # if there are negative terms in ModularIndexing base, we cannot replace it with FloorDiv
        expr = ModularIndexing(i1 - 15, 1, 64)
        self.assertEqual(
            sizevars.simplify_with_ranges(expr, var_ranges),
            ModularIndexing(i1 - 15, 1, 64),
        )
        # small terms should be kept if the rest is not guaranteed to be divisible
        self.assertEqual(
            sizevars.simplify_with_ranges(FloorDiv(r3 + i2 + i1, 32), var_ranges),
            FloorDiv(r3 + i2 + i1, 32),
        )

        expr = ModularIndexing(2 * i2 + r3, 1, 64)
        # modular indexing is removed if base is smaller than modulo
        self.assertEqual(sizevars.simplify_with_ranges(expr, var_ranges), 2 * i2 + r3)

        # check the same thing but with symbolic divisor
        self.assertEqual(FloorDiv(r3 * i0, r3), i0)
        self.assertEqual(ModularIndexing(r3 * i0, r3, 10), ModularIndexing(i0, 1, 10))

        # (10*i) % 10 is always zero and should get optimized away
        self.assertEqual(
            ModularIndexing(i0 + i1 * 10, 1, 10), ModularIndexing(i0, 1, 10)
        )

        # ((20*i)//2) % 10 is always zero and should get optimized away
        self.assertEqual(
            ModularIndexing(i0 + i1 * 20, 2, 10), ModularIndexing(i0, 2, 10)
        )

        # the same things happens with symbolic divisor
        self.assertEqual(
            ModularIndexing(i0 + i1 * i2 * r3, i2, r3), ModularIndexing(i0, i2, r3)
        )

        # if there are negative terms, we cannot optimize away zero terms due to https://github.com/openai/triton/issues/619
        self.assertEqual(
            ModularIndexing(-i0 + i1 * 20, 2, 10), ModularIndexing(-i0 + i1 * 20, 2, 10)
        )
        self.assertEqual(
            ModularIndexing(-15 + i1 * 20, 2, 10), ModularIndexing(-15 + i1 * 20, 2, 10)
        )

        # Constant fold from divisor into base
        self.assertEqual(ModularIndexing(i0 * 4, 2, 10), ModularIndexing(i0 * 2, 1, 10))
        self.assertEqual(FloorDiv(i0 * 4, 2), i0 * 2)

        # Nested modular indexing is correctly simplified
        var_ranges = {"i1": 13, "i2": 121}
        expr = ModularIndexing(ModularIndexing(121 * i1 + i2, 1, 784), 1, 28)
        self.assertEqual(sizevars.simplify_with_ranges(expr, var_ranges), expr)
        expr = ModularIndexing(ModularIndexing(121 * i1 + i2, 1, 784) + 1, 1, 28)
        self.assertEqual(sizevars.simplify_with_ranges(expr, var_ranges), expr)
        var_ranges = {"i2": 784}
        expr = ModularIndexing(ModularIndexing(i2, 1, 28), 7, 4)
        expected = FloorDiv(ModularIndexing(i2, 1, 28), 7)
        self.assertEqual(sizevars.simplify_with_ranges(expr, var_ranges), expected)
        expr = ModularIndexing(ModularIndexing(i2, 1, 28) + 1, 7, 4)
        self.assertEqual(sizevars.simplify_with_ranges(expr, var_ranges), expr)

    def test_indexing_join(self):
        sizevars = SizeVarAllocator()
        i0 = sympy.Symbol("i0", integer=True)
        i1 = sympy.Symbol("i1", integer=True)
        i2 = sympy.Symbol("i2", integer=True)

        # join two ModularIndexing calls into one larger one when possible
        expr1 = ModularIndexing(i0, 1, 32) + 32 * ModularIndexing(i0, 32, 4)
        self.assertEqual(
            sizevars.simplify_with_ranges(expr1, {}), ModularIndexing(i0, 1, 128)
        )

        # it should also work with a scale
        self.assertEqual(
            sizevars.simplify_with_ranges(2 * expr1, {}),
            2 * ModularIndexing(i0, 1, 128),
        )

        # it should work when divisor is not 1
        expr2 = ModularIndexing(i0, 3, 32) + 32 * ModularIndexing(i0, 32 * 3, 4)
        simplified = sizevars.simplify_with_ranges(expr2, {})
        self.assertEqual(simplified, ModularIndexing(i0, 3, 128))
        self.assertEqual(expr2.subs({i0: 39485}), simplified.subs({i0: 39485}))

        # it should not happen in this case as the modulus is wrong
        expr3 = ModularIndexing(i0, 1, 30) + 32 * ModularIndexing(i0, 32, 4)
        self.assertEqual(sizevars.simplify_with_ranges(expr3, {}), expr3)

        # check that it also works with a modulus>1
        expr4 = ModularIndexing(i0, 10, i1) + i1 * ModularIndexing(i0, i1 * 10, i2)
        res0 = expr4.subs({i0: 24056, i1: 13, i2: 19})
        simplified = sizevars.simplify_with_ranges(expr4, {})
        res1 = simplified.subs({i0: 24056, i1: 13, i2: 19})
        self.assertEqual(res0, res1)
        self.assertEqual(simplified, ModularIndexing(i0, 10, i1 * i2))

        # and also works with an offset
        self.assertEqual(
            sizevars.simplify_with_ranges(expr4 + 10, {}),
            ModularIndexing(i0, 10, i1 * i2) + 10,
        )

        # works for ModularIndexing + FloorDiv
        expr5 = 197 * FloorDiv(i0, 197) + ModularIndexing(i0, 1, 197)
        simplified = sizevars.simplify_with_ranges(expr5, {})
        self.assertEqual(simplified, i0)
        self.assertEqual(expr5.subs({i0: 39485}), simplified.subs({i0: 39485}))

        # works with a scale
        self.assertEqual(
            sizevars.simplify_with_ranges(2 * expr5, {}),
            2 * i0,
        )

        # divisor != 1
        expr6 = 197 * FloorDiv(i0, 197 * 3) + ModularIndexing(i0, 3, 197)
        simplified = sizevars.simplify_with_ranges(expr6, {})
        self.assertEqual(simplified, FloorDiv(i0, 3))
        self.assertEqual(expr6.subs({i0: 39485}), simplified.subs({i0: 39485}))


class ExprPrinterTests(TorchTestCase):
    def test_print_pow(self):
        s1 = sympy.Symbol("foo", integer=True)
        s2 = sympy.Symbol("bar", integer=True)
        s3 = sympy.Symbol("baz", integer=True)

        common_cases = [
            # expr, result
            # Test exprs.
            (
                s1 / (2 * s1 - 1) - 1 / (2 * s1 - 1),
                lambda c, L: f"((-1{L})*({c}/((-1{L}) + (2{L}*foo)))) + (foo*({c}/((-1{L}) + (2{L}*foo))))",
            ),
            (s1 / (s2 - s3), lambda c, L: f"foo*({c}/(bar + ((-1{L})*baz)))"),
            # Test Pow directly.
            (
                sympy.Pow(s1 + s2, 0),
                lambda _, L: f"1{L}",
            ),  # note: simplified before _print_Pow
            (
                sympy.Pow(s1 + s2, -3),
                lambda c, _: f"{c}/((bar + foo)*(bar + foo)*(bar + foo))",
            ),
        ]

        gpu_cases = common_cases + [
            (sympy.Pow(s1 + s2, 2), lambda c, L: "(bar + foo)*(bar + foo)")
        ]
        cpu_cases = common_cases + [
            (
                sympy.Pow(s1 + s2, 2),
                lambda c, L: "static_cast<long>((bar + foo)*(bar + foo))",
            )
        ]
        for expr, result in gpu_cases:
            self.assertEqual(texpr(expr), result(1, ""))
            self.assertEqual(pexpr(expr), result(1, ""))
        for expr, result in cpu_cases:
            self.assertEqual(cexpr(expr), result(1.0, "L"))  # 1.0 for FP div

    def test_print_floor(self):
        for integer in [True, False]:
            s1 = sympy.Symbol("s1", integer=integer)
            expr = sympy.floor(s1 / 2)
            if integer:
                self.assertEqual(pexpr(expr), "math.floor((1/2)*s1)")
                self.assertEqual(
                    cexpr(expr), "static_cast<long>(std::floor((1.0/2.0)*s1))"
                )
            else:
                self.assertEqual(pexpr(expr), "math.floor((1/2)*s1)")
                self.assertEqual(texpr(expr), "tl.math.floor(((1/2)*s1))")
                self.assertEqual(cexpr(expr), "std::floor((1.0/2.0)*s1)")

    def test_print_ceil(self):
        for integer in [True, False]:
            s1 = sympy.Symbol("s1", integer=integer)
            expr = sympy.ceiling(s1 / 2)
            if integer:
                self.assertEqual(pexpr(expr), "math.ceil((1/2)*s1)")
                self.assertEqual(
                    cexpr(expr), "static_cast<long>(std::ceil((1.0/2.0)*s1))"
                )
            else:
                self.assertEqual(pexpr(expr), "math.ceil((1/2)*s1)")
                self.assertEqual(cexpr(expr), "std::ceil((1.0/2.0)*s1)")

    def test_print_floor_div(self):
        for integer in [True, False]:
            s1 = sympy.Symbol("s1", integer=integer)
            s2 = sympy.Symbol("s2", integer=integer)
            expr = FloorDiv(s1, s2)
            self.assertEqual(pexpr(expr), "(s1 // s2)")
            if integer:
                self.assertEqual(cexpr(expr), "c10::div_floor_integer(s1, s2)")
            else:
                self.assertEqual(
                    cexpr(expr),
                    "c10::div_floor_floating(static_cast<double>(s1), static_cast<double>(s2))",
                )

<<<<<<< HEAD
=======
        for integer in [True, False]:
            s1 = sympy.Symbol("s1", integer=integer)
            s2 = sympy.S(-1)
            expr = FloorDiv(s1, s2)
            if integer:
                self.assertEqual(pexpr(expr), "(-1)*s1")
                self.assertEqual(cexpr(expr), "(-1L)*s1")
            else:
                self.assertEqual(pexpr(expr), "(s1 // (-1))")
                self.assertEqual(
                    cexpr(expr),
                    "c10::div_floor_floating(static_cast<double>(s1), static_cast<double>((-1L)))",
                )

>>>>>>> b3308c48
    def test_print_Min_Max(self):
        cases = (
            (sympy.Min, "min"),
            (sympy.Max, "max"),
        )
        for f, s in cases:
            x = sympy.Symbol("x", integer=True)
            expr = f(-2, x)
            self.assertEqual(texpr(expr), f"tl.math.{s}(-2, x)")
            self.assertEqual(cexpr(expr), f"std::{s}(-2L, x)")

            expr = f(x, 2 * x, 3 * x)
            self.assertEqual(texpr(expr), f"tl.math.{s}(x, tl.math.{s}(2*x, 3*x))")
            self.assertEqual(cexpr(expr), f"std::{s}({{x, 2L*x, 3L*x}})")


if __name__ == "__main__":
    from torch._dynamo.test_case import run_tests
    from torch.testing._internal.inductor_utils import HAS_CPU, HAS_CUDA

    if HAS_CPU or HAS_CUDA:
        run_tests("sympy")<|MERGE_RESOLUTION|>--- conflicted
+++ resolved
@@ -237,8 +237,6 @@
                     "c10::div_floor_floating(static_cast<double>(s1), static_cast<double>(s2))",
                 )
 
-<<<<<<< HEAD
-=======
         for integer in [True, False]:
             s1 = sympy.Symbol("s1", integer=integer)
             s2 = sympy.S(-1)
@@ -253,7 +251,6 @@
                     "c10::div_floor_floating(static_cast<double>(s1), static_cast<double>((-1L)))",
                 )
 
->>>>>>> b3308c48
     def test_print_Min_Max(self):
         cases = (
             (sympy.Min, "min"),
