--- conflicted
+++ resolved
@@ -239,12 +239,7 @@
     "masked_scatter": {f16, f32, f64},
     "multinomial": {f16, f32, f64},
     "nn.functional.normalize": {f16},
-<<<<<<< HEAD
     "nn.functional.rrelu": {f16, f32, f64},
-=======
-    "nn.functional.triplet_margin_loss": {f16},
-    "nn.functional.triplet_margin_with_distance_loss": {f16, f32, f64, i32, i64},
->>>>>>> 06464a34
     ("normal", "in_place"): {f16, f32, f64},
     ("normal", "number_mean"): {f16, f32, f64},
     "rand_like": {f16, f32, f64},
@@ -353,8 +348,11 @@
     ("special.log_ndtr", "cuda", f64): {"atol": 1e-6, "rtol": 1e-5},
     ("std_mean.unbiased", "cuda", f16): {"reference_in_float": True},
     ("uniform", "cuda"): {"reference_in_float": True},
-    ("nn.functional.triplet_margin_loss", "cuda", f16):  {"atol": 1e-4, "rtol": 0.02},
-    ("nn.functional.triplet_margin_with_distance_loss", "cuda", f16): {"atol": 1e-4, "rtol": 0.02},
+    ("nn.functional.triplet_margin_loss", "cuda", f16): {"atol": 1e-4, "rtol": 0.02},
+    ("nn.functional.triplet_margin_with_distance_loss", "cuda", f16): {
+        "atol": 1e-4,
+        "rtol": 0.02,
+    },
 }
 
 # Always test with all sample for following ops
