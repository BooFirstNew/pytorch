--- conflicted
+++ resolved
@@ -479,10 +479,7 @@
         out = compiled(inputs, **self.get_world_trs())
         code = run_and_get_triton_code(compiled, inputs, **self.get_world_trs())
         FileCheck() \
-<<<<<<< HEAD
-=======
             .check("buf0 = empty(") \
->>>>>>> 4c0cf506
             .check("buf0.copy_(arg0_1)") \
             .check("buf1 = buf0") \
             .check("buf1_work = dist.all_reduce(buf1") \
@@ -520,10 +517,7 @@
             .check("fun_col_impl._register_tensor_work(buf2, buf2_work)") \
             .check("_wait_tensor(buf1)") \
             .check("buf3 = buf1") \
-<<<<<<< HEAD
-=======
-            .check("buf4 = empty(") \
->>>>>>> 4c0cf506
+            .check("buf4 = pool") \
             .check("return (buf4, buf5") \
             .run(code)
         out = compiled(inputs, **self.get_world_trs())
@@ -552,11 +546,8 @@
         compiled = torch.compile(func)
         code = run_and_get_triton_code(compiled, inputs, **self.get_world_trs())
         FileCheck() \
-<<<<<<< HEAD
-=======
-            .check("buf0 = empty(") \
-            .check("buf5 = empty(") \
->>>>>>> 4c0cf506
+            .check("buf0 = pool") \
+            .check("buf5 = pool") \
             .check("triton_poi__0.run(arg0_1, buf0, buf5") \
             .check_not("copy_(") \
             .check("buf2 = buf1") \
@@ -795,15 +786,11 @@
         compiled = torch.compile(func)
         code = run_and_get_triton_code(compiled, inputs, **self.get_world_trs())
         FileCheck() \
-<<<<<<< HEAD
+            .check("buf0 = pool") \
+            .check("buf6 = pool") \
             .check("triton_poi__0.run(arg0_1, buf0, buf6") \
-=======
-            .check("buf0 = empty(") \
-            .check("buf6 = empty(") \
-            .check("triton_poi__0.run(arg0_1, buf0, buf6") \
-            .check("buf1 = empty(") \
-            .check("buf2 = empty(") \
->>>>>>> 4c0cf506
+            .check("buf1 = pool") \
+            .check("buf2 = pool") \
             .check_not("copy_(") \
             .check("buf3_inputs = [buf0,arg0_1]") \
             .check("buf3 = [buf1,buf2]") \
@@ -818,7 +805,7 @@
             .run(code)
         out = compiled(inputs, **self.get_world_trs())
         correct = func(inputs, **self.get_world_trs())
-        assert same(out, correct), f"{out} va {correct}"
+        assert same(out, correct), f"{out} vs {correct}"
 
     @unittest.skipIf(not has_triton(), "Inductor+gpu needs triton and recent GPU arch")
     @patch.object(torch._inductor.config.triton, "descriptive_names", False)
@@ -843,15 +830,11 @@
         compiled = torch.compile(func)
         code = run_and_get_triton_code(compiled, inputs, **self.get_world_trs())
         FileCheck() \
-<<<<<<< HEAD
+            .check("buf0 = pool") \
+            .check("buf6 = pool") \
             .check("triton_poi__0.run(arg0_1, buf0, buf6") \
-=======
-            .check("buf0 = empty(") \
-            .check("buf6 = empty(") \
-            .check("triton_poi__0.run(arg0_1, buf0, buf6") \
-            .check("buf1 = empty(") \
-            .check("buf2 = empty(") \
->>>>>>> 4c0cf506
+            .check("buf1 = pool") \
+            .check("buf2 = pool") \
             .check_not("copy_(") \
             .check("buf3 = [buf1,buf2]") \
             .check("buf3_work = fun_col_impl._reduce_scatter_tensor_coalesced_fallback("
