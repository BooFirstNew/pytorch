--- conflicted
+++ resolved
@@ -2423,8 +2423,7 @@
         self.assertRaisesRegex(RuntimeError, "duplicate or invalid", torch.norm, x, "nuc", (0, 0))
         self.assertRaisesRegex(IndexError, "Dimension out of range", torch.norm, x, "nuc", (0, 2))
 
-    @skipCUDAIfNoMagmaAndNoCusolver
-    @skipCUDAIfNoMagma
+    @skipCUDAIfNoCusolver
     @skipCPUIfNoLapack
     @dtypes(torch.double)
     def test_svd_lowrank(self, device, dtype):
@@ -3090,77 +3089,7 @@
         for n, batch, rhs in itertools.product(ns, batches, nrhs):
             run_test(n, batch, rhs)
 
-<<<<<<< HEAD
-    @skipCUDAIfNoMagma
-    @skipCPUIfNoLapack
-    @dtypes(*floating_and_complex_types())
-    def test_solve_errors_and_warnings(self, device, dtype):
-        # solve expects batches of square matrices as input
-        with self.assertRaisesRegex(RuntimeError, "must be batches of square matrices"):
-            a = torch.randn(2, 3, 4, 3, dtype=dtype, device=device)
-            b = torch.randn(2, 3, 4, 1, dtype=dtype, device=device)
-            torch.linalg.solve(a, b)
-
-        # solve expects compatible shapes for A x = b
-        with self.assertRaisesRegex(RuntimeError, "Incompatible matrix sizes"):
-            a = torch.randn(2, 3, 3, 3, dtype=dtype, device=device)
-            b = torch.randn(2, 3, 2, 1, dtype=dtype, device=device)
-            torch.linalg.solve(a, b)
-
-        # if input is not solvable, RuntimeError is raised mentioning the first non-solvable batch
-        def run_test_singular_input(batch_dim, n):
-            a = torch.eye(3, 3, dtype=dtype, device=device).reshape((1, 3, 3)).repeat(batch_dim, 1, 1)
-            a[n, -1, -1] = 0
-            b = torch.randn(batch_dim, 3, 1, dtype=dtype, device=device)
-            with self.assertRaisesRegex(torch.linalg.LinAlgError, rf'\(Batch element {n}\): The diagonal element 3 is zero'):
-                torch.linalg.solve(a, b)
-
-        for params in [(1, 0), (2, 0), (2, 1), (4, 0), (4, 2), (10, 2)]:
-            run_test_singular_input(*params)
-
-        # if out tensor with wrong shape is passed a warning is given
-        # matrix 'b' case
-        with warnings.catch_warnings(record=True) as w:
-            A = torch.eye(2, dtype=dtype, device=device).reshape((1, 2, 2)).repeat(2, 1, 1)
-            b = torch.randn(2, 2, 2, dtype=dtype, device=device)
-            out = torch.zeros(1, dtype=dtype, device=device)
-            # Trigger warning
-            torch.linalg.solve(A, b, out=out)
-            # Check warning occurs
-            self.assertEqual(len(w), 1)
-            self.assertTrue("An output with one or more elements was resized" in str(w[-1].message))
-
-        # if out tensor with wrong shape is passed a warning is given
-        # vector 'b' case
-        with warnings.catch_warnings(record=True) as w:
-            A = torch.eye(2, dtype=dtype, device=device)
-            b = torch.randn(2, dtype=dtype, device=device)
-            out = torch.zeros(1, dtype=dtype, device=device)
-            # Trigger warning
-            torch.linalg.solve(A, b, out=out)
-            # Check warning occurs
-            self.assertEqual(len(w), 1)
-            self.assertTrue("An output with one or more elements was resized" in str(w[-1].message))
-
-        # dtypes should be safely castable
-        a = torch.eye(2, dtype=dtype, device=device)
-        b = torch.randn(2, 1, dtype=dtype, device=device)
-        out = torch.empty(0, dtype=torch.int, device=device)
-        with self.assertRaisesRegex(RuntimeError, "but got result with dtype Int"):
-            torch.linalg.solve(a, b, out=out)
-
-        # device should match
-        if torch.cuda.is_available():
-            wrong_device = 'cpu' if self.device_type != 'cpu' else 'cuda'
-            out = torch.empty(0, dtype=dtype, device=wrong_device)
-            clone_a = torch.empty_like(a)
-            with self.assertRaisesRegex(RuntimeError, "tensors to be on the same device"):
-                torch.linalg.solve(a, b, out=out)
-
-    @skipCUDAIfNoMagma
-=======
     @skipCUDAIfNoMagmaAndNoCusolver
->>>>>>> c10908cd
     @skipCPUIfNoLapack
     @dtypes(*floating_and_complex_types())
     def test_solve_batched_broadcasting(self, device, dtype):
@@ -3722,7 +3651,7 @@
         check([a, make_tensor((3, 2), dtype=dtype, device=device), a], None, "cannot be multiplied")
 
     @precisionOverride({torch.float32: 5e-6, torch.complex64: 5e-6})
-    @skipCUDAIfNoMagma
+    @skipCUDAIfNoCusolver
     @skipCPUIfNoLapack
     @dtypes(*floating_and_complex_types())
     def test_qr(self, device, dtype):
@@ -3768,7 +3697,7 @@
         for tensor_dims, some in itertools.product(tensor_dims_list, [True, False]):
             run_test(tensor_dims, some)
 
-    @skipCUDAIfNoMagma
+    @skipCUDAIfNoCusolver
     @skipCPUIfNoLapack
     @dtypes(torch.float, torch.double, torch.cfloat, torch.cdouble)
     def test_qr_vs_numpy(self, device, dtype):
@@ -3800,7 +3729,7 @@
             # check r
             self.assertEqual(r, exp_r)
 
-    @skipCUDAIfNoMagma
+    @skipCUDAIfNoCusolver
     @skipCPUIfNoLapack
     @dtypes(torch.float)
     def test_linalg_qr_autograd_errors(self, device, dtype):
@@ -3822,7 +3751,7 @@
                                     "The QR decomposition is not differentiable when mode='complete' and nrows > ncols"):
             b.backward()
 
-    @skipCUDAIfNoMagma
+    @skipCUDAIfNoCusolver
     @skipCPUIfNoLapack
     @dtypes(torch.float, torch.double, torch.cfloat, torch.cdouble)
     def test_qr_batched(self, device, dtype):
@@ -3864,38 +3793,12 @@
         # check r
         self.assertEqual(r, exp_r)
 
-    @skipCUDAIfNoMagma
-    @skipCPUIfNoLapack
-    @dtypes(torch.float, torch.double, torch.cfloat, torch.cdouble)
-    def test_qr_out(self, device, dtype):
-        """
-        test torch.linalg.qr(out=...) vs torch.lingalg.qr
-        """
-        sizes_to_test = [
-            (7, 5),
-            (5, 7),
-            (5, 0),    # empty
-            (0, 5),    # empty
-        ]
-        for size in sizes_to_test:
-            t = torch.randn(size, device=device, dtype=dtype)
-            np_t = t.cpu().numpy()
-            for mode in ['reduced', 'complete', 'r']:
-                q, r = torch.linalg.qr(t, mode=mode)
-                out = (torch.empty((0), dtype=dtype, device=device),
-                       torch.empty((0), dtype=dtype, device=device))
-                q2, r2 = torch.linalg.qr(t, mode=mode, out=out)
-                self.assertIs(q2, out[0])
-                self.assertIs(r2, out[1])
-                self.assertEqual(q2, q)
-                self.assertEqual(r2, r)
-
-    @skipCUDAIfNoMagma
+    @skipCUDAIfNoCusolver
     @skipCPUIfNoLapack
     @dtypes(torch.float)
     def test_qr_error_cases(self, device, dtype):
         t1 = torch.randn(5, device=device, dtype=dtype)
-        with self.assertRaisesRegex(RuntimeError, 'qr input should have at least 2 dimensions, but has 1 dimensions instead'):
+        with self.assertRaisesRegex(RuntimeError, 'linalg.qr: The input tensor A must have at least 2 dimensions.'):
             torch.linalg.qr(t1)
         t2 = torch.randn((5, 7), device=device, dtype=dtype)
         with self.assertRaisesRegex(RuntimeError, "qr received unrecognized mode 'hello'"):
@@ -4199,7 +4102,7 @@
                 size_b = size_b[1:]
 
             if well_conditioned:
-                PLU = torch.lu_unpack(*torch.lu(make_randn(*size_a)))
+                PLU = torch.linalg.lu(make_randn(*size_a))
                 if uni:
                     # A = L from PLU
                     A = PLU[1].transpose(-2, -1).contiguous()
@@ -4885,15 +4788,6 @@
         # dot
         self.assertEqual(torch.tensor(0., device=device), fn(torch.dot, (0,), (0,)))
         self.assertEqual(torch.tensor(0., device=device), fn(torch.dot, (0,), (0,), test_out=True))
-
-        if torch._C.has_lapack:
-            # lu
-            A_LU, pivots = fn(torch.lu, (0, 5, 5))
-            self.assertEqual([(0, 5, 5), (0, 5)], [A_LU.shape, pivots.shape])
-            A_LU, pivots = fn(torch.lu, (0, 0, 0))
-            self.assertEqual([(0, 0, 0), (0, 0)], [A_LU.shape, pivots.shape])
-            A_LU, pivots = fn(torch.lu, (2, 0, 0))
-            self.assertEqual([(2, 0, 0), (2, 0)], [A_LU.shape, pivots.shape])
 
     @precisionOverride({torch.double: 1e-8, torch.float: 1e-4, torch.bfloat16: 0.6,
                         torch.half: 1e-1, torch.cfloat: 1e-4, torch.cdouble: 1e-8})
@@ -5121,7 +5015,7 @@
             with self.assertRaisesRegex(RuntimeError, "Expected all tensors to be on the same device"):
                 torch.linalg.householder_product(reflectors, tau)
 
-    @precisionOverride({torch.float32: 1e-4, torch.complex64: 1e-4})
+    @precisionOverride({torch.float32: 1e-2, torch.complex64: 1e-2})
     @skipCUDAIfNoMagmaAndNoCusolver
     @skipCPUIfNoLapack
     @dtypes(*floating_and_complex_types())
@@ -5130,14 +5024,10 @@
         #       torch.linalg.lu_factor
         #       torch.linalg.lu_factor_ex
         #       torch.lu_unpack
-<<<<<<< HEAD
-        from torch.testing._internal.common_utils import random_matrix
-=======
         #       torch.linalg.lu_solve
         #       torch.linalg.solve
         make_arg_full = partial(make_fullrank_matrices_with_distinct_singular_values, device=device, dtype=dtype)
         make_arg = partial(make_tensor, device=device, dtype=dtype)
->>>>>>> c10908cd
 
         def run_test(A, pivot, singular, fn):
             k = min(A.shape[-2:])
@@ -5168,8 +5058,6 @@
             self.assertEqual(L, PLU.L)
             self.assertEqual(U, PLU.U)
 
-<<<<<<< HEAD
-=======
             if not singular and A.size(-2) == A.size(-1):
                 nrhs = ((), (1,), (3,))
                 for left, rhs in product((True, False), nrhs):
@@ -5203,9 +5091,8 @@
                         self.assertEqual(B_, X_ @ A)
 
 
->>>>>>> c10908cd
         sizes = ((3, 3), (5, 5), (4, 2), (3, 4), (0, 0), (0, 1), (1, 0))
-        batches = ((0,), (2,), (3,), (1, 0), (3, 5))
+        batches = ((0,), (), (1,), (2,), (3,), (1, 0), (3, 5))
         # Non pivoting just implemented for CUDA
         pivots = (True, False) if self.device_type == "cuda" else (True,)
         fns = (partial(torch.lu, get_infos=True), torch.linalg.lu_factor, torch.linalg.lu_factor_ex)
@@ -5238,12 +5125,56 @@
                 with self.assertRaisesRegex(RuntimeError, 'LU without pivoting is not implemented on the CPU'):
                     f(torch.empty(1, 2, 2), pivot=False)
 
+
+    @precisionOverride({torch.float32: 1e-2, torch.complex64: 1e-2})
+    @skipCUDAIfNoMagmaAndNoCusolver
+    @skipCPUIfNoLapack
+    @setLinalgBackendsToDefaultFinally
+    @dtypes(*floating_and_complex_types())
+    def test_linalg_lu_solve(self, device, dtype):
+        make_arg = partial(make_tensor, dtype=dtype, device=device)
+
+        backends = ["default"]
+
+        if torch.device(device).type == 'cuda':
+            if torch.cuda.has_magma:
+                backends.append("magma")
+            if has_cusolver():
+                backends.append("cusolver")
+
+        def gen_matrices():
+            rhs = 3
+            ns = (5, 2, 0)
+            batches = ((), (0,), (1,), (2,), (2, 1), (0, 2))
+            for batch, n in product(batches, ns):
+                yield make_arg(batch + (n, n)), make_arg(batch + (n, rhs))
+            # Shapes to exercise all the paths
+            shapes = ((1, 64), (2, 128), (1025, 2))
+            for b, n in shapes:
+                yield make_arg((b, n, n)), make_arg((b, n, rhs))
+
+
+        for A, B in gen_matrices():
+            LU, pivots = torch.linalg.lu_factor(A)
+            for backend in backends:
+                torch.backends.cuda.preferred_linalg_library(backend)
+
+                for left, adjoint in product((True, False), repeat=2):
+                    B_left = B if left else B.mT
+                    X = torch.linalg.lu_solve(LU, pivots, B_left, left=left, adjoint=adjoint)
+                    A_adj = A.mH if adjoint else A
+                    if left:
+                        self.assertEqual(B_left, A_adj @ X)
+                    else:
+                        self.assertEqual(B_left, X @ A_adj)
+
+
     @skipCPUIfNoLapack
     @skipCUDAIfNoMagma
     @dtypes(torch.double)
     def test_lu_unpack_check_input(self, device, dtype):
         x = torch.rand(5, 5, 5, device=device, dtype=dtype)
-        lu_data, lu_pivots = torch.lu(x, pivot=True)
+        lu_data, lu_pivots = torch.linalg.lu_factor(x)
 
         with self.assertRaisesRegex(RuntimeError, "torch.int32 dtype"):
             torch.lu_unpack(lu_data, lu_pivots.long())
@@ -5262,7 +5193,7 @@
     def test_lobpcg_basic(self, device, dtype):
         self._test_lobpcg_method(device, dtype, 'basic')
 
-    @skipCUDAIfNoMagma
+    @skipCUDAIfNoCusolver
     @skipCPUIfNoLapack
     @dtypes(torch.double)
     def test_lobpcg_ortho(self, device, dtype):
@@ -6638,14 +6569,10 @@
 
     @skipCUDAIf(torch.version.cuda is not None
                 and torch.version.cuda.split(".") < ["11", "3"], "There's a bug in cuSOLVER < 11.3")
-<<<<<<< HEAD
-    @skipCUDAIfNoMagmaAndNoCusolver
-=======
     # FIXME One of the backends of lu_factor fails in windows. I haven't investigated which or why
     # https://github.com/pytorch/pytorch/issues/75225
     @unittest.skipIf(IS_WINDOWS, "Skipped on Windows!")
     @skipCUDAIfNoCusolver
->>>>>>> c10908cd
     @skipCPUIfNoLapack
     @dtypes(torch.double)
     def test_det_logdet_slogdet(self, device, dtype):
@@ -7105,12 +7032,12 @@
 
         b = torch.randn(*b_dims, dtype=dtype, device=device)
         A = make_A(*A_dims)
-        LU_data, LU_pivots, info = torch.lu(A, get_infos=True, pivot=pivot)
+        LU_data, LU_pivots, info = torch.linalg.lu_factor_ex(A)
         self.assertEqual(info, torch.zeros_like(info))
         return b, A, LU_data, LU_pivots
 
     @skipCPUIfNoLapack
-    @skipCUDAIfNoMagma
+    @skipCUDAIfNoMagmaAndNoCusolver
     @dtypes(*floating_and_complex_types())
     @precisionOverride({torch.float32: 1e-3, torch.complex64: 1e-3,
                         torch.float64: 1e-8, torch.complex128: 1e-8})
@@ -7125,8 +7052,8 @@
         if self.device_type == 'cuda':
             sub_test(False)
 
-    @skipCUDAIfNoMagma
-    @skipCPUIfNoLapack
+    @skipCPUIfNoLapack
+    @skipCUDAIfNoMagmaAndNoCusolver
     @dtypes(*floating_and_complex_types())
     @precisionOverride({torch.float32: 1e-3, torch.complex64: 1e-3,
                         torch.float64: 1e-8, torch.complex128: 1e-8})
@@ -7149,7 +7076,7 @@
         # Tests tensors with 0 elements
         b = torch.randn(3, 0, 3, dtype=dtype, device=device)
         A = torch.randn(3, 0, 0, dtype=dtype, device=device)
-        LU_data, LU_pivots = torch.lu(A)
+        LU_data, LU_pivots = torch.linalg.lu_factor(A)
         self.assertEqual(torch.empty_like(b), b.lu_solve(LU_data, LU_pivots))
 
         sub_test(True)
@@ -7158,8 +7085,8 @@
 
     @skipCUDAIfRocm  # ROCm: test was exceptionally slow, even for slow tests. Skip until triage.
     @slowTest
-    @skipCUDAIfNoMagma
-    @skipCPUIfNoLapack
+    @skipCPUIfNoLapack
+    @skipCUDAIfNoMagmaAndNoCusolver
     @dtypes(*floating_and_complex_types())
     def test_lu_solve_batched_many_batches(self, device, dtype):
         def run_test(A_dims, b_dims):
@@ -7171,8 +7098,8 @@
         run_test((65536, 5, 5), (65536, 5, 10))
         run_test((262144, 5, 5), (262144, 5, 10))
 
-    @skipCUDAIfNoMagma
-    @skipCPUIfNoLapack
+    @skipCPUIfNoLapack
+    @skipCUDAIfNoMagmaAndNoCusolver
     @dtypes(*floating_and_complex_types())
     def test_lu_solve_batched_broadcasting(self, device, dtype):
         make_fullrank = make_fullrank_matrices_with_distinct_singular_values
@@ -7184,7 +7111,7 @@
             A = make_A(*A_batch_dims, A_matrix_size, A_matrix_size)
             b = make_tensor(b_dims, dtype=dtype, device=device)
             x_exp = np.linalg.solve(A.cpu(), b.cpu())
-            LU_data, LU_pivots = torch.lu(A, pivot=pivot)
+            LU_data, LU_pivots = torch.linalg.lu_factor(A)
             x = torch.lu_solve(b, LU_data, LU_pivots)
             self.assertEqual(x, x_exp)
 
@@ -7206,34 +7133,6 @@
             self.assertEqual(Ax, b.expand_as(Ax))
 
         run_test((1, 1), (1, 1, 1025))
-
-    @skipCUDAIfNoMagma
-    @skipCPUIfNoLapack
-    @dtypes(*floating_and_complex_types())
-    def test_lu_solve_out_errors_and_warnings(self, device, dtype):
-        # dtypes should be safely castable
-        a = torch.eye(2, dtype=dtype, device=device)
-        LU_data, LU_pivots = torch.lu(a, pivot=True)
-        b = torch.randn(2, 1, dtype=dtype, device=device)
-        out = torch.empty(0, dtype=torch.int, device=device)
-        with self.assertRaisesRegex(RuntimeError, "but got result with dtype Int"):
-            torch.lu_solve(b, LU_data, LU_pivots, out=out)
-
-        # device should match
-        if torch.cuda.is_available():
-            wrong_device = 'cpu' if self.device_type != 'cpu' else 'cuda'
-            out = torch.empty(0, dtype=dtype, device=wrong_device)
-            with self.assertRaisesRegex(RuntimeError, "tensors to be on the same device"):
-                torch.lu_solve(b, LU_data, LU_pivots, out=out)
-
-        # if out tensor with wrong shape is passed a warning is given
-        with warnings.catch_warnings(record=True) as w:
-            out = torch.empty(1, dtype=dtype, device=device)
-            # Trigger warning
-            torch.lu_solve(b, LU_data, LU_pivots, out=out)
-            # Check warning occurs
-            self.assertEqual(len(w), 1)
-            self.assertTrue("An output with one or more elements was resized" in str(w[-1].message))
 
     @precisionOverride({torch.float32: 1e-5, torch.complex64: 1e-5})
     @skipCUDAIfNoMagma
@@ -7327,7 +7226,7 @@
             with self.assertRaisesRegex(RuntimeError, "tensors to be on the same device"):
                 torch.symeig(a, out=(out_w, out_v))
 
-    @skipCUDAIfNoMagma
+    @skipCUDAIfNoCusolver
     @skipCPUIfNoLapack
     def test_pca_lowrank(self, device):
         from torch.testing._internal.common_utils import random_lowrank_matrix, random_sparse_matrix
@@ -7425,7 +7324,7 @@
                     torch.nuclear_norm(x, keepdim=keepdim, dim=dim, out=result_out)
                 self.assertEqual(result, result_out, msg=msg)
 
-    @skipCUDAIfNoMagma
+    @skipCUDAIfNoMagmaAndNoCusolver
     @skipCPUIfNoLapack
     @dtypes(*floating_and_complex_types())
     def test_geqrf(self, device, dtype):
@@ -7607,14 +7506,6 @@
         evalues, evectors = fn(torch.symeig, (0, 0), True)
         self.assertEqual([(0,), (0, 0)], [evalues.shape, evectors.shape])
 
-        # qr
-        q, r = fn(torch.qr, (3, 0), True)
-        self.assertEqual([(3, 0), (0, 0)], [q.shape, r.shape])
-        q, r = fn(torch.qr, (0, 3), True)
-        self.assertEqual([(0, 0), (0, 3)], [q.shape, r.shape])
-        q, r = fn(torch.qr, (3, 0), False)
-        self.assertEqual([(3, 3), (3, 0)], [q.shape, r.shape])
-
         # lstsq
         self.assertRaises(RuntimeError, lambda: torch.lstsq(torch.randn(0, 0), torch.randn(0, 0)))
         self.assertRaises(RuntimeError, lambda: torch.lstsq(torch.randn(0,), torch.randn(0, 0)))
